//
// Copyright (c) 2023 ZettaScale Technology
//
// This program and the accompanying materials are made available under the
// terms of the Eclipse Public License 2.0 which is available at
// http://www.eclipse.org/legal/epl-2.0, or the Apache License, Version 2.0
// which is available at https://www.apache.org/licenses/LICENSE-2.0.
//
// SPDX-License-Identifier: EPL-2.0 OR Apache-2.0
//
// Contributors:
//   ZettaScale Zenoh Team, <zenoh@zettascale.tech>
//
use std::{pin::Pin, sync::MutexGuard};
<<<<<<< HEAD

use event_listener::{Event, EventListener};
use tokio::sync::MutexGuard as AysncMutexGuard;
=======
use tokio::sync::MutexGuard as AsyncMutexGuard;
>>>>>>> 93f93d2d

pub type ConditionWaiter = Pin<Box<EventListener>>;
/// This is a Condition Variable similar to that provided by POSIX.
/// As for POSIX condition variables, this assumes that a mutex is
/// properly used to coordinate behaviour. In other terms there should
/// not be race condition on [notify_one](Condition::notify_one) or
/// [notify_all](Condition::notify_all).
///
pub struct Condition {
    event: Event,
}

impl Default for Condition {
    fn default() -> Condition {
        Condition {
            event: Event::new(),
        }
    }
}

impl Condition {
    /// Creates a new condition variable with a given capacity.
    /// The capacity indicates the maximum number of tasks that
    /// may be waiting on the condition.
    pub fn new() -> Condition {
        Condition::default()
    }

    /// Waits for the condition to be notified
    #[inline]
    pub async fn wait<T>(&self, guard: AsyncMutexGuard<'_, T>) {
        let listener = self.event.listen();
        drop(guard);
        listener.await;
    }

    #[inline]
    pub fn waiter<T>(&self, guard: MutexGuard<'_, T>) -> ConditionWaiter {
        let listener = self.event.listen();
        drop(guard);
        listener
    }

    /// Notifies one pending listener
    #[inline]
    pub fn notify_one(&self) {
        self.event.notify_additional_relaxed(1);
    }

    /// Notifies all pending listeners
    #[inline]
    pub fn notify_all(&self) {
        self.event.notify_additional_relaxed(usize::MAX);
    }
}<|MERGE_RESOLUTION|>--- conflicted
+++ resolved
@@ -12,13 +12,9 @@
 //   ZettaScale Zenoh Team, <zenoh@zettascale.tech>
 //
 use std::{pin::Pin, sync::MutexGuard};
-<<<<<<< HEAD
 
 use event_listener::{Event, EventListener};
-use tokio::sync::MutexGuard as AysncMutexGuard;
-=======
 use tokio::sync::MutexGuard as AsyncMutexGuard;
->>>>>>> 93f93d2d
 
 pub type ConditionWaiter = Pin<Box<EventListener>>;
 /// This is a Condition Variable similar to that provided by POSIX.
