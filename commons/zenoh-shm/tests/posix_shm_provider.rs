--- conflicted
+++ resolved
@@ -31,12 +31,8 @@
 #[test]
 fn posix_shm_provider_create() {
     let size = 1024;
-<<<<<<< HEAD
     let backend = PosixShmProviderBackendBinaryHeap::builder()
         .with_size(size)
-=======
-    let backend = PosixShmProviderBackend::builder(size)
->>>>>>> 7a962cfe
         .wait()
         .expect("Error creating PosixShmProviderBackend!");
     assert!(backend.available() >= size);
@@ -44,12 +40,8 @@
 
 #[test]
 fn posix_shm_provider_alloc() {
-<<<<<<< HEAD
     let backend = PosixShmProviderBackendBinaryHeap::builder()
         .with_size(1024)
-=======
-    let backend = PosixShmProviderBackend::builder(1024)
->>>>>>> 7a962cfe
         .wait()
         .expect("Error creating PosixShmProviderBackend!");
 
@@ -62,12 +54,8 @@
 
 #[test]
 fn posix_shm_provider_open() {
-<<<<<<< HEAD
     let backend = PosixShmProviderBackendBinaryHeap::builder()
         .with_size(1024)
-=======
-    let backend = PosixShmProviderBackend::builder(1024)
->>>>>>> 7a962cfe
         .wait()
         .expect("Error creating PosixShmProviderBackend!");
 
@@ -89,12 +77,8 @@
     // size to allocate in the provider
     let size_to_alloc = BUFFER_SIZE * BUFFER_NUM;
 
-<<<<<<< HEAD
     let backend = PosixShmProviderBackendBinaryHeap::builder()
         .with_size(size_to_alloc)
-=======
-    let backend = PosixShmProviderBackend::builder(size_to_alloc)
->>>>>>> 7a962cfe
         .wait()
         .expect("Error creating PosixShmProviderBackend!");
 
