//
// Copyright (c) 2023 ZettaScale Technology
//
// This program and the accompanying materials are made available under the
// terms of the Eclipse Public License 2.0 which is available at
// http://www.eclipse.org/legal/epl-2.0, or the Apache License, Version 2.0
// which is available at https://www.apache.org/licenses/LICENSE-2.0.
//
// SPDX-License-Identifier: EPL-2.0 OR Apache-2.0
//
// Contributors:
//   ZettaScale Zenoh Team, <zenoh@zettascale.tech>
//

use std::{
    collections::BTreeMap,
    sync::{Arc, RwLock},
};

use static_init::dynamic;
use zenoh_result::{bail, ZResult};

use crate::{
    api::{
        client::{shm_client::ShmClient, shm_segment::ShmSegment},
        common::{types::ProtocolID, with_id::WithProtocolID},
        protocol_implementations::posix::posix_shm_client::PosixShmClient,
    },
    reader::{ClientStorage, GlobalDataSegmentId},
};

#[dynamic(lazy, drop)]
/// A global lazily-initialized SHM client storage. When initialized,
/// contains default client set, see [with_default_client_set](ShmClientStorage::with_default_client_set)
#[zenoh_macros::unstable_doc]
pub static mut GLOBAL_CLIENT_STORAGE: Arc<ShmClientStorage> = Arc::new(
    ShmClientStorage::builder()
        .with_default_client_set()
        .build(),
);

/// Builder to create new client storages
#[zenoh_macros::unstable_doc]
pub struct ShmClientSetBuilder;

impl ShmClientSetBuilder {
    /// Add client to the storage (without including the default client set)
    #[zenoh_macros::unstable_doc]
    pub fn with_client(
        self,
        id: ProtocolID,
        client: Arc<dyn ShmClient>,
    ) -> ShmClientStorageBuilder {
        let clients = BTreeMap::from([(id, client)]);
        ShmClientStorageBuilder::new(clients)
    }

    /// Add list of clients to the storage (without including the default client set)
    #[zenoh_macros::unstable_doc]
    pub fn with_clients(
        self,
        clients: &[(ProtocolID, Arc<dyn ShmClient>)],
    ) -> ShmClientStorageBuilder {
        let clients = clients.iter().cloned().collect();
        ShmClientStorageBuilder::new(clients)
    }

    /// Include default clients
    #[zenoh_macros::unstable_doc]
    pub fn with_default_client_set(self) -> ShmClientStorageBuilder {
<<<<<<< HEAD
        let client = PosixShmClient {};
        let clients = HashMap::from([(client.id(), Arc::new(client) as Arc<dyn ShmClient>)]);
=======
        let clients = BTreeMap::from([(
            POSIX_PROTOCOL_ID,
            Arc::new(PosixShmClient {}) as Arc<dyn ShmClient>,
        )]);
>>>>>>> e6579fe8
        ShmClientStorageBuilder::new(clients)
    }
}

#[zenoh_macros::unstable_doc]
pub struct ShmClientStorageBuilder {
    clients: BTreeMap<ProtocolID, Arc<dyn ShmClient>>,
}

impl ShmClientStorageBuilder {
    fn new(clients: BTreeMap<ProtocolID, Arc<dyn ShmClient>>) -> Self {
        Self { clients }
    }

    /// Add client to the storage
    #[zenoh_macros::unstable_doc]
    pub fn with_client(mut self, id: ProtocolID, client: Arc<dyn ShmClient>) -> ZResult<Self> {
        match self.clients.entry(id) {
            std::collections::btree_map::Entry::Occupied(occupied) => {
                bail!("Client already exists for id {id}: {:?}!", occupied)
            }
            std::collections::btree_map::Entry::Vacant(vacant) => {
                vacant.insert(client as Arc<dyn ShmClient>);
                Ok(self)
            }
        }
    }

    /// Add list of clients to the storage
    #[zenoh_macros::unstable_doc]
    pub fn with_clients(mut self, clients: &[(ProtocolID, Arc<dyn ShmClient>)]) -> Self {
        self.clients.extend(clients.iter().cloned());
        self
    }

    /// Build the storage with parameters specified on previous step
    #[zenoh_macros::unstable_doc]
    pub fn build(self) -> ShmClientStorage {
        ShmClientStorage::new(self.clients)
    }
}

/// A storage for SHM clients.
/// Runtime or Session constructed with instance of this type gets capabilities to read
/// SHM buffers for Protocols added to this instance.
#[zenoh_macros::unstable_doc]
#[derive(Debug)]
pub struct ShmClientStorage {
    pub(crate) clients: ClientStorage<Arc<dyn ShmClient>>,
    pub(crate) segments: RwLock<BTreeMap<GlobalDataSegmentId, Arc<dyn ShmSegment>>>,
}

impl Eq for ShmClientStorage {}

impl PartialEq for ShmClientStorage {
    fn eq(&self, other: &Self) -> bool {
        std::ptr::eq(self, other)
    }
}

impl ShmClientStorage {
    /// Get the builder to construct a new storage
    #[zenoh_macros::unstable_doc]
    pub fn builder() -> ShmClientSetBuilder {
        ShmClientSetBuilder
    }

    /// Get the list of supported SHM protocols.
    #[zenoh_macros::unstable_doc]
    pub fn supported_protocols(&self) -> Vec<ProtocolID> {
        self.clients.get_clients().keys().copied().collect()
    }

    fn new(clients: BTreeMap<ProtocolID, Arc<dyn ShmClient>>) -> Self {
        Self {
            clients: ClientStorage::new(clients),
            segments: RwLock::default(),
        }
    }
}<|MERGE_RESOLUTION|>--- conflicted
+++ resolved
@@ -68,15 +68,7 @@
     /// Include default clients
     #[zenoh_macros::unstable_doc]
     pub fn with_default_client_set(self) -> ShmClientStorageBuilder {
-<<<<<<< HEAD
-        let client = PosixShmClient {};
-        let clients = HashMap::from([(client.id(), Arc::new(client) as Arc<dyn ShmClient>)]);
-=======
-        let clients = BTreeMap::from([(
-            POSIX_PROTOCOL_ID,
-            Arc::new(PosixShmClient {}) as Arc<dyn ShmClient>,
-        )]);
->>>>>>> e6579fe8
+        let clients = BTreeMap::from([(client.id(), Arc::new(client) as Arc<dyn ShmClient>)]);
         ShmClientStorageBuilder::new(clients)
     }
 }
