--- conflicted
+++ resolved
@@ -198,19 +198,7 @@
 #[zenoh_macros::unstable_doc]
 pub struct DeallocOptimal;
 impl ForceDeallocPolicy for DeallocOptimal {
-<<<<<<< HEAD
     fn dealloc<Backend: ShmProviderBackend>(provider: &ShmProvider<Backend>) -> bool {
-        let mut guard = provider.busy_list.lock().unwrap();
-        let chunk_to_dealloc = match guard.remove(1) {
-            Some(val) => val,
-            None => match guard.pop_front() {
-                Some(val) => val,
-                None => return false,
-            },
-=======
-    fn dealloc<IDSource: ProtocolIDSource, Backend: ShmProviderBackend>(
-        provider: &ShmProvider<IDSource, Backend>,
-    ) -> bool {
         let chunk_to_dealloc = {
             let mut guard = zlock!(provider.busy_list);
             match guard.len() {
@@ -218,7 +206,6 @@
                 1 => guard.remove(0),
                 _ => guard.swap_remove(1),
             }
->>>>>>> e6579fe8
         };
         provider.backend.free(&chunk_to_dealloc.descriptor());
         true
@@ -229,15 +216,8 @@
 #[zenoh_macros::unstable_doc]
 pub struct DeallocYoungest;
 impl ForceDeallocPolicy for DeallocYoungest {
-<<<<<<< HEAD
     fn dealloc<Backend: ShmProviderBackend>(provider: &ShmProvider<Backend>) -> bool {
-        match provider.busy_list.lock().unwrap().pop_back() {
-=======
-    fn dealloc<IDSource: ProtocolIDSource, Backend: ShmProviderBackend>(
-        provider: &ShmProvider<IDSource, Backend>,
-    ) -> bool {
         match zlock!(provider.busy_list).pop() {
->>>>>>> e6579fe8
             Some(val) => {
                 provider.backend.free(&val.descriptor());
                 true
@@ -251,21 +231,12 @@
 #[zenoh_macros::unstable_doc]
 pub struct DeallocEldest;
 impl ForceDeallocPolicy for DeallocEldest {
-<<<<<<< HEAD
     fn dealloc<Backend: ShmProviderBackend>(provider: &ShmProvider<Backend>) -> bool {
-        match provider.busy_list.lock().unwrap().pop_front() {
-            Some(val) => {
-                provider.backend.free(&val.descriptor());
-=======
-    fn dealloc<IDSource: ProtocolIDSource, Backend: ShmProviderBackend>(
-        provider: &ShmProvider<IDSource, Backend>,
-    ) -> bool {
         let mut guard = zlock!(provider.busy_list);
         match guard.is_empty() {
             true => false,
             false => {
                 provider.backend.free(&guard.swap_remove(0).descriptor());
->>>>>>> e6579fe8
                 true
             }
         }
@@ -729,12 +700,7 @@
     Backend: ShmProviderBackend,
 {
     backend: Backend,
-<<<<<<< HEAD
-    busy_list: Mutex<VecDeque<BusyChunk>>,
-=======
     busy_list: Mutex<Vec<BusyChunk>>,
-    id: IDSource,
->>>>>>> e6579fe8
 }
 
 impl<Backend: ShmProviderBackend + Default> Default for ShmProvider<Backend> {
@@ -834,12 +800,7 @@
     fn new(backend: Backend) -> Self {
         Self {
             backend,
-<<<<<<< HEAD
-            busy_list: Mutex::new(VecDeque::default()),
-=======
             busy_list: Mutex::new(Vec::default()),
-            id,
->>>>>>> e6579fe8
         }
     }
 
