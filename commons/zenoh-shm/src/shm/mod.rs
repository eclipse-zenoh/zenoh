--- conflicted
+++ resolved
@@ -63,16 +63,10 @@
         Ok(Self { inner })
     }
 
-<<<<<<< HEAD
-    pub fn ensure_not_persistent(_id: ID) {
-        #[cfg(not(target_os = "windows"))]
-        platform::SegmentImpl::ensure_not_persistent(_id);
-=======
     #[allow(unused_variables)]
     pub fn ensure_not_persistent(id: ID) {
         #[cfg(not(target_os = "windows"))]
         platform::SegmentImpl::ensure_not_persistent(id);
->>>>>>> e518e74d
     }
 }
 
