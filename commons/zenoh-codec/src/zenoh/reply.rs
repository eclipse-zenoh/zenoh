//
// Copyright (c) 2022 ZettaScale Technology
//
// This program and the accompanying materials are made available under the
// terms of the Eclipse Public License 2.0 which is available at
// http://www.eclipse.org/legal/epl-2.0, or the Apache License, Version 2.0
// which is available at https://www.apache.org/licenses/LICENSE-2.0.
//
// SPDX-License-Identifier: EPL-2.0 OR Apache-2.0
//
// Contributors:
//   ZettaScale Zenoh Team, <zenoh@zettascale.tech>
//
use crate::{common::extension, RCodec, WCodec, Zenoh080, Zenoh080Header};
use alloc::vec::Vec;
use zenoh_buffers::{
    reader::{DidntRead, Reader},
    writer::{DidntWrite, Writer},
};
use zenoh_protocol::{
    common::imsg,
    zenoh::{
        id,
        query::Consolidation,
        reply::{flag, Reply, ReplyBody},
    },
};

impl<W> WCodec<&Reply, &mut W> for Zenoh080
where
    W: Writer,
{
    type Output = Result<(), DidntWrite>;

    fn write(self, writer: &mut W, x: &Reply) -> Self::Output {
        let Reply {
            consolidation,
            ext_unknown,
            payload,
        } = x;

        // Header
        let mut header = id::REPLY;
<<<<<<< HEAD
        if timestamp.is_some() {
            header |= flag::T;
        }
        if encoding != &Encoding::DEFAULT {
            header |= flag::E;
        }
        let mut n_exts = (ext_sinfo.is_some()) as u8
            + ((ext_consolidation != &ext::ConsolidationType::DEFAULT) as u8)
            + (ext_attachment.is_some()) as u8
            + (ext_unknown.len() as u8);
        #[cfg(feature = "shared-memory")]
        {
            n_exts += ext_shm.is_some() as u8;
=======
        if consolidation != &Consolidation::default() {
            header |= flag::C;
>>>>>>> ba1c2170
        }
        let mut n_exts = ext_unknown.len() as u8;
        if n_exts != 0 {
            header |= flag::Z;
        }
        self.write(&mut *writer, header)?;

        // Body
<<<<<<< HEAD
        if let Some(ts) = timestamp.as_ref() {
            self.write(&mut *writer, ts)?;
        }
        if encoding != &Encoding::DEFAULT {
            self.write(&mut *writer, encoding)?;
        }

        // Extensions
        if let Some(sinfo) = ext_sinfo.as_ref() {
            n_exts -= 1;
            self.write(&mut *writer, (sinfo, n_exts != 0))?;
        }
        if ext_consolidation != &ext::ConsolidationType::DEFAULT {
            n_exts -= 1;
            self.write(&mut *writer, (*ext_consolidation, n_exts != 0))?;
        }
        #[cfg(feature = "shared-memory")]
        if let Some(eshm) = ext_shm.as_ref() {
            n_exts -= 1;
            self.write(&mut *writer, (eshm, n_exts != 0))?;
        }
        if let Some(att) = ext_attachment.as_ref() {
            n_exts -= 1;
            self.write(&mut *writer, (att, n_exts != 0))?;
        }
=======
        if consolidation != &Consolidation::default() {
            self.write(&mut *writer, *consolidation)?;
        }

        // Extensions
>>>>>>> ba1c2170
        for u in ext_unknown.iter() {
            n_exts -= 1;
            self.write(&mut *writer, (u, n_exts != 0))?;
        }

        // Payload
        self.write(&mut *writer, payload)?;

        Ok(())
    }
}

impl<R> RCodec<Reply, &mut R> for Zenoh080
where
    R: Reader,
{
    type Error = DidntRead;

    fn read(self, reader: &mut R) -> Result<Reply, Self::Error> {
        let header: u8 = self.read(&mut *reader)?;
        let codec = Zenoh080Header::new(header);
        codec.read(reader)
    }
}

impl<R> RCodec<Reply, &mut R> for Zenoh080Header
where
    R: Reader,
{
    type Error = DidntRead;

    fn read(self, reader: &mut R) -> Result<Reply, Self::Error> {
        if imsg::mid(self.header) != id::REPLY {
            return Err(DidntRead);
        }

        // Body
<<<<<<< HEAD
        let mut timestamp: Option<uhlc::Timestamp> = None;
        if imsg::has_flag(self.header, flag::T) {
            timestamp = Some(self.codec.read(&mut *reader)?);
        }

        let mut encoding = Encoding::DEFAULT;
        if imsg::has_flag(self.header, flag::E) {
            encoding = self.codec.read(&mut *reader)?;
        }

        // Extensions
        let mut ext_sinfo: Option<ext::SourceInfoType> = None;
        let mut ext_consolidation = ext::ConsolidationType::DEFAULT;
        #[cfg(feature = "shared-memory")]
        let mut ext_shm: Option<ext::ShmType> = None;
        let mut ext_attachment: Option<ext::AttachmentType> = None;
=======
        let mut consolidation = Consolidation::default();
        if imsg::has_flag(self.header, flag::C) {
            consolidation = self.codec.read(&mut *reader)?;
        }

        // Extensions
>>>>>>> ba1c2170
        let mut ext_unknown = Vec::new();

        let mut has_ext = imsg::has_flag(self.header, flag::Z);
        while has_ext {
            let ext: u8 = self.codec.read(&mut *reader)?;
            let (u, ext) = extension::read(reader, "Reply", ext)?;
            ext_unknown.push(u);
            has_ext = ext;
        }

        // Payload
        let payload: ReplyBody = self.codec.read(&mut *reader)?;

        Ok(Reply {
            consolidation,
            ext_unknown,
            payload,
        })
    }
}<|MERGE_RESOLUTION|>--- conflicted
+++ resolved
@@ -41,24 +41,8 @@
 
         // Header
         let mut header = id::REPLY;
-<<<<<<< HEAD
-        if timestamp.is_some() {
-            header |= flag::T;
-        }
-        if encoding != &Encoding::DEFAULT {
-            header |= flag::E;
-        }
-        let mut n_exts = (ext_sinfo.is_some()) as u8
-            + ((ext_consolidation != &ext::ConsolidationType::DEFAULT) as u8)
-            + (ext_attachment.is_some()) as u8
-            + (ext_unknown.len() as u8);
-        #[cfg(feature = "shared-memory")]
-        {
-            n_exts += ext_shm.is_some() as u8;
-=======
-        if consolidation != &Consolidation::default() {
+        if consolidation != &Consolidation::DEFAULT {
             header |= flag::C;
->>>>>>> ba1c2170
         }
         let mut n_exts = ext_unknown.len() as u8;
         if n_exts != 0 {
@@ -67,39 +51,11 @@
         self.write(&mut *writer, header)?;
 
         // Body
-<<<<<<< HEAD
-        if let Some(ts) = timestamp.as_ref() {
-            self.write(&mut *writer, ts)?;
-        }
-        if encoding != &Encoding::DEFAULT {
-            self.write(&mut *writer, encoding)?;
-        }
-
-        // Extensions
-        if let Some(sinfo) = ext_sinfo.as_ref() {
-            n_exts -= 1;
-            self.write(&mut *writer, (sinfo, n_exts != 0))?;
-        }
-        if ext_consolidation != &ext::ConsolidationType::DEFAULT {
-            n_exts -= 1;
-            self.write(&mut *writer, (*ext_consolidation, n_exts != 0))?;
-        }
-        #[cfg(feature = "shared-memory")]
-        if let Some(eshm) = ext_shm.as_ref() {
-            n_exts -= 1;
-            self.write(&mut *writer, (eshm, n_exts != 0))?;
-        }
-        if let Some(att) = ext_attachment.as_ref() {
-            n_exts -= 1;
-            self.write(&mut *writer, (att, n_exts != 0))?;
-        }
-=======
-        if consolidation != &Consolidation::default() {
+        if consolidation != &Consolidation::DEFAULT {
             self.write(&mut *writer, *consolidation)?;
         }
 
         // Extensions
->>>>>>> ba1c2170
         for u in ext_unknown.iter() {
             n_exts -= 1;
             self.write(&mut *writer, (u, n_exts != 0))?;
@@ -137,31 +93,12 @@
         }
 
         // Body
-<<<<<<< HEAD
-        let mut timestamp: Option<uhlc::Timestamp> = None;
-        if imsg::has_flag(self.header, flag::T) {
-            timestamp = Some(self.codec.read(&mut *reader)?);
-        }
-
-        let mut encoding = Encoding::DEFAULT;
-        if imsg::has_flag(self.header, flag::E) {
-            encoding = self.codec.read(&mut *reader)?;
-        }
-
-        // Extensions
-        let mut ext_sinfo: Option<ext::SourceInfoType> = None;
-        let mut ext_consolidation = ext::ConsolidationType::DEFAULT;
-        #[cfg(feature = "shared-memory")]
-        let mut ext_shm: Option<ext::ShmType> = None;
-        let mut ext_attachment: Option<ext::AttachmentType> = None;
-=======
-        let mut consolidation = Consolidation::default();
+        let mut consolidation = Consolidation::DEFAULT;
         if imsg::has_flag(self.header, flag::C) {
             consolidation = self.codec.read(&mut *reader)?;
         }
 
         // Extensions
->>>>>>> ba1c2170
         let mut ext_unknown = Vec::new();
 
         let mut has_ext = imsg::has_flag(self.header, flag::Z);
