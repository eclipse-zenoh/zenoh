--- conflicted
+++ resolved
@@ -25,11 +25,8 @@
 
 [features]
 internal = []
-<<<<<<< HEAD
+transport_tcp = []
 unstable = []
-=======
-transport_tcp = []
->>>>>>> 9a73585f
 
 [dependencies]
 tracing = { workspace = true }
