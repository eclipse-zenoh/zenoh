--- conflicted
+++ resolved
@@ -127,9 +127,7 @@
 }
 
 #[derive(Serialize, Debug, Deserialize, Clone)]
-<<<<<<< HEAD
 #[serde(deny_unknown_fields)]
-=======
 pub struct LowPassFilterConf {
     pub id: Option<String>,
     pub interfaces: Option<NEVec<String>>,
@@ -150,7 +148,7 @@
 }
 
 #[derive(Serialize, Debug, Deserialize, Clone)]
->>>>>>> 83b874e4
+#[serde(deny_unknown_fields)]
 pub struct AclConfigRule {
     pub id: String,
     pub key_exprs: NEVec<OwnedKeyExpr>,
