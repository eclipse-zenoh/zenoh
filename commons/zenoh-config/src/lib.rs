//
// Copyright (c) 2023 ZettaScale Technology
//
// This program and the accompanying materials are made available under the
// terms of the Eclipse Public License 2.0 which is available at
// http://www.eclipse.org/legal/epl-2.0, or the Apache License, Version 2.0
// which is available at https://www.apache.org/licenses/LICENSE-2.0.
//
// SPDX-License-Identifier: EPL-2.0 OR Apache-2.0
//
// Contributors:
//   ZettaScale Zenoh Team, <zenoh@zettascale.tech>
//

//! Configuration to pass to `zenoh::open()` and `zenoh::scout()` functions and associated constants.
pub mod defaults;
mod include;
use include::recursive_include;
use secrecy::{CloneableSecret, DebugSecret, Secret, SerializableSecret, Zeroize};
use serde::{
    de::{self, MapAccess, Visitor},
    Deserialize, Serialize,
};
use serde_json::Value;
#[allow(unused_imports)]
use std::convert::TryFrom; // This is a false positive from the rust analyser
use std::{
    any::Any,
    collections::HashSet,
    fmt,
    io::Read,
    marker::PhantomData,
    net::SocketAddr,
    path::Path,
    sync::{Arc, Mutex, MutexGuard, Weak},
};
use validated_struct::ValidatedMapAssociatedTypes;
pub use validated_struct::{GetError, ValidatedMap};
use zenoh_core::zlock;
pub use zenoh_protocol::core::{
    whatami, EndPoint, Locator, Priority, WhatAmI, WhatAmIMatcher, WhatAmIMatcherVisitor, ZenohId,
};
use zenoh_protocol::{
    core::{key_expr::OwnedKeyExpr, Bits},
    transport::{BatchSize, TransportSn},
};
use zenoh_result::{bail, zerror, ZResult};
use zenoh_util::LibLoader;

<<<<<<< HEAD
pub trait ConfigValidator: Send + Sync {
    fn check_config(
        &self,
        _plugin_name: &str,
        _path: &str,
        _current: &serde_json::Map<String, serde_json::Value>,
        _new: &serde_json::Map<String, serde_json::Value>,
    ) -> ZResult<Option<serde_json::Map<String, serde_json::Value>>> {
        Ok(None)
    }
}

// Necessary to allow to set default emplty weak referece value to plugin.validator field
// because empty weak value is not allowed for Arc<dyn Trait>
impl ConfigValidator for () {}
=======
// Wrappers for secrecy of values
#[derive(serde::Serialize, serde::Deserialize, Debug, Clone)]
pub struct SecretString(String);

impl Deref for SecretString {
    type Target = String;

    fn deref(&self) -> &Self::Target {
        &self.0
    }
}

impl SerializableSecret for SecretString {}
impl DebugSecret for SecretString {}
impl CloneableSecret for SecretString {}
impl Zeroize for SecretString {
    fn zeroize(&mut self) {
        self.0 = "".to_string();
    }
}

pub type SecretValue = Secret<SecretString>;

pub type ValidationFunction = std::sync::Arc<
    dyn Fn(
            &str,
            &serde_json::Map<String, serde_json::Value>,
            &serde_json::Map<String, serde_json::Value>,
        ) -> ZResult<Option<serde_json::Map<String, serde_json::Value>>>
        + Send
        + Sync,
>;
>>>>>>> 9ea5dc11

/// Creates an empty zenoh net Session configuration.
pub fn empty() -> Config {
    Config::default()
}

/// Creates a default zenoh net Session configuration (equivalent to `peer`).
pub fn default() -> Config {
    peer()
}

/// Creates a default `'peer'` mode zenoh net Session configuration.
pub fn peer() -> Config {
    let mut config = Config::default();
    config.set_mode(Some(WhatAmI::Peer)).unwrap();
    config
}

/// Creates a default `'client'` mode zenoh net Session configuration.
pub fn client<I: IntoIterator<Item = T>, T: Into<EndPoint>>(peers: I) -> Config {
    let mut config = Config::default();
    config.set_mode(Some(WhatAmI::Client)).unwrap();
    config
        .connect
        .endpoints
        .extend(peers.into_iter().map(|t| t.into()));
    config
}

#[test]
fn config_keys() {
    use validated_struct::ValidatedMap;
    let c = Config::default();
    dbg!(c.keys());
}

fn treat_error_as_none<'a, T, D>(deserializer: D) -> Result<Option<T>, D::Error>
where
    T: serde::de::Deserialize<'a>,
    D: serde::de::Deserializer<'a>,
{
    let value: Value = serde::de::Deserialize::deserialize(deserializer)?;
    Ok(T::deserialize(value).ok())
}

validated_struct::validator! {
    /// The main configuration structure for Zenoh.
    ///
    /// Most fields are optional as a way to keep defaults flexible. Some of the fields have different default values depending on the rest of the configuration.
    ///
    /// To construct a configuration, we advise that you use a configuration file (JSON, JSON5 and YAML are currently supported, please use the proper extension for your format as the deserializer will be picked according to it).
    #[derive(Default)]
    #[recursive_attrs]
    #[derive(serde::Deserialize, serde::Serialize, Clone, Debug)]
    #[serde(default)]
    #[serde(deny_unknown_fields)]
    Config {
        /// The Zenoh ID of the instance. This ID MUST be unique throughout your Zenoh infrastructure and cannot exceed 16 bytes of length. If left unset, a random u128 will be generated.
        id: ZenohId,
        /// The metadata of the instance. Arbitrary json data available from the admin space
        metadata: Value,
        /// The node's mode ("router" (default value in `zenohd`), "peer" or "client").
        mode: Option<whatami::WhatAmI>,
        /// Which zenoh nodes to connect to.
        pub connect: #[derive(Default)]
        ConnectConfig {
            pub endpoints: Vec<EndPoint>,
        },
        /// Which endpoints to listen on. `zenohd` will add `tcp/[::]:7447` to these locators if left empty.
        pub listen: #[derive(Default)]
        ListenConfig {
            pub endpoints: Vec<EndPoint>,
        },
        pub scouting: #[derive(Default)]
        ScoutingConf {
            /// In client mode, the period dedicated to scouting for a router before failing. In milliseconds.
            timeout: Option<u64>,
            /// In peer mode, the period dedicated to scouting remote peers before attempting other operations. In milliseconds.
            delay: Option<u64>,
            /// The multicast scouting configuration.
            pub multicast: #[derive(Default)]
            ScoutingMulticastConf {
                /// Whether multicast scouting is enabled or not. If left empty, `zenohd` will set it according to the presence of the `--no-multicast-scouting` argument.
                enabled: Option<bool>,
                /// The socket which should be used for multicast scouting. `zenohd` will use `224.0.0.224:7446` by default if none is provided.
                address: Option<SocketAddr>,
                /// The network interface which should be used for multicast scouting. `zenohd` will automatically select an interface if none is provided.
                interface: Option<String>,
                /// Which type of Zenoh instances to automatically establish sessions with upon discovery through UDP multicast.
                #[serde(deserialize_with = "treat_error_as_none")]
                autoconnect: Option<ModeDependentValue<WhatAmIMatcher>>,
                /// Whether or not to listen for scout messages on UDP multicast and reply to them.
                listen: Option<ModeDependentValue<bool>>,
            },
            /// The gossip scouting configuration.
            pub gossip: #[derive(Default)]
            GossipConf {
                /// Whether gossip scouting is enabled or not.
                enabled: Option<bool>,
                /// When true, gossip scouting informations are propagated multiple hops to all nodes in the local network.
                /// When false, gossip scouting informations are only propagated to the next hop.
                /// Activating multihop gossip implies more scouting traffic and a lower scalability.
                /// It mostly makes sense when using "linkstate" routing mode where all nodes in the subsystem don't have
                /// direct connectivity with each other.
                multihop: Option<bool>,
                /// Which type of Zenoh instances to automatically establish sessions with upon discovery through gossip.
                #[serde(deserialize_with = "treat_error_as_none")]
                autoconnect: Option<ModeDependentValue<WhatAmIMatcher>>,
            },
        },

        /// Configuration of data messages timestamps management.
        pub timestamping: #[derive(Default)]
        TimestampingConf {
            /// Whether data messages should be timestamped if not already.
            enabled: Option<ModeDependentValue<bool>>,
            /// Whether data messages with timestamps in the future should be dropped or not.
            /// If set to false (default), messages with timestamps in the future are retimestamped.
            /// Timestamps are ignored if timestamping is disabled.
            drop_future_timestamp: Option<bool>,
        },

        /// The default timeout to apply to queries in milliseconds.
        queries_default_timeout: Option<u64>,

        /// The routing strategy to use and it's configuration.
        pub routing: #[derive(Default)]
        RoutingConf {
            /// The routing strategy to use in routers and it's configuration.
            pub router: #[derive(Default)]
            RouterRoutingConf {
                /// When set to true a router will forward data between two peers
                /// directly connected to it if it detects that those peers are not
                /// connected to each other.
                /// The failover brokering only works if gossip discovery is enabled.
                peers_failover_brokering: Option<bool>,
            },
            /// The routing strategy to use in peers and it's configuration.
            pub peer: #[derive(Default)]
            PeerRoutingConf {
                /// The routing strategy to use in peers. ("peer_to_peer" or "linkstate").
                mode: Option<String>,
            },
        },

        /// The declarations aggregation strategy.
        pub aggregation: #[derive(Default)]
        AggregationConf {
            /// A list of key-expressions for which all included subscribers will be aggregated into.
            subscribers: Vec<OwnedKeyExpr>,
            /// A list of key-expressions for which all included publishers will be aggregated into.
            publishers: Vec<OwnedKeyExpr>,
        },
        pub transport: #[derive(Default)]
        TransportConf {
            pub unicast: TransportUnicastConf {
                /// Timeout in milliseconds when opening a link (default: 10000).
                accept_timeout: u64,
                /// Number of links that may stay pending during accept phase (default: 100).
                accept_pending: usize,
                /// Maximum number of unicast sessions (default: 1000)
                max_sessions: usize,
                /// Maximum number of unicast incoming links per transport session (default: 1)
                max_links: usize,
                /// Enables the LowLatency transport (default `false`).
                /// This option does not make LowLatency transport mandatory, the actual implementation of transport
                /// used will depend on Establish procedure and other party's settings
                lowlatency: bool,
            },
            pub multicast: TransportMulticastConf {
                /// Link join interval duration in milliseconds (default: 2500)
                join_interval: Option<u64>,
                /// Maximum number of multicast sessions (default: 1000)
                max_sessions: Option<usize>,
            },
            pub qos: QoSConf {
                /// Whether QoS is enabled or not.
                /// If set to `false`, the QoS will be disabled. (default `true`).
                enabled: bool
            },
            pub link: #[derive(Default)]
            TransportLinkConf {
                // An optional whitelist of protocols to be used for accepting and opening sessions.
                // If not configured, all the supported protocols are automatically whitelisted.
                pub protocols: Option<Vec<String>>,
                pub tx: LinkTxConf {
                    /// The resolution in bits to be used for the message sequence numbers.
                    /// When establishing a session with another Zenoh instance, the lowest value of the two instances will be used.
                    /// Accepted values: 8bit, 16bit, 32bit, 64bit.
                    sequence_number_resolution: Bits where (sequence_number_resolution_validator),
                    /// Link lease duration in milliseconds (default: 10000)
                    lease: u64,
                    /// Number fo keep-alive messages in a link lease duration (default: 4)
                    keep_alive: usize,
                    /// Zenoh's MTU equivalent (default: 2^16-1)
                    batch_size: BatchSize,
                    pub queue: QueueConf {
                        /// The size of each priority queue indicates the number of batches a given queue can contain.
                        /// The amount of memory being allocated for each queue is then SIZE_XXX * BATCH_SIZE.
                        /// In the case of the transport link MTU being smaller than the ZN_BATCH_SIZE,
                        /// then amount of memory being allocated for each queue is SIZE_XXX * LINK_MTU.
                        /// If qos is false, then only the DATA priority will be allocated.
                        pub size: QueueSizeConf {
                            control: usize,
                            real_time: usize,
                            interactive_high: usize,
                            interactive_low: usize,
                            data_high: usize,
                            data: usize,
                            data_low: usize,
                            background: usize,
                        } where (queue_size_validator),
                        /// The initial exponential backoff time in nanoseconds to allow the batching to eventually progress.
                        /// Higher values lead to a more aggressive batching but it will introduce additional latency.
                        backoff: u64,
                    },
                    // Number of threads used for TX
                    threads: usize,
                },
                pub rx: LinkRxConf {
                    /// Receiving buffer size in bytes for each link
                    /// The default the rx_buffer_size value is the same as the default batch size: 65335.
                    /// For very high throughput scenarios, the rx_buffer_size can be increased to accomodate
                    /// more in-flight data. This is particularly relevant when dealing with large messages.
                    /// E.g. for 16MiB rx_buffer_size set the value to: 16777216.
                    buffer_size: usize,
                    /// Maximum size of the defragmentation buffer at receiver end (default: 1GiB).
                    /// Fragmented messages that are larger than the configured size will be dropped.
                    max_message_size: usize,
                },
                pub tls: #[derive(Default)]
                TLSConf {
                    root_ca_certificate: Option<String>,
                    server_private_key: Option<String>,
                    server_certificate: Option<String>,
                    client_auth: Option<bool>,
                    client_private_key: Option<String>,
                    client_certificate: Option<String>,
                    server_name_verification: Option<bool>,
                    // Skip serializing field because they contain secrets
                    #[serde(skip_serializing)]
                    root_ca_certificate_base64: Option<SecretValue>,
                    #[serde(skip_serializing)]
                    server_private_key_base64:  Option<SecretValue>,
                    #[serde(skip_serializing)]
                    server_certificate_base64: Option<SecretValue>,
                    #[serde(skip_serializing)]
                    client_private_key_base64 :  Option<SecretValue>,
                    #[serde(skip_serializing)]
                    client_certificate_base64 :  Option<SecretValue>,
                }
                ,
                pub unixpipe: #[derive(Default)]
                UnixPipeConf {
                    file_access_mask: Option<u32>
                },
                pub compression: #[derive(Default)]
                /// **Experimental** compression feature.
                /// Will compress the batches hop to hop (as opposed to end to end). May cause errors when
                /// the batches's complexity is too high, causing the resulting compression to be bigger in
                /// size than the MTU.
                /// You must use the features "transport_compression" and "unstable" to enable this.
                CompressionConf {
                    /// When enabled is true, batches will be sent compressed. It does not affect the
                    /// reception, which always expects compressed batches when built with thes features
                    /// "transport_compression" and "unstable".
                    enabled: bool,
                }
            },
            pub shared_memory:
            SharedMemoryConf {
                /// Whether shared memory is enabled or not.
                /// If set to `true`, the SHM buffer optimization support will be announced to other parties. (default `false`).
                /// This option doesn't make SHM buffer optimization mandatory, the real support depends on other party setting
                enabled: bool,
            },
            pub auth: #[derive(Default)]
            AuthConf {
                /// The configuration of authentification.
                /// A password implies a username is required.
                pub usrpwd: #[derive(Default)]
                UsrPwdConf {
                    user: Option<String>,
                    password: Option<String>,
                    /// The path to a file containing the user password dictionary, a file containing `<user>:<password>`
                    dictionary_file: Option<String>,
                } where (user_conf_validator),
                pub pubkey: #[derive(Default)]
                PubKeyConf {
                    public_key_pem: Option<String>,
                    private_key_pem: Option<String>,
                    public_key_file: Option<String>,
                    private_key_file: Option<String>,
                    key_size: Option<usize>,
                    known_keys_file: Option<String>,
                },
            },
        },
        /// Configuration of the admin space.
        pub adminspace: #[derive(Default)]
        /// <div class="stab unstable">
        ///   <span class="emoji">🔬</span>
        ///   This API has been marked as unstable: it works as advertised, but we may change it in a future release.
        ///   To use it, you must enable zenoh's <code>unstable</code> feature flag.
        /// </div>
        AdminSpaceConf {
            /// Permissions on the admin space
            pub permissions:
            PermissionsConf {
                /// Whether the admin space replies to queries (true by default).
                #[serde(default = "set_true")]
                pub read: bool,
                /// Whether the admin space accepts config changes at runtime (false by default).
                #[serde(default = "set_false")]
                pub write: bool,
            },

        },
        /// A list of directories where plugins may be searched for if no `__path__` was specified for them.
        /// The executable's current directory will be added to the search paths.
        plugins_search_dirs: Vec<String>, // TODO (low-prio): Switch this String to a PathBuf? (applies to other paths in the config as well)
        #[validated(recursive_accessors)]
        /// The configuration for plugins.
        ///
        /// Please refer to [`PluginsConfig`]'s documentation for further details.
        plugins: PluginsConfig,
    }
}

impl Default for PermissionsConf {
    fn default() -> Self {
        PermissionsConf {
            read: true,
            write: false,
        }
    }
}

fn set_true() -> bool {
    true
}
fn set_false() -> bool {
    false
}

#[derive(Clone, Debug, PartialEq, Eq)]
pub struct PluginSearchDirs(Vec<String>);
impl Default for PluginSearchDirs {
    fn default() -> Self {
        Self(
            (*zenoh_util::LIB_DEFAULT_SEARCH_PATHS)
                .split(':')
                .map(|c| c.to_string())
                .collect(),
        )
    }
}

#[test]
fn config_deser() {
    let config = Config::from_deserializer(
        &mut json5::Deserializer::from_str(
            r#"{
        scouting: {
          multicast: {
            enabled: false,
            autoconnect: "peer|router"
          }
        }
      }"#,
        )
        .unwrap(),
    )
    .unwrap();
    assert_eq!(*config.scouting().multicast().enabled(), Some(false));
    assert_eq!(
        config.scouting().multicast().autoconnect().router(),
        Some(&WhatAmIMatcher::empty().router().peer())
    );
    assert_eq!(
        config.scouting().multicast().autoconnect().peer(),
        Some(&WhatAmIMatcher::empty().router().peer())
    );
    assert_eq!(
        config.scouting().multicast().autoconnect().client(),
        Some(&WhatAmIMatcher::empty().router().peer())
    );
    let config = Config::from_deserializer(
        &mut json5::Deserializer::from_str(
            r#"{
        scouting: {
          multicast: {
            enabled: false,
            autoconnect: {router: "", peer: "peer|router"}
          }
        }
      }"#,
        )
        .unwrap(),
    )
    .unwrap();
    assert_eq!(*config.scouting().multicast().enabled(), Some(false));
    assert_eq!(
        config.scouting().multicast().autoconnect().router(),
        Some(&WhatAmIMatcher::empty())
    );
    assert_eq!(
        config.scouting().multicast().autoconnect().peer(),
        Some(&WhatAmIMatcher::empty().router().peer())
    );
    assert_eq!(config.scouting().multicast().autoconnect().client(), None);
    let config = Config::from_deserializer(
        &mut json5::Deserializer::from_str(
            r#"{transport: { auth: { usrpwd: { user: null, password: null, dictionary_file: "file" }}}}"#,
        )
        .unwrap(),
    )
    .unwrap();
    assert_eq!(
        config
            .transport()
            .auth()
            .usrpwd()
            .dictionary_file()
            .as_ref()
            .map(|s| s.as_ref()),
        Some("file")
    );
    std::mem::drop(Config::from_deserializer(
        &mut json5::Deserializer::from_str(
            r#"{transport: { auth: { usrpwd: { user: null, password: null, user_password_dictionary: "file" }}}}"#,
        )
        .unwrap(),
    )
    .unwrap_err());
    dbg!(Config::from_file("../../DEFAULT_CONFIG.json5").unwrap());
}

impl Config {
    pub fn set_plugin_validator<T: ConfigValidator + 'static>(&mut self, validator: Weak<T>) {
        self.plugins.validator = validator;
    }

    pub fn plugin(&self, name: &str) -> Option<&Value> {
        self.plugins.values.get(name)
    }

    pub fn sift_privates(&self) -> Self {
        let mut copy = self.clone();
        copy.plugins.sift_privates();
        copy
    }

    pub fn remove<K: AsRef<str>>(&mut self, key: K) -> ZResult<()> {
        let key = key.as_ref();
        self._remove(key)
    }

    fn _remove(&mut self, key: &str) -> ZResult<()> {
        let key = key.strip_prefix('/').unwrap_or(key);
        if !key.starts_with("plugins/") {
            bail!(
                "Removal of values from Config is only supported for keys starting with `plugins/`"
            )
        }
        self.plugins.remove(&key["plugins/".len()..])
    }
}

#[derive(Debug)]
pub enum ConfigOpenErr {
    IoError(std::io::Error),
    JsonParseErr(json5::Error),
    InvalidConfiguration(Box<Config>),
}
impl std::fmt::Display for ConfigOpenErr {
    fn fmt(&self, f: &mut std::fmt::Formatter<'_>) -> std::fmt::Result {
        match self {
            ConfigOpenErr::IoError(e) => write!(f, "Couldn't open file: {e}"),
            ConfigOpenErr::JsonParseErr(e) => write!(f, "JSON5 parsing error {e}"),
            ConfigOpenErr::InvalidConfiguration(c) => write!(
                f,
                "Invalid configuration {}",
                serde_json::to_string(c).unwrap()
            ),
        }
    }
}
impl std::error::Error for ConfigOpenErr {}
impl Config {
    pub fn from_env() -> ZResult<Self> {
        let path = std::env::var(defaults::ENV)
            .map_err(|e| zerror!("Invalid ENV variable ({}): {}", defaults::ENV, e))?;
        Self::from_file(path.as_str())
    }

    pub fn from_file<P: AsRef<Path>>(path: P) -> ZResult<Self> {
        let path = path.as_ref();
        let mut config = Self::_from_file(path)?;
        config.plugins.load_external_configs()?;
        Ok(config)
    }

    fn _from_file(path: &Path) -> ZResult<Config> {
        match std::fs::File::open(path) {
            Ok(mut f) => {
                let mut content = String::new();
                if let Err(e) = f.read_to_string(&mut content) {
                    bail!(e)
                }
                match path
                    .extension()
                    .map(|s| s.to_str().unwrap())
                {
                    Some("json") | Some("json5") => match json5::Deserializer::from_str(&content) {
                        Ok(mut d) => Config::from_deserializer(&mut d).map_err(|e| match e {
                            Ok(c) => zerror!("Invalid configuration: {}", c).into(),
                            Err(e) => zerror!("JSON error: {}", e).into(),
                        }),
                        Err(e) => bail!(e),
                    },
                    Some("yaml") => Config::from_deserializer(serde_yaml::Deserializer::from_str(&content)).map_err(|e| match e {
                        Ok(c) => zerror!("Invalid configuration: {}", c).into(),
                        Err(e) => zerror!("YAML error: {}", e).into(),
                    }),
                    Some(other) => bail!("Unsupported file type '.{}' (.json, .json5 and .yaml are supported)", other),
                    None => bail!("Unsupported file type. Configuration files must have an extension (.json, .json5 and .yaml supported)")
                }
            }
            Err(e) => bail!(e),
        }
    }

    pub fn libloader(&self) -> LibLoader {
        if self.plugins_search_dirs.is_empty() {
            LibLoader::default()
        } else {
            LibLoader::new(&self.plugins_search_dirs, true)
        }
    }
}

impl std::fmt::Display for Config {
    fn fmt(&self, f: &mut std::fmt::Formatter<'_>) -> std::fmt::Result {
        write!(f, "{}", serde_json::to_string(self).unwrap())
    }
}

#[test]
fn config_from_json() {
    use validated_struct::ValidatedMap;
    let from_str = serde_json::Deserializer::from_str;
    let mut config = Config::from_deserializer(&mut from_str(r#"{}"#)).unwrap();
    config
        .insert("transport/link/tx/lease", &mut from_str("168"))
        .unwrap();
    dbg!(std::mem::size_of_val(&config));
    println!("{}", serde_json::to_string_pretty(&config).unwrap());
}

pub type Notification = Arc<str>;

struct NotifierInner<T> {
    inner: Mutex<T>,
    subscribers: Mutex<Vec<flume::Sender<Notification>>>,
}
pub struct Notifier<T> {
    inner: Arc<NotifierInner<T>>,
}
impl<T> Clone for Notifier<T> {
    fn clone(&self) -> Self {
        Self {
            inner: self.inner.clone(),
        }
    }
}
impl Notifier<Config> {
    pub fn remove<K: AsRef<str>>(&self, key: K) -> ZResult<()> {
        let key = key.as_ref();
        self._remove(key)
    }

    fn _remove(&self, key: &str) -> ZResult<()> {
        {
            let mut guard = zlock!(self.inner.inner);
            guard.remove(key)?;
        }
        self.notify(key);
        Ok(())
    }
}
impl<T: ValidatedMap> Notifier<T> {
    pub fn new(inner: T) -> Self {
        Notifier {
            inner: Arc::new(NotifierInner {
                inner: Mutex::new(inner),
                subscribers: Mutex::new(Vec::new()),
            }),
        }
    }
    pub fn subscribe(&self) -> flume::Receiver<Notification> {
        let (tx, rx) = flume::unbounded();
        {
            zlock!(self.inner.subscribers).push(tx);
        }
        rx
    }
    pub fn notify<K: AsRef<str>>(&self, key: K) {
        let key = key.as_ref();
        self._notify(key);
    }
    fn _notify(&self, key: &str) {
        let key: Arc<str> = Arc::from(key);
        let mut marked = Vec::new();
        let mut guard = zlock!(self.inner.subscribers);
        for (i, sub) in guard.iter().enumerate() {
            if sub.send(key.clone()).is_err() {
                marked.push(i)
            }
        }
        for i in marked.into_iter().rev() {
            guard.swap_remove(i);
        }
    }

    pub fn lock(&self) -> MutexGuard<T> {
        zlock!(self.inner.inner)
    }
}

impl<'a, T: 'a> ValidatedMapAssociatedTypes<'a> for Notifier<T> {
    type Accessor = GetGuard<'a, T>;
}
impl<'a, T: 'a> ValidatedMapAssociatedTypes<'a> for &Notifier<T> {
    type Accessor = GetGuard<'a, T>;
}
impl<T: ValidatedMap + 'static> ValidatedMap for Notifier<T>
where
    T: for<'a> ValidatedMapAssociatedTypes<'a, Accessor = &'a dyn Any>,
{
    fn insert<'d, D: serde::Deserializer<'d>>(
        &mut self,
        key: &str,
        value: D,
    ) -> Result<(), validated_struct::InsertionError>
    where
        validated_struct::InsertionError: From<D::Error>,
    {
        {
            let mut guard = zlock!(self.inner.inner);
            guard.insert(key, value)?;
        }
        self.notify(key);
        Ok(())
    }
    fn get<'a>(
        &'a self,
        key: &str,
    ) -> Result<<Self as validated_struct::ValidatedMapAssociatedTypes<'a>>::Accessor, GetError>
    {
        let guard: MutexGuard<'a, T> = zlock!(self.inner.inner);
        // SAFETY: MutexGuard pins the mutex behind which the value is held.
        let subref = guard.get(key.as_ref())? as *const _;
        Ok(GetGuard {
            _guard: guard,
            subref,
        })
    }
    fn get_json(&self, key: &str) -> Result<String, GetError> {
        self.lock().get_json(key)
    }
    type Keys = T::Keys;
    fn keys(&self) -> Self::Keys {
        self.lock().keys()
    }
}
impl<T: ValidatedMap + 'static> ValidatedMap for &Notifier<T>
where
    T: for<'a> ValidatedMapAssociatedTypes<'a, Accessor = &'a dyn Any>,
{
    fn insert<'d, D: serde::Deserializer<'d>>(
        &mut self,
        key: &str,
        value: D,
    ) -> Result<(), validated_struct::InsertionError>
    where
        validated_struct::InsertionError: From<D::Error>,
    {
        {
            let mut guard = zlock!(self.inner.inner);
            guard.insert(key, value)?;
        }
        self.notify(key);
        Ok(())
    }
    fn get<'a>(
        &'a self,
        key: &str,
    ) -> Result<<Self as validated_struct::ValidatedMapAssociatedTypes<'a>>::Accessor, GetError>
    {
        let guard: MutexGuard<'a, T> = zlock!(self.inner.inner);
        // SAFETY: MutexGuard pins the mutex behind which the value is held.
        let subref = guard.get(key.as_ref())? as *const _;
        Ok(GetGuard {
            _guard: guard,
            subref,
        })
    }
    fn get_json(&self, key: &str) -> Result<String, GetError> {
        self.lock().get_json(key)
    }
    type Keys = T::Keys;
    fn keys(&self) -> Self::Keys {
        self.lock().keys()
    }
}

pub struct GetGuard<'a, T> {
    _guard: MutexGuard<'a, T>,
    subref: *const dyn Any,
}
use std::ops::Deref;
impl<'a, T> Deref for GetGuard<'a, T> {
    type Target = dyn Any;

    fn deref(&self) -> &Self::Target {
        unsafe { &*self.subref }
    }
}
impl<'a, T> AsRef<dyn Any> for GetGuard<'a, T> {
    fn as_ref(&self) -> &dyn Any {
        self.deref()
    }
}

fn sequence_number_resolution_validator(b: &Bits) -> bool {
    b <= &Bits::from(TransportSn::MAX)
}

fn queue_size_validator(q: &QueueSizeConf) -> bool {
    fn check(size: &usize) -> bool {
        (QueueSizeConf::MIN..=QueueSizeConf::MAX).contains(size)
    }

    let QueueSizeConf {
        control,
        real_time,
        interactive_low,
        interactive_high,
        data_high,
        data,
        data_low,
        background,
    } = q;
    check(control)
        && check(real_time)
        && check(interactive_low)
        && check(interactive_high)
        && check(data_high)
        && check(data)
        && check(data_low)
        && check(background)
}

fn user_conf_validator(u: &UsrPwdConf) -> bool {
    (u.password().is_none() && u.user().is_none()) || (u.password().is_some() && u.user().is_some())
}

/// This part of the configuration is highly dynamic (any [`serde_json::Value`] may be put in there), but should follow this scheme:
/// ```javascript
/// plugins: {
///     // `plugin_name` must be unique per configuration, and will be used to find the appropriate
///     // dynamic library to load if no `__path__` is specified
///     [plugin_name]: {
///         // Defaults to `false`. Setting this to `true` does 2 things:
///         // * If `zenohd` fails to locate the requested plugin, it will crash instead of logging an error.
///         // * Plugins are expected to check this value to set their panic-behaviour: plugins are encouraged
///         //   to panic upon non-recoverable errors if their `__required__` flag is set to `true`, and to
///         //   simply log them otherwise
///         __required__: bool,
///         // The path(s) where the plugin is expected to be located.
///         // If none is specified, `zenohd` will search for a `<dylib_prefix>zenoh_plugin_<plugin_name>.<dylib_suffix>` file in the search directories.
///         // If any path is specified, file-search will be disabled, and the first path leading to
///         // an existing file will be used
///         __path__: string | [string],
///         // [plugin_name] may require additional configuration
///         ...
///     }
/// }
/// ```
#[derive(Clone)]
pub struct PluginsConfig {
    values: Value,
    validator: std::sync::Weak<dyn ConfigValidator>,
}
fn sift_privates(value: &mut serde_json::Value) {
    match value {
        Value::Null | Value::Bool(_) | Value::Number(_) | Value::String(_) => {}
        Value::Array(a) => a.iter_mut().for_each(sift_privates),
        Value::Object(o) => {
            o.remove("private");
            o.values_mut().for_each(sift_privates);
        }
    }
}

fn load_external_plugin_config(title: &str, value: &mut Value) -> ZResult<()> {
    let Some(values) = value.as_object_mut() else {
        bail!("{} must be object", title);
    };
    recursive_include(title, values, HashSet::new(), "__config__", ".")
}

#[derive(Debug, Clone)]
pub struct PluginLoad {
    pub name: String,
    pub paths: Option<Vec<String>>,
    pub required: bool,
}
impl PluginsConfig {
    pub fn sift_privates(&mut self) {
        sift_privates(&mut self.values);
    }
    fn load_external_configs(&mut self) -> ZResult<()> {
        let Some(values) = self.values.as_object_mut() else {
            bail!("plugins configuration must be an object")
        };
        for (name, value) in values.iter_mut() {
            load_external_plugin_config(format!("plugins.{}", name.as_str()).as_str(), value)?;
        }
        Ok(())
    }
    pub fn load_requests(&'_ self) -> impl Iterator<Item = PluginLoad> + '_ {
        self.values.as_object().unwrap().iter().map(|(name, value)| {
            let value = value.as_object().expect("Plugin configurations must be objects");
            let required = match value.get("__required__") {
                None => false,
                Some(Value::Bool(b)) => *b,
                _ => panic!("Plugin '{}' has an invalid '__required__' configuration property (must be a boolean)", name)
            };
            if let Some(paths) = value.get("__path__"){
                let paths = match paths {
                    Value::String(s) => vec![s.clone()],
                    Value::Array(a) => a.iter().map(|s| if let Value::String(s) = s {s.clone()} else {panic!("Plugin '{}' has an invalid '__path__' configuration property (must be either string or array of strings)", name)}).collect(),
                    _ => panic!("Plugin '{}' has an invalid '__path__' configuration property (must be either string or array of strings)", name)
                };
                PluginLoad {name: name.clone(), paths: Some(paths), required}
            } else {
                PluginLoad {name: name.clone(), paths: None, required}
            }
        })
    }
    pub fn remove(&mut self, key: &str) -> ZResult<()> {
        let mut split = key.split('/');
        let plugin = split.next().unwrap();
        let mut current = match split.next() {
            Some(first_in_plugin) => first_in_plugin,
            None => {
                self.values.as_object_mut().unwrap().remove(plugin);
                return Ok(());
            }
        };
        let (old_conf, mut new_conf) = match self.values.get_mut(plugin) {
            Some(plugin) => {
                let clone = plugin.clone();
                (plugin, clone)
            }
            None => bail!("No plugin {} to edit", plugin),
        };
        let mut remove_from = &mut new_conf;
        for next in split {
            match remove_from {
                Value::Object(o) => match o.get_mut(current) {
                    Some(v) => unsafe { remove_from = std::mem::transmute(v) },
                    None => bail!("{:?} has no {} property", o, current),
                },
                Value::Array(a) => {
                    let index: usize = current.parse()?;
                    if a.len() <= index {
                        bail!("{:?} cannot be indexed at {}", a, index)
                    }
                    remove_from = &mut a[index];
                }
                other => bail!("{} cannot be indexed", other),
            }
            current = next
        }
        match remove_from {
            Value::Object(o) => {
                if o.remove(current).is_none() {
                    bail!("{:?} has no {} property", o, current)
                }
            }
            Value::Array(a) => {
                let index: usize = current.parse()?;
                if a.len() <= index {
                    bail!("{:?} cannot be indexed at {}", a, index)
                }
                a.remove(index);
            }
            other => bail!("{} cannot be indexed", other),
        }
        let new_conf = if let Some(validator) = self.validator.upgrade() {
            match validator.check_config(
                plugin,
                &key[("plugins/".len() + plugin.len())..],
                old_conf.as_object().unwrap(),
                new_conf.as_object().unwrap(),
            )? {
                None => new_conf,
                Some(new_conf) => Value::Object(new_conf),
            }
        } else {
            new_conf
        };
        *old_conf = new_conf;
        Ok(())
    }
}
impl serde::Serialize for PluginsConfig {
    fn serialize<S>(&self, serializer: S) -> Result<S::Ok, S::Error>
    where
        S: serde::Serializer,
    {
        let mut value = self.values.clone();
        sift_privates(&mut value);
        value.serialize(serializer)
    }
}
impl Default for PluginsConfig {
    fn default() -> Self {
        Self {
            values: Value::Object(Default::default()),
            validator: std::sync::Weak::<()>::new(),
        }
    }
}
impl<'a> serde::Deserialize<'a> for PluginsConfig {
    fn deserialize<D>(deserializer: D) -> Result<Self, D::Error>
    where
        D: serde::Deserializer<'a>,
    {
        Ok(PluginsConfig {
            values: serde::Deserialize::deserialize(deserializer)?,
            validator: std::sync::Weak::<()>::new(),
        })
    }
}
impl std::fmt::Debug for PluginsConfig {
    fn fmt(&self, f: &mut std::fmt::Formatter<'_>) -> std::fmt::Result {
        write!(f, "{:?}", &self.values)
    }
}

trait PartialMerge: Sized {
    fn merge(self, path: &str, value: Self) -> Result<Self, validated_struct::InsertionError>;
}
impl PartialMerge for serde_json::Value {
    fn merge(
        mut self,
        path: &str,
        new_value: Self,
    ) -> Result<Self, validated_struct::InsertionError> {
        let mut value = &mut self;
        let mut key = path;
        let key_not_found = || {
            Err(validated_struct::InsertionError::String(format!(
                "{path} not found"
            )))
        };
        while !key.is_empty() {
            let (current, new_key) = validated_struct::split_once(key, '/');
            key = new_key;
            if current.is_empty() {
                continue;
            }
            value = match value {
                Value::Bool(_) | Value::Number(_) | Value::String(_) => return key_not_found(),
                Value::Null => match current {
                    "0" | "+" => {
                        *value = Value::Array(vec![Value::Null]);
                        &mut value[0]
                    }
                    _ => {
                        *value = Value::Object(Default::default());
                        value
                            .as_object_mut()
                            .unwrap()
                            .entry(current)
                            .or_insert(Value::Null)
                    }
                },
                Value::Array(a) => match current {
                    "+" => {
                        a.push(Value::Null);
                        a.last_mut().unwrap()
                    }
                    "0" if a.is_empty() => {
                        a.push(Value::Null);
                        a.last_mut().unwrap()
                    }
                    _ => match current.parse::<usize>() {
                        Ok(i) => match a.get_mut(i) {
                            Some(r) => r,
                            None => return key_not_found(),
                        },
                        Err(_) => return key_not_found(),
                    },
                },
                Value::Object(v) => v.entry(current).or_insert(Value::Null),
            }
        }
        *value = new_value;
        Ok(self)
    }
}
impl<'a> validated_struct::ValidatedMapAssociatedTypes<'a> for PluginsConfig {
    type Accessor = &'a dyn Any;
}
impl validated_struct::ValidatedMap for PluginsConfig {
    fn insert<'d, D: serde::Deserializer<'d>>(
        &mut self,
        key: &str,
        deserializer: D,
    ) -> Result<(), validated_struct::InsertionError>
    where
        validated_struct::InsertionError: From<D::Error>,
    {
        let (plugin, key) = validated_struct::split_once(key, '/');
        let new_value: Value = serde::Deserialize::deserialize(deserializer)?;
        let value = self
            .values
            .as_object_mut()
            .unwrap()
            .entry(plugin)
            .or_insert(Value::Null);
        let mut new_value = value.clone().merge(key, new_value)?;
        if let Some(validator) = self.validator.upgrade() {
            match validator.check_config(
                plugin,
                key,
                value.as_object().unwrap(),
                new_value.as_object().unwrap(),
            ) {
                Ok(Some(val)) => new_value = Value::Object(val),
                Ok(None) => {}
                Err(e) => return Err(format!("{e}").into()),
            }
        }
        *value = new_value;
        Ok(())
    }
    fn get<'a>(&'a self, mut key: &str) -> Result<&'a dyn Any, GetError> {
        let (current, new_key) = validated_struct::split_once(key, '/');
        key = new_key;
        let mut value = match self.values.get(current) {
            Some(matched) => matched,
            None => return Err(GetError::NoMatchingKey),
        };
        while !key.is_empty() {
            let (current, new_key) = validated_struct::split_once(key, '/');
            key = new_key;
            let matched = match value {
                serde_json::Value::Null
                | serde_json::Value::Bool(_)
                | serde_json::Value::Number(_)
                | serde_json::Value::String(_) => return Err(GetError::NoMatchingKey),
                serde_json::Value::Array(a) => a.get(match current.parse::<usize>() {
                    Ok(i) => i,
                    Err(_) => return Err(GetError::NoMatchingKey),
                }),
                serde_json::Value::Object(v) => v.get(current),
            };
            value = match matched {
                Some(matched) => matched,
                None => return Err(GetError::NoMatchingKey),
            }
        }
        Ok(value)
    }

    type Keys = Vec<String>;
    fn keys(&self) -> Self::Keys {
        self.values.as_object().unwrap().keys().cloned().collect()
    }

    fn get_json(&self, mut key: &str) -> Result<String, GetError> {
        let (current, new_key) = validated_struct::split_once(key, '/');
        key = new_key;
        let mut value = match self.values.get(current) {
            Some(matched) => matched,
            None => return Err(GetError::NoMatchingKey),
        };
        while !key.is_empty() {
            let (current, new_key) = validated_struct::split_once(key, '/');
            key = new_key;
            let matched = match value {
                serde_json::Value::Null
                | serde_json::Value::Bool(_)
                | serde_json::Value::Number(_)
                | serde_json::Value::String(_) => return Err(GetError::NoMatchingKey),
                serde_json::Value::Array(a) => a.get(match current.parse::<usize>() {
                    Ok(i) => i,
                    Err(_) => return Err(GetError::NoMatchingKey),
                }),
                serde_json::Value::Object(v) => v.get(current),
            };
            value = match matched {
                Some(matched) => matched,
                None => return Err(GetError::NoMatchingKey),
            }
        }
        Ok(serde_json::to_string(value).unwrap())
    }
}

pub trait ModeDependent<T> {
    fn router(&self) -> Option<&T>;
    fn peer(&self) -> Option<&T>;
    fn client(&self) -> Option<&T>;
    #[inline]
    fn get(&self, whatami: WhatAmI) -> Option<&T> {
        match whatami {
            WhatAmI::Router => self.router(),
            WhatAmI::Peer => self.peer(),
            WhatAmI::Client => self.client(),
        }
    }
}

#[derive(Clone, Debug, Serialize, Deserialize)]
pub struct ModeValues<T> {
    #[serde(skip_serializing_if = "Option::is_none")]
    router: Option<T>,
    #[serde(skip_serializing_if = "Option::is_none")]
    peer: Option<T>,
    #[serde(skip_serializing_if = "Option::is_none")]
    client: Option<T>,
}

impl<T> ModeDependent<T> for ModeValues<T> {
    #[inline]
    fn router(&self) -> Option<&T> {
        self.router.as_ref()
    }

    #[inline]
    fn peer(&self) -> Option<&T> {
        self.peer.as_ref()
    }

    #[inline]
    fn client(&self) -> Option<&T> {
        self.client.as_ref()
    }
}

#[derive(Clone, Debug)]
pub enum ModeDependentValue<T> {
    Unique(T),
    Dependent(ModeValues<T>),
}

impl<T> ModeDependent<T> for ModeDependentValue<T> {
    #[inline]
    fn router(&self) -> Option<&T> {
        match self {
            Self::Unique(v) => Some(v),
            Self::Dependent(o) => o.router(),
        }
    }

    #[inline]
    fn peer(&self) -> Option<&T> {
        match self {
            Self::Unique(v) => Some(v),
            Self::Dependent(o) => o.peer(),
        }
    }

    #[inline]
    fn client(&self) -> Option<&T> {
        match self {
            Self::Unique(v) => Some(v),
            Self::Dependent(o) => o.client(),
        }
    }
}

impl<T> serde::Serialize for ModeDependentValue<T>
where
    T: Serialize,
{
    fn serialize<S>(&self, serializer: S) -> Result<S::Ok, S::Error>
    where
        S: serde::Serializer,
    {
        match self {
            ModeDependentValue::Unique(value) => value.serialize(serializer),
            ModeDependentValue::Dependent(options) => options.serialize(serializer),
        }
    }
}
impl<'a> serde::Deserialize<'a> for ModeDependentValue<bool> {
    fn deserialize<D>(deserializer: D) -> Result<Self, D::Error>
    where
        D: serde::Deserializer<'a>,
    {
        struct UniqueOrDependent<U>(PhantomData<fn() -> U>);

        impl<'de> Visitor<'de> for UniqueOrDependent<ModeDependentValue<bool>> {
            type Value = ModeDependentValue<bool>;

            fn expecting(&self, formatter: &mut fmt::Formatter) -> fmt::Result {
                formatter.write_str("bool or mode dependent bool")
            }

            fn visit_bool<E>(self, value: bool) -> Result<Self::Value, E>
            where
                E: de::Error,
            {
                Ok(ModeDependentValue::Unique(value))
            }

            fn visit_map<M>(self, map: M) -> Result<Self::Value, M::Error>
            where
                M: MapAccess<'de>,
            {
                ModeValues::deserialize(de::value::MapAccessDeserializer::new(map))
                    .map(ModeDependentValue::Dependent)
            }
        }
        deserializer.deserialize_any(UniqueOrDependent(PhantomData))
    }
}

impl<'a> serde::Deserialize<'a> for ModeDependentValue<WhatAmIMatcher> {
    fn deserialize<D>(deserializer: D) -> Result<Self, D::Error>
    where
        D: serde::Deserializer<'a>,
    {
        struct UniqueOrDependent<U>(PhantomData<fn() -> U>);

        impl<'de> Visitor<'de> for UniqueOrDependent<ModeDependentValue<WhatAmIMatcher>> {
            type Value = ModeDependentValue<WhatAmIMatcher>;

            fn expecting(&self, formatter: &mut fmt::Formatter) -> fmt::Result {
                formatter.write_str("WhatAmIMatcher or mode dependent WhatAmIMatcher")
            }

            fn visit_str<E>(self, value: &str) -> Result<Self::Value, E>
            where
                E: de::Error,
            {
                WhatAmIMatcherVisitor {}
                    .visit_str(value)
                    .map(ModeDependentValue::Unique)
            }

            fn visit_map<M>(self, map: M) -> Result<Self::Value, M::Error>
            where
                M: MapAccess<'de>,
            {
                ModeValues::deserialize(de::value::MapAccessDeserializer::new(map))
                    .map(ModeDependentValue::Dependent)
            }
        }
        deserializer.deserialize_any(UniqueOrDependent(PhantomData))
    }
}

impl<T> ModeDependent<T> for Option<ModeDependentValue<T>> {
    #[inline]
    fn router(&self) -> Option<&T> {
        match self {
            Some(ModeDependentValue::Unique(v)) => Some(v),
            Some(ModeDependentValue::Dependent(o)) => o.router(),
            None => None,
        }
    }

    #[inline]
    fn peer(&self) -> Option<&T> {
        match self {
            Some(ModeDependentValue::Unique(v)) => Some(v),
            Some(ModeDependentValue::Dependent(o)) => o.peer(),
            None => None,
        }
    }

    #[inline]
    fn client(&self) -> Option<&T> {
        match self {
            Some(ModeDependentValue::Unique(v)) => Some(v),
            Some(ModeDependentValue::Dependent(o)) => o.client(),
            None => None,
        }
    }
}

#[macro_export]
macro_rules! unwrap_or_default {
    ($val:ident$(.$field:ident($($param:ident)?))*) => {
        $val$(.$field($($param)?))*.clone().unwrap_or(zenoh_config::defaults$(::$field$(($param))?)*.into())
    };
}<|MERGE_RESOLUTION|>--- conflicted
+++ resolved
@@ -47,7 +47,29 @@
 use zenoh_result::{bail, zerror, ZResult};
 use zenoh_util::LibLoader;
 
-<<<<<<< HEAD
+// Wrappers for secrecy of values
+#[derive(serde::Serialize, serde::Deserialize, Debug, Clone)]
+pub struct SecretString(String);
+
+impl Deref for SecretString {
+    type Target = String;
+
+    fn deref(&self) -> &Self::Target {
+        &self.0
+    }
+}
+
+impl SerializableSecret for SecretString {}
+impl DebugSecret for SecretString {}
+impl CloneableSecret for SecretString {}
+impl Zeroize for SecretString {
+    fn zeroize(&mut self) {
+        self.0 = "".to_string();
+    }
+}
+
+pub type SecretValue = Secret<SecretString>;
+
 pub trait ConfigValidator: Send + Sync {
     fn check_config(
         &self,
@@ -63,40 +85,6 @@
 // Necessary to allow to set default emplty weak referece value to plugin.validator field
 // because empty weak value is not allowed for Arc<dyn Trait>
 impl ConfigValidator for () {}
-=======
-// Wrappers for secrecy of values
-#[derive(serde::Serialize, serde::Deserialize, Debug, Clone)]
-pub struct SecretString(String);
-
-impl Deref for SecretString {
-    type Target = String;
-
-    fn deref(&self) -> &Self::Target {
-        &self.0
-    }
-}
-
-impl SerializableSecret for SecretString {}
-impl DebugSecret for SecretString {}
-impl CloneableSecret for SecretString {}
-impl Zeroize for SecretString {
-    fn zeroize(&mut self) {
-        self.0 = "".to_string();
-    }
-}
-
-pub type SecretValue = Secret<SecretString>;
-
-pub type ValidationFunction = std::sync::Arc<
-    dyn Fn(
-            &str,
-            &serde_json::Map<String, serde_json::Value>,
-            &serde_json::Map<String, serde_json::Value>,
-        ) -> ZResult<Option<serde_json::Map<String, serde_json::Value>>>
-        + Send
-        + Sync,
->;
->>>>>>> 9ea5dc11
 
 /// Creates an empty zenoh net Session configuration.
 pub fn empty() -> Config {
