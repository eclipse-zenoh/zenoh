//
// Copyright (c) 2023 ZettaScale Technology
//
// This program and the accompanying materials are made available under the
// terms of the Eclipse Public License 2.0 which is available at
// http://www.eclipse.org/legal/epl-2.0, or the Apache License, Version 2.0
// which is available at https://www.apache.org/licenses/LICENSE-2.0.
//
// SPDX-License-Identifier: EPL-2.0 OR Apache-2.0
//
// Contributors:
//   ZettaScale Zenoh Team, <zenoh@zettascale.tech>
//
use super::*;

pub const ENV: &str = "ZENOH_CONFIG";

macro_rules! mode_accessor {
    ($type:ty) => {
        #[inline]
        pub fn get(whatami: zenoh_protocol::core::WhatAmI) -> &'static $type {
            match whatami {
                zenoh_protocol::core::WhatAmI::Router => router,
                zenoh_protocol::core::WhatAmI::Peer => peer,
                zenoh_protocol::core::WhatAmI::Client => client,
            }
        }
    };
}

#[allow(non_upper_case_globals)]
#[allow(dead_code)]
pub const mode: WhatAmI = WhatAmI::Peer;

#[allow(non_upper_case_globals)]
#[allow(dead_code)]
pub mod scouting {
    pub const timeout: u64 = 3000;
    pub const delay: u64 = 200;
    pub mod multicast {
        pub const enabled: bool = true;
        pub const address: ([u8; 4], u16) = ([224, 0, 0, 224], 7446);
        pub const interface: &str = "auto";
        pub mod autoconnect {
            pub const router: &crate::WhatAmIMatcher = // ""
                &crate::WhatAmIMatcher::empty();
            pub const peer: &crate::WhatAmIMatcher = // "router|peer"
                &crate::WhatAmIMatcher::empty().router().peer();
            pub const client: &crate::WhatAmIMatcher = // "router|peer"
                &crate::WhatAmIMatcher::empty().router().peer();
            mode_accessor!(crate::WhatAmIMatcher);
        }
        pub mod listen {
            pub const router: &bool = &true;
            pub const peer: &bool = &true;
            pub const client: &bool = &false;
            mode_accessor!(bool);
        }
    }
    pub mod gossip {
        pub const enabled: bool = true;
        pub const multihop: bool = false;
        pub mod autoconnect {
            pub const router: &crate::WhatAmIMatcher = // ""
                &crate::WhatAmIMatcher::empty();
            pub const peer: &crate::WhatAmIMatcher = // "router|peer"
                &crate::WhatAmIMatcher::empty().router().peer();
            pub const client: &crate::WhatAmIMatcher = // "router|peer"
                &crate::WhatAmIMatcher::empty().router().peer();
            mode_accessor!(crate::WhatAmIMatcher);
        }
    }
}

#[allow(non_upper_case_globals)]
#[allow(dead_code)]
pub mod timestamping {
    pub mod enabled {
        pub const router: &bool = &true;
        pub const peer: &bool = &false;
        pub const client: &bool = &false;
        mode_accessor!(bool);
    }
    pub const drop_future_timestamp: bool = false;
}

#[allow(non_upper_case_globals)]
#[allow(dead_code)]
pub const queries_default_timeout: u64 = 10000;

#[allow(non_upper_case_globals)]
#[allow(dead_code)]
pub mod routing {
    pub mod router {
        pub const peers_failover_brokering: bool = true;
    }
    pub mod peer {
        pub const mode: &str = "peer_to_peer";
    }
}

impl Default for TransportUnicastConf {
    fn default() -> Self {
        Self {
            accept_timeout: 10_000,
            accept_pending: 100,
            max_sessions: 1_000,
            max_links: 1,
            lowlatency: false,
            qos: QoSUnicastConf::default(),
            compression: CompressionUnicastConf::default(),
        }
    }
}

impl Default for TransportMulticastConf {
    fn default() -> Self {
        Self {
            join_interval: Some(2500),
            max_sessions: Some(1000),
            qos: QoSMulticastConf::default(),
            compression: CompressionMulticastConf::default(),
        }
    }
}

impl Default for QoSUnicastConf {
    fn default() -> Self {
        Self { enabled: true }
    }
}

#[allow(clippy::derivable_impls)]
impl Default for QoSMulticastConf {
    fn default() -> Self {
        Self { enabled: false }
    }
}

#[allow(clippy::derivable_impls)]
impl Default for CompressionUnicastConf {
    fn default() -> Self {
        Self { enabled: false }
    }
}

#[allow(clippy::derivable_impls)]
impl Default for CompressionMulticastConf {
    fn default() -> Self {
        Self { enabled: false }
    }
}

impl Default for LinkTxConf {
    #[allow(clippy::unnecessary_cast)]
    fn default() -> Self {
        let num = 1 + ((num_cpus::get() - 1) / 4);
        Self {
            sequence_number_resolution: Bits::from(TransportSn::MAX),
            lease: 10_000,
            keep_alive: 4,
            batch_size: BatchSize::MAX,
            queue: QueueConf::default(),
            threads: num,
        }
    }
}

impl Default for QueueConf {
    fn default() -> Self {
        Self {
            size: QueueSizeConf::default(),
            congestion_control: CongestionControlConf::default(),
            backoff: 100,
        }
    }
}

impl QueueSizeConf {
    pub const MIN: usize = 1;
    pub const MAX: usize = 16;
}

impl Default for QueueSizeConf {
    fn default() -> Self {
        Self {
            control: 1,
            real_time: 1,
            interactive_low: 1,
            interactive_high: 1,
            data_high: 2,
            data: 4,
            data_low: 2,
            background: 1,
        }
    }
}

impl Default for CongestionControlConf {
    fn default() -> Self {
        Self {
            wait_before_drop: 1000,
        }
    }
}

impl Default for LinkRxConf {
    fn default() -> Self {
        Self {
            buffer_size: BatchSize::MAX as usize,
            max_message_size: 2_usize.pow(30),
        }
    }
}

// Make explicit the value and ignore clippy warning
#[allow(clippy::derivable_impls)]
impl Default for SharedMemoryConf {
    fn default() -> Self {
        Self { enabled: false }
    }
}

<<<<<<< HEAD
impl Default for AclConfig {
    fn default() -> Self {
        Self {
            enabled: false,
            default_permission: Permission::Deny,
            rules: None,
=======
pub const DEFAULT_CONNECT_TIMEOUT_MS: ModeDependentValue<i64> =
    ModeDependentValue::Dependent(ModeValues {
        client: Some(0),
        peer: Some(-1),
        router: Some(-1),
    });

pub const DEFAULT_CONNECT_EXIT_ON_FAIL: ModeDependentValue<bool> =
    ModeDependentValue::Dependent(ModeValues {
        client: Some(true),
        peer: Some(false),
        router: Some(false),
    });

pub const DEFAULT_LISTEN_TIMEOUT_MS: ModeDependentValue<i64> = ModeDependentValue::Unique(0);
pub const DEFAULT_LISTEN_EXIT_ON_FAIL: ModeDependentValue<bool> = ModeDependentValue::Unique(true);

impl Default for ConnectionRetryModeDependentConf {
    fn default() -> Self {
        Self {
            period_init_ms: Some(ModeDependentValue::Unique(1000)),
            period_max_ms: Some(ModeDependentValue::Unique(4000)),
            period_increase_factor: Some(ModeDependentValue::Unique(2.)),
>>>>>>> e04c8613
        }
    }
}<|MERGE_RESOLUTION|>--- conflicted
+++ resolved
@@ -221,14 +221,16 @@
     }
 }
 
-<<<<<<< HEAD
 impl Default for AclConfig {
     fn default() -> Self {
         Self {
             enabled: false,
             default_permission: Permission::Deny,
             rules: None,
-=======
+        }
+    }
+}
+
 pub const DEFAULT_CONNECT_TIMEOUT_MS: ModeDependentValue<i64> =
     ModeDependentValue::Dependent(ModeValues {
         client: Some(0),
@@ -252,7 +254,6 @@
             period_init_ms: Some(ModeDependentValue::Unique(1000)),
             period_max_ms: Some(ModeDependentValue::Unique(4000)),
             period_increase_factor: Some(ModeDependentValue::Unique(2.)),
->>>>>>> e04c8613
         }
     }
 }