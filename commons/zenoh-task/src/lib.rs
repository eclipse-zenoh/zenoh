--- conflicted
+++ resolved
@@ -180,13 +180,8 @@
 
     /// Attempts to terminate the task.
     /// Returns true if task completed / aborted within timeout duration, false otherwise.
-<<<<<<< HEAD
-    pub fn terminate(self, timeout: Duration) -> bool {
+    pub fn terminate(&mut self, timeout: Duration) -> bool {
         ResolveFuture::new(async move { self.terminate_async(timeout).await }).wait()
-=======
-    pub fn terminate(&mut self, timeout: Duration) -> bool {
-        ResolveFuture::new(async move { self.terminate_async(timeout).await }).res_sync()
->>>>>>> 2d88c7bd
     }
 
     /// Async version of [`TerminatableTask::terminate()`].
