--- conflicted
+++ resolved
@@ -281,14 +281,9 @@
         result
     }
 
-<<<<<<< HEAD
     // tags{rust.keyexpr.as_str, api.keyexpr.as_str}
-    pub fn as_str(&self) -> &str {
-        self
-=======
     pub const fn as_str(&self) -> &str {
         &self.0
->>>>>>> fa40a4df
     }
 
     /// # Safety
@@ -296,12 +291,8 @@
     ///
     /// Much like [`core::str::from_utf8_unchecked`], this is memory-safe, but calling this without maintaining
     /// [`keyexpr`]'s invariants yourself may lead to unexpected behaviors, the Zenoh network dropping your messages.
-<<<<<<< HEAD
     // tags{rust.keyexpr.from_str_unchecked, api.keyexpr.create.unchecked}
-    pub unsafe fn from_str_unchecked(s: &str) -> &Self {
-=======
     pub const unsafe fn from_str_unchecked(s: &str) -> &Self {
->>>>>>> fa40a4df
         core::mem::transmute(s)
     }
 
@@ -314,14 +305,7 @@
     pub unsafe fn from_slice_unchecked(s: &[u8]) -> &Self {
         core::mem::transmute(s)
     }
-<<<<<<< HEAD
     // tags{rust.keyexpr.chunks, api.keyexpr.chunks}
-    pub fn chunks(&self) -> impl Iterator<Item = &Self> + DoubleEndedIterator {
-        self.split('/').map(|c| unsafe {
-            // Any chunk of a valid KE is itself a valid KE => we can safely call the unchecked constructor.
-            Self::from_str_unchecked(c)
-        })
-=======
     pub const fn chunks(&self) -> Chunks {
         Chunks {
             inner: self.as_str(),
@@ -565,7 +549,6 @@
         let (inner, next) = self.inner.rsplit_once('/').unwrap_or(("", self.inner));
         self.inner = inner;
         Some(unsafe { keyexpr::from_str_unchecked(next) })
->>>>>>> fa40a4df
     }
 }
 
