--- conflicted
+++ resolved
@@ -18,21 +18,9 @@
 serde = { workspace = true }
 futures = { workspace = true }
 lazy_static = { workspace = true }
+tokio = { workspace = true, features = ["fs", "io-util", "macros", "net", "rt-multi-thread", "sync", "time"] }
+tracing = { workspace = true }
 zenoh-result = { workspace = true, features = ["std"] }
 zenoh-protocol = { workspace = true }
 zenoh-collections = { workspace = true, features = ["std"] }
-zenoh-macros = { workspace = true }
-<<<<<<< HEAD
-tokio = { workspace = true, features = [
-    "fs",
-    "io-util",
-    "macros",
-    "net",
-    "rt-multi-thread",
-    "sync",
-    "time",
-] }
-tracing = { workspace = true }
-=======
-tokio = { workspace = true, features = ["fs", "io-util", "macros", "net", "rt-multi-thread", "sync", "time"] }
->>>>>>> 4806af01
+zenoh-macros = { workspace = true }