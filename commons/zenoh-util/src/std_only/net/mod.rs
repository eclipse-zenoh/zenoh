--- conflicted
+++ resolved
@@ -81,13 +81,9 @@
         unsafe {
             use winapi::um::iptypes::IP_ADAPTER_ADDRESSES_LH;
 
-<<<<<<< HEAD
             use crate::ffi;
 
-            let buffer = get_adapters_adresses(winapi::shared::ws2def::AF_INET)?;
-=======
             let buffer = get_adapters_addresses(winapi::shared::ws2def::AF_INET)?;
->>>>>>> 93f93d2d
 
             let mut next_iface = (buffer.as_ptr() as *mut IP_ADAPTER_ADDRESSES_LH).as_ref();
             while let Some(iface) = next_iface {
@@ -170,13 +166,9 @@
         unsafe {
             use winapi::um::iptypes::IP_ADAPTER_ADDRESSES_LH;
 
-<<<<<<< HEAD
             use crate::ffi;
 
-            let buffer = get_adapters_adresses(winapi::shared::ws2def::AF_UNSPEC)?;
-=======
             let buffer = get_adapters_addresses(winapi::shared::ws2def::AF_UNSPEC)?;
->>>>>>> 93f93d2d
 
             let mut result = vec![];
             let mut next_iface = (buffer.as_ptr() as *mut IP_ADAPTER_ADDRESSES_LH).as_ref();
@@ -255,13 +247,9 @@
         unsafe {
             use winapi::um::iptypes::IP_ADAPTER_ADDRESSES_LH;
 
-<<<<<<< HEAD
             use crate::ffi;
 
-            let buffer = get_adapters_adresses(winapi::shared::ws2def::AF_INET)?;
-=======
             let buffer = get_adapters_addresses(winapi::shared::ws2def::AF_INET)?;
->>>>>>> 93f93d2d
 
             let mut addrs = vec![];
             let mut next_iface = (buffer.as_ptr() as *mut IP_ADAPTER_ADDRESSES_LH).as_ref();
@@ -299,13 +287,9 @@
         unsafe {
             use winapi::um::iptypes::IP_ADAPTER_ADDRESSES_LH;
 
-<<<<<<< HEAD
             use crate::ffi;
 
-            let buffer = get_adapters_adresses(winapi::shared::ws2def::AF_INET)?;
-=======
             let buffer = get_adapters_addresses(winapi::shared::ws2def::AF_INET)?;
->>>>>>> 93f93d2d
 
             let mut next_iface = (buffer.as_ptr() as *mut IP_ADAPTER_ADDRESSES_LH).as_ref();
             while let Some(iface) = next_iface {
@@ -347,13 +331,9 @@
         unsafe {
             use winapi::um::iptypes::IP_ADAPTER_ADDRESSES_LH;
 
-<<<<<<< HEAD
             use crate::ffi;
 
-            let buffer = get_adapters_adresses(winapi::shared::ws2def::AF_UNSPEC)?;
-=======
             let buffer = get_adapters_addresses(winapi::shared::ws2def::AF_UNSPEC)?;
->>>>>>> 93f93d2d
 
             if addr.is_unspecified() {
                 let mut next_iface = (buffer.as_ptr() as *mut IP_ADAPTER_ADDRESSES_LH).as_ref();
