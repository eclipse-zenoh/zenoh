//
// Copyright (c) 2024 ZettaScale Technology
//
// This program and the accompanying materials are made available under the
// terms of the Eclipse Public License 2.0 which is available at
// http://www.eclipse.org/legal/epl-2.0, or the Apache License, Version 2.0
// which is available at https://www.apache.org/licenses/LICENSE-2.0.
//
// SPDX-License-Identifier: EPL-2.0 OR Apache-2.0
//
// Contributors:
//   ZettaScale Zenoh Team, <zenoh@zettascale.tech>
//
use std::{fmt, thread, thread::ThreadId};

use tracing::{field::Field, span, Event, Metadata, Subscriber};
use tracing_subscriber::{
    layer::{Context, SubscriberExt},
    registry::LookupSpan,
    EnvFilter,
};

<<<<<<< HEAD
/// Enables logging if the `RUST_LOG` environment variable is set.
=======
/// A utility function to enable the tracing formatting subscriber.
///
/// The tracing formatting subscriber is initialized from the `RUST_LOG` environment variable.
/// If `RUST_LOG` is not set, then logging is not enabled.
>>>>>>> 08acdf93
///
/// # Safety
///
/// Calling this function initializes a `lazy_static` in the `tracing` crate
/// such static is not deallocated prior to process existing, thus tools such as `valgrind`
/// will report a memory leak.
/// Refer to this issue: <https://github.com/tokio-rs/tracing/issues/2069>
pub fn try_init_log_from_env() {
    if let Ok(env_filter) = EnvFilter::try_from_default_env() {
        init_env_filter(env_filter);
    }
}

/// A utility function to enable the tracing formatting subscriber.
///
/// The tracing formatting subscriber is initialized from the `RUST_LOG` environment variable.
/// If `RUST_LOG` is not set, then fallback directives are used.
///
/// # Safety
/// Calling this function initializes a `lazy_static` in the `tracing` crate
/// such static is not deallocated prior to process existing, thus tools such as `valgrind`
/// will report a memory leak.
/// Refer to this issue: <https://github.com/tokio-rs/tracing/issues/2069>
pub fn init_log_from_env_or<S>(fallback: S)
where
    S: AsRef<str>,
{
    let env_filter = EnvFilter::try_from_default_env().unwrap_or_else(|_| EnvFilter::new(fallback));
    init_env_filter(env_filter);
}

fn init_env_filter(env_filter: EnvFilter) {
    let subscriber = tracing_subscriber::fmt()
        .with_env_filter(env_filter)
        .with_thread_ids(true)
        .with_thread_names(true)
        .with_level(true)
        .with_target(true);

    let subscriber = subscriber.finish();
    let _ = tracing::subscriber::set_global_default(subscriber);
}

pub struct LogRecord {
    pub target: String,
    pub level: tracing::Level,
    pub file: Option<&'static str>,
    pub line: Option<u32>,
    pub thread_id: ThreadId,
    pub thread_name: Option<String>,
    pub message: Option<String>,
    pub attributes: Vec<(&'static str, String)>,
}

#[derive(Clone)]
struct SpanFields(Vec<(&'static str, String)>);

struct Layer<Enabled, Callback> {
    enabled: Enabled,
    callback: Callback,
}

impl<S, E, C> tracing_subscriber::Layer<S> for Layer<E, C>
where
    S: Subscriber + for<'a> LookupSpan<'a>,
    E: Fn(&Metadata) -> bool + 'static,
    C: Fn(LogRecord) + 'static,
{
    fn enabled(&self, metadata: &Metadata<'_>, _: Context<'_, S>) -> bool {
        (self.enabled)(metadata)
    }

    fn on_new_span(&self, attrs: &span::Attributes<'_>, id: &span::Id, ctx: Context<'_, S>) {
        let span = ctx.span(id).unwrap();
        let mut extensions = span.extensions_mut();
        let mut fields = vec![];
        attrs.record(&mut |field: &Field, value: &dyn fmt::Debug| {
            fields.push((field.name(), format!("{value:?}")))
        });
        extensions.insert(SpanFields(fields));
    }

    fn on_record(&self, id: &span::Id, values: &span::Record<'_>, ctx: Context<'_, S>) {
        let span = ctx.span(id).unwrap();
        let mut extensions = span.extensions_mut();
        let fields = extensions.get_mut::<SpanFields>().unwrap();
        values.record(&mut |field: &Field, value: &dyn fmt::Debug| {
            fields.0.push((field.name(), format!("{value:?}")))
        });
    }

    fn on_event(&self, event: &Event<'_>, ctx: Context<'_, S>) {
        let thread = thread::current();
        let mut record = LogRecord {
            target: event.metadata().target().into(),
            level: *event.metadata().level(),
            file: event.metadata().file(),
            line: event.metadata().line(),
            thread_id: thread.id(),
            thread_name: thread.name().map(Into::into),
            message: None,
            attributes: vec![],
        };
        if let Some(scope) = ctx.event_scope(event) {
            for span in scope.from_root() {
                let extensions = span.extensions();
                let fields = extensions.get::<SpanFields>().unwrap();
                record.attributes.extend(fields.0.iter().cloned());
            }
        }
        event.record(&mut |field: &Field, value: &dyn fmt::Debug| {
            if field.name() == "message" {
                record.message = Some(format!("{value:?}"));
            } else {
                record.attributes.push((field.name(), format!("{value:?}")))
            }
        });
        (self.callback)(record);
    }
}

pub fn init_log_with_callback(
    enabled: impl Fn(&Metadata) -> bool + Send + Sync + 'static,
    callback: impl Fn(LogRecord) + Send + Sync + 'static,
) {
    let subscriber = tracing_subscriber::registry().with(Layer { enabled, callback });
    let _ = tracing::subscriber::set_global_default(subscriber);
}

#[cfg(feature = "test")]
// Used to verify memory leaks for valgrind CI.
// `EnvFilter` internally uses a static reference that is not cleaned up yielding to false positive in valgrind.
// This function enables logging without calling `EnvFilter` for env configuration.
pub fn init_log_test() {
    let subscriber = tracing_subscriber::fmt()
        .with_max_level(tracing::Level::INFO)
        .with_thread_ids(true)
        .with_thread_names(true)
        .with_level(true)
        .with_target(true);

    let subscriber = subscriber.finish();
    let _ = tracing::subscriber::set_global_default(subscriber);
}<|MERGE_RESOLUTION|>--- conflicted
+++ resolved
@@ -20,14 +20,10 @@
     EnvFilter,
 };
 
-<<<<<<< HEAD
-/// Enables logging if the `RUST_LOG` environment variable is set.
-=======
 /// A utility function to enable the tracing formatting subscriber.
 ///
 /// The tracing formatting subscriber is initialized from the `RUST_LOG` environment variable.
 /// If `RUST_LOG` is not set, then logging is not enabled.
->>>>>>> 08acdf93
 ///
 /// # Safety
 ///
