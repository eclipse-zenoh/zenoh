--- conflicted
+++ resolved
@@ -20,13 +20,7 @@
 async fn main() {
     zenoh_util::init_log_test();
 
-<<<<<<< HEAD
-    let _z = zenoh_runtime::ZRuntimePoolGuard;
-
-    let queryable_key_expr = keyexpr::new("test/valgrind/data").unwrap();
-=======
     let queryable_key_expr = KeyExpr::try_from("test/valgrind/data").unwrap();
->>>>>>> 0283aaae
     let get_selector = Selector::try_from("test/valgrind/**").unwrap();
 
     println!("Declaring Queryable on '{queryable_key_expr}'...");
