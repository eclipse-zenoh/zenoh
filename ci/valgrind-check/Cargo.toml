--- conflicted
+++ resolved
@@ -22,12 +22,6 @@
 description = "Internal crate for zenoh."
 
 [dependencies]
-<<<<<<< HEAD
-=======
-base64ct = "=1.6.0"
-zerofrom = "=0.1.5"
-litemap = "=0.7.4"
->>>>>>> a89b5017
 tokio = { version = "1.35.1", features = ["rt-multi-thread", "time", "io-std"] }
 zenoh = { path = "../../zenoh/" }
 zenoh-runtime = { path = "../../commons/zenoh-runtime/" }
