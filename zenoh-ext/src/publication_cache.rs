//
// Copyright (c) 2023 ZettaScale Technology
//
// This program and the accompanying materials are made available under the
// terms of the Eclipse Public License 2.0 which is available at
// http://www.eclipse.org/legal/epl-2.0, or the Apache License, Version 2.0
// which is available at https://www.apache.org/licenses/LICENSE-2.0.
//
// SPDX-License-Identifier: EPL-2.0 OR Apache-2.0
//
// Contributors:
//   ZettaScale Zenoh Team, <zenoh@zettascale.tech>
//
use std::{
    collections::{HashMap, VecDeque},
    convert::TryInto,
    future::{IntoFuture, Ready},
    time::Duration,
};

use zenoh::{
    handlers::FifoChannelHandler,
    internal::{bail, runtime::ZRuntime, ResolveFuture, TerminatableTask},
    key_expr::{keyexpr, KeyExpr, OwnedKeyExpr},
    pubsub::Subscriber,
    query::{Query, Queryable, ZenohParameters},
    sample::{Locality, Sample},
    Error, Resolvable, Resolve, Result as ZResult, Session, Wait,
};

/// The builder of PublicationCache, allowing to configure it.
#[zenoh_macros::unstable]
#[must_use = "Resolvables do nothing unless you resolve them using `.await` or `zenoh::Wait::wait`"]
#[deprecated = "Use `AdvancedPublisher` and `AdvancedSubscriber` instead."]
pub struct PublicationCacheBuilder<'a, 'b, 'c, const BACKGROUND: bool = false> {
    session: &'a Session,
    pub_key_expr: ZResult<KeyExpr<'b>>,
    queryable_suffix: Option<ZResult<KeyExpr<'c>>>,
    queryable_origin: Option<Locality>,
    complete: Option<bool>,
    history: usize,
    resources_limit: Option<usize>,
}

#[allow(deprecated)]
#[zenoh_macros::unstable]
impl<'a, 'b, 'c> PublicationCacheBuilder<'a, 'b, 'c> {
    pub(crate) fn new(
        session: &'a Session,
        pub_key_expr: ZResult<KeyExpr<'b>>,
    ) -> PublicationCacheBuilder<'a, 'b, 'c> {
        PublicationCacheBuilder {
            session,
            pub_key_expr,
            queryable_suffix: None,
            queryable_origin: None,
            complete: None,
            history: 1,
            resources_limit: None,
        }
    }

    /// Change the suffix used for queryable.
    #[zenoh_macros::unstable]
    #[deprecated = "Use `AdvancedPublisher` and `AdvancedSubscriber` instead."]
    pub fn queryable_suffix<TryIntoKeyExpr>(mut self, queryable_suffix: TryIntoKeyExpr) -> Self
    where
        TryIntoKeyExpr: TryInto<KeyExpr<'c>>,
        <TryIntoKeyExpr as TryInto<KeyExpr<'c>>>::Error: Into<Error>,
    {
        self.queryable_suffix = Some(queryable_suffix.try_into().map_err(Into::into));
        self
    }

    /// Restrict the matching queries that will be receive by this [`PublicationCache`]'s queryable
    /// to the ones that have the given [`Locality`](zenoh::prelude::Locality).
    #[zenoh_macros::unstable]
    #[inline]
    #[deprecated = "Use `AdvancedPublisher` and `AdvancedSubscriber` instead."]
    pub fn queryable_allowed_origin(mut self, origin: Locality) -> Self {
        self.queryable_origin = Some(origin);
        self
    }

    /// Set completeness option for the queryable.
    #[zenoh_macros::unstable]
    #[deprecated = "Use `AdvancedPublisher` and `AdvancedSubscriber` instead."]
    pub fn queryable_complete(mut self, complete: bool) -> Self {
        self.complete = Some(complete);
        self
    }

    /// Change the history size for each resource.
    #[zenoh_macros::unstable]
    #[deprecated = "Use `AdvancedPublisher` and `AdvancedSubscriber` instead."]
    pub fn history(mut self, history: usize) -> Self {
        self.history = history;
        self
    }

    /// Change the limit number of cached resources.
    #[zenoh_macros::unstable]
    #[deprecated = "Use `AdvancedPublisher` and `AdvancedSubscriber` instead."]
    pub fn resources_limit(mut self, limit: usize) -> Self {
        self.resources_limit = Some(limit);
        self
    }

    #[zenoh_macros::unstable]
    #[deprecated = "Use `AdvancedPublisher` and `AdvancedSubscriber` instead."]
    pub fn background(self) -> PublicationCacheBuilder<'a, 'b, 'c, true> {
        PublicationCacheBuilder {
            session: self.session,
            pub_key_expr: self.pub_key_expr,
            queryable_suffix: self.queryable_suffix,
            queryable_origin: self.queryable_origin,
            complete: self.complete,
            history: self.history,
            resources_limit: self.resources_limit,
        }
    }
}

#[zenoh_macros::unstable]
#[allow(deprecated)]
impl Resolvable for PublicationCacheBuilder<'_, '_, '_> {
    type To = ZResult<PublicationCache>;
}

#[zenoh_macros::unstable]
#[allow(deprecated)]
impl Wait for PublicationCacheBuilder<'_, '_, '_> {
    #[zenoh_macros::unstable]
    fn wait(self) -> <Self as Resolvable>::To {
        PublicationCache::new(self)
    }
}

#[zenoh_macros::unstable]
#[allow(deprecated)]
impl IntoFuture for PublicationCacheBuilder<'_, '_, '_> {
    type Output = <Self as Resolvable>::To;
    type IntoFuture = Ready<<Self as Resolvable>::To>;

    #[zenoh_macros::unstable]
    fn into_future(self) -> Self::IntoFuture {
        std::future::ready(self.wait())
    }
}

#[zenoh_macros::unstable]
#[allow(deprecated)]
impl Resolvable for PublicationCacheBuilder<'_, '_, '_, true> {
    type To = ZResult<()>;
}

#[zenoh_macros::unstable]
#[allow(deprecated)]
impl Wait for PublicationCacheBuilder<'_, '_, '_, true> {
    #[zenoh_macros::unstable]
    fn wait(self) -> <Self as Resolvable>::To {
        PublicationCache::new(self).map(|_| ())
    }
}

#[zenoh_macros::unstable]
#[allow(deprecated)]
impl IntoFuture for PublicationCacheBuilder<'_, '_, '_, true> {
    type Output = <Self as Resolvable>::To;
    type IntoFuture = Ready<<Self as Resolvable>::To>;

    #[zenoh_macros::unstable]
    fn into_future(self) -> Self::IntoFuture {
        std::future::ready(self.wait())
    }
}

/// [`PublicationCache`].
#[zenoh_macros::unstable]
#[deprecated = "Use `AdvancedPublisher` and `AdvancedSubscriber` instead."]
pub struct PublicationCache {
    local_sub: Subscriber<FifoChannelHandler<Sample>>,
    _queryable: Queryable<FifoChannelHandler<Query>>,
    task: TerminatableTask,
}

#[zenoh_macros::unstable]
#[allow(deprecated)]
impl PublicationCache {
    #[zenoh_macros::unstable]
    fn new<const BACKGROUND: bool>(
        conf: PublicationCacheBuilder<'_, '_, '_, BACKGROUND>,
    ) -> ZResult<PublicationCache> {
        let key_expr = conf.pub_key_expr?;
        // the queryable_suffix (optional), and the key_expr for PublicationCache's queryable ("<pub_key_expr>/[<queryable_suffix>]")
        let (queryable_suffix, queryable_key_expr): (Option<OwnedKeyExpr>, KeyExpr) =
            match conf.queryable_suffix {
                None => (None, key_expr.clone()),
                Some(Ok(ke)) => {
<<<<<<< HEAD
                    let queryable_key_expr =
                        (&ke) / &conf.session.apply_namespace_prefix(key_expr.clone());
=======
                    let queryable_key_expr = &key_expr / &ke;
>>>>>>> a4fa993a
                    (Some(ke.into()), queryable_key_expr)
                }
                Some(Err(e)) => bail!("Invalid key expression for queryable_suffix: {}", e),
            };
        tracing::debug!(
            "Create PublicationCache on {} with history={} resource_limit={:?}",
            &key_expr,
            conf.history,
            conf.resources_limit
        );

        if conf.session.hlc().is_none() {
            bail!(
                "Failed requirement for PublicationCache on {}: \
                     the 'timestamping' setting must be enabled in the Zenoh configuration",
                key_expr,
            )
        }

        // declare the local subscriber that will store the local publications
        let mut local_sub = conf
            .session
            .declare_subscriber(&key_expr)
            .allowed_origin(Locality::SessionLocal)
            .wait()?;
        if BACKGROUND {
            local_sub.set_background(true);
        }

        // declare the queryable which returns the cached publications
        let mut queryable = conf.session.declare_queryable(&queryable_key_expr);
        if let Some(origin) = conf.queryable_origin {
            queryable = queryable.allowed_origin(origin);
        }
        if let Some(complete) = conf.complete {
            queryable = queryable.complete(complete);
        }
        let mut queryable = queryable.wait()?;
        if BACKGROUND {
            queryable.set_background(true);
        }

        // take local ownership of stuff to be moved into task
        let sub_recv = local_sub.handler().clone();
        let quer_recv = queryable.handler().clone();
        let pub_key_expr = key_expr.into_owned();
        let resources_limit = conf.resources_limit;
        let history = conf.history;

        // TODO(yuyuan): use CancellationToken to manage it
        let token = TerminatableTask::create_cancellation_token();
        let token2 = token.clone();
        let task = TerminatableTask::spawn(
            ZRuntime::Application,
            async move {
                let mut cache: HashMap<OwnedKeyExpr, VecDeque<Sample>> =
                    HashMap::with_capacity(resources_limit.unwrap_or(32));
                let limit = resources_limit.unwrap_or(usize::MAX);
                loop {
                    tokio::select! {
                        // on publication received by the local subscriber, store it
                        sample = sub_recv.recv_async() => {
                            if let Ok(sample) = sample {
                                let queryable_key_expr: KeyExpr<'_> = if let Some(suffix) = &queryable_suffix {
                                    sample.key_expr() / suffix
                                } else {
                                    sample.key_expr().clone()
                                };

                                if let Some(queue) = cache.get_mut(queryable_key_expr.as_keyexpr()) {
                                    if queue.len() >= history {
                                        queue.pop_front();
                                    }
                                    queue.push_back(sample);
                                } else if cache.len() >= limit {
                                    tracing::error!("PublicationCache on {}: resource_limit exceeded - can't cache publication for a new resource",
                                    pub_key_expr);
                                } else {
                                    let mut queue: VecDeque<Sample> = VecDeque::new();
                                    queue.push_back(sample);
                                    cache.insert(queryable_key_expr.into(), queue);
                                }
                            }
                        },

                        // on query, reply with cached content
                        query = quer_recv.recv_async() => {
                            if let Ok(query) = query {
                                if !query.key_expr().as_str().contains('*') {
                                    if let Some(queue) = cache.get(query.key_expr().as_keyexpr()) {
                                        for sample in queue {
                                            if let (Some(Ok(time_range)), Some(timestamp)) = (query.parameters().time_range(), sample.timestamp()) {
                                                if !time_range.contains(timestamp.get_time().to_system_time()){
                                                    continue;
                                                }
                                            }
                                            if let Err(e) = query.reply_sample(sample.clone()).await {
                                                tracing::warn!("Error replying to query: {}", e);
                                            }
                                        }
                                    }
                                } else {
                                    for (key_expr, queue) in cache.iter() {
                                        if query.key_expr().intersects(unsafe{ keyexpr::from_str_unchecked(key_expr) }) {
                                            for sample in queue {
                                                if let (Some(Ok(time_range)), Some(timestamp)) = (query.parameters().time_range(), sample.timestamp()) {
                                                    if !time_range.contains(timestamp.get_time().to_system_time()){
                                                        continue;
                                                    }
                                                }
                                                if let Err(e) = query.reply_sample(sample.clone()).await {
                                                    tracing::warn!("Error replying to query: {}", e);
                                                }
                                            }
                                        }
                                    }
                                }
                            }
                        },
                        _ = token2.cancelled() => return
                    }
                }
            },
            token,
        );

        Ok(PublicationCache {
            local_sub,
            _queryable: queryable,
            task,
        })
    }

    /// Undeclare this [`PublicationCache`]`.
    #[zenoh_macros::unstable]
    #[inline]
    #[deprecated = "Use `AdvancedPublisher` and `AdvancedSubscriber` instead."]
    pub fn undeclare(self) -> impl Resolve<ZResult<()>> {
        ResolveFuture::new(async move {
            let PublicationCache {
                _queryable,
                local_sub,
                mut task,
            } = self;
            _queryable.undeclare().await?;
            local_sub.undeclare().await?;
            task.terminate(Duration::from_secs(10));
            Ok(())
        })
    }

    #[zenoh_macros::internal]
    #[zenoh_macros::unstable]
    #[deprecated = "Use `AdvancedPublisher` and `AdvancedSubscriber` instead."]
    pub fn set_background(&mut self, background: bool) {
        self.local_sub.set_background(background);
        self._queryable.set_background(background);
    }

    #[zenoh_macros::unstable]
    #[deprecated = "Use `AdvancedPublisher` and `AdvancedSubscriber` instead."]
    pub fn key_expr(&self) -> &KeyExpr<'static> {
        self.local_sub.key_expr()
    }
}<|MERGE_RESOLUTION|>--- conflicted
+++ resolved
@@ -197,12 +197,7 @@
             match conf.queryable_suffix {
                 None => (None, key_expr.clone()),
                 Some(Ok(ke)) => {
-<<<<<<< HEAD
-                    let queryable_key_expr =
-                        (&ke) / &conf.session.apply_namespace_prefix(key_expr.clone());
-=======
                     let queryable_key_expr = &key_expr / &ke;
->>>>>>> a4fa993a
                     (Some(ke.into()), queryable_key_expr)
                 }
                 Some(Err(e)) => bail!("Invalid key expression for queryable_suffix: {}", e),
