--- conflicted
+++ resolved
@@ -167,26 +167,12 @@
         let history = conf.history;
 
         // TODO(yuyuan): use CancellationToken to manage it
-        let token = TerminatableTask::create_cancellation_token();
-        let token2 = token.clone();
-        let task = TerminatableTask::spawn(
-            zenoh_runtime::ZRuntime::Application,
-            async move {
-                let mut cache: HashMap<OwnedKeyExpr, VecDeque<Sample>> =
-                    HashMap::with_capacity(resources_limit.unwrap_or(32));
-                let limit = resources_limit.unwrap_or(usize::MAX);
-                loop {
-                    tokio::select! {
-                        // on publication received by the local subscriber, store it
-                        sample = sub_recv.recv_async() => {
-                            if let Ok(sample) = sample {
-                                let queryable_key_expr: KeyExpr<'_> = if let Some(prefix) = &queryable_prefix {
-                                    prefix.join(&sample.key_expr).unwrap().into()
-                                } else {
-                                    sample.key_expr.clone()
-                                };
-
-<<<<<<< HEAD
+        let (stoptx, stoprx) = bounded::<bool>(1);
+        zenoh_runtime::ZRuntime::TX.spawn(async move {
+            let mut cache: HashMap<OwnedKeyExpr, VecDeque<Sample>> =
+                HashMap::with_capacity(resources_limit.unwrap_or(32));
+            let limit = resources_limit.unwrap_or(usize::MAX);
+
             loop {
                 tokio::select! {
                     // on publication received by the local subscriber, store it
@@ -198,10 +184,6 @@
                                 sample.key_expr().clone()
                             };
 
-                            if let Some(queue) = cache.get_mut(queryable_key_expr.as_keyexpr()) {
-                                if queue.len() >= history {
-                                    queue.pop_front();
-=======
                                 if let Some(queue) = cache.get_mut(queryable_key_expr.as_keyexpr()) {
                                     if queue.len() >= history {
                                         queue.pop_front();
@@ -214,12 +196,10 @@
                                     let mut queue: VecDeque<Sample> = VecDeque::new();
                                     queue.push_back(sample);
                                     cache.insert(queryable_key_expr.into(), queue);
->>>>>>> 9ba3eb97
                                 }
                             }
                         },
 
-<<<<<<< HEAD
                     // on query, reply with cache content
                     query = quer_recv.recv_async() => {
                         if let Ok(query) = query {
@@ -239,13 +219,6 @@
                             } else {
                                 for (key_expr, queue) in cache.iter() {
                                     if query.selector().key_expr.intersects(unsafe{ keyexpr::from_str_unchecked(key_expr) }) {
-=======
-                        // on query, reply with cach content
-                        query = quer_recv.recv_async() => {
-                            if let Ok(query) = query {
-                                if !query.selector().key_expr.as_str().contains('*') {
-                                    if let Some(queue) = cache.get(query.selector().key_expr.as_keyexpr()) {
->>>>>>> 9ba3eb97
                                         for sample in queue {
                                             if let (Ok(Some(time_range)), Some(timestamp)) = (query.selector().time_range(), sample.timestamp()) {
                                                 if !time_range.contains(timestamp.get_time().to_system_time()){
@@ -257,26 +230,13 @@
                                             }
                                         }
                                     }
-                                } else {
-                                    for (key_expr, queue) in cache.iter() {
-                                        if query.selector().key_expr.intersects(unsafe{ keyexpr::from_str_unchecked(key_expr) }) {
-                                            for sample in queue {
-                                                if let (Ok(Some(time_range)), Some(timestamp)) = (query.selector().time_range(), sample.timestamp) {
-                                                    if !time_range.contains(timestamp.get_time().to_system_time()){
-                                                        continue;
-                                                    }
-                                                }
-                                                if let Err(e) = query.reply(Ok(sample.clone())).res_async().await {
-                                                    log::warn!("Error replying to query: {}", e);
-                                                }
-                                            }
-                                        }
-                                    }
                                 }
                             }
-                        },
-                        _ = token2.cancelled() => return
-                    }
+                        }
+                    },
+
+                    // When stoptx is dropped, stop the task
+                    _ = stoprx.recv_async() => return
                 }
             },
             token,
