//
// Copyright (c) 2023 ZettaScale Technology
//
// This program and the accompanying materials are made available under the
// terms of the Eclipse Public License 2.0 which is available at
// http://www.eclipse.org/legal/epl-2.0, or the Apache License, Version 2.0
// which is available at https://www.apache.org/licenses/LICENSE-2.0.
//
// SPDX-License-Identifier: EPL-2.0 OR Apache-2.0
//
// Contributors:
//   ZettaScale Zenoh Team, <zenoh@zettascale.tech>
//
use std::{
    collections::{btree_map, BTreeMap, VecDeque},
    convert::TryInto,
    future::{IntoFuture, Ready},
    mem::swap,
    sync::{Arc, Mutex},
    time::{Duration, SystemTime, UNIX_EPOCH},
};

use zenoh::{
    handlers::{locked, DefaultHandler, IntoHandler},
    internal::zlock,
    key_expr::KeyExpr,
    prelude::Wait,
    pubsub::{Reliability, Subscriber},
    query::{QueryConsolidation, QueryTarget, ReplyKeyExpr, Selector},
<<<<<<< HEAD
    sample::{Locality, Sample, SampleBuilder, TimestampBuilderTrait},
=======
    sample::{Locality, Sample, SampleBuilder},
    session::{SessionDeclarations, SessionRef},
>>>>>>> 7387e28c
    time::Timestamp,
    Error, Resolvable, Resolve, Result as ZResult, Session,
};

use crate::ExtractSample;

/// The builder of [`FetchingSubscriber`], allowing to configure it.
#[must_use = "Resolvables do nothing unless you resolve them using the `res` method from either `SyncResolve` or `AsyncResolve`"]
pub struct QueryingSubscriberBuilder<'a, 'b, KeySpace, Handler> {
    pub(crate) session: &'a Session,
    pub(crate) key_expr: ZResult<KeyExpr<'b>>,
    pub(crate) key_space: KeySpace,
    pub(crate) reliability: Reliability,
    pub(crate) origin: Locality,
    pub(crate) query_selector: Option<ZResult<Selector<'b>>>,
    pub(crate) query_target: QueryTarget,
    pub(crate) query_consolidation: QueryConsolidation,
    pub(crate) query_accept_replies: ReplyKeyExpr,
    pub(crate) query_timeout: Duration,
    pub(crate) handler: Handler,
}

impl<'a, 'b, KeySpace> QueryingSubscriberBuilder<'a, 'b, KeySpace, DefaultHandler> {
    /// Add callback to [`FetchingSubscriber`].
    #[inline]
    pub fn callback<Callback>(
        self,
        callback: Callback,
    ) -> QueryingSubscriberBuilder<'a, 'b, KeySpace, Callback>
    where
        Callback: Fn(Sample) + Send + Sync + 'static,
    {
        let QueryingSubscriberBuilder {
            session,
            key_expr,
            key_space,
            reliability,
            origin,
            query_selector,
            query_target,
            query_consolidation,
            query_accept_replies,
            query_timeout,
            handler: _,
        } = self;
        QueryingSubscriberBuilder {
            session,
            key_expr,
            key_space,
            reliability,
            origin,
            query_selector,
            query_target,
            query_consolidation,
            query_accept_replies,
            query_timeout,
            handler: callback,
        }
    }

    /// Add callback to [`FetchingSubscriber`].
    ///
    /// Using this guarantees that your callback will never be called concurrently.
    /// If your callback is also accepted by the [`callback`](QueryingSubscriberBuilder::callback)
    /// method, we suggest you use it instead of `callback_mut`
    #[inline]
    pub fn callback_mut<CallbackMut>(
        self,
        callback: CallbackMut,
    ) -> QueryingSubscriberBuilder<'a, 'b, KeySpace, impl Fn(Sample) + Send + Sync + 'static>
    where
        CallbackMut: FnMut(Sample) + Send + Sync + 'static,
    {
        self.callback(locked(callback))
    }

    /// Use the given handler to receive Samples.
    #[inline]
    pub fn with<Handler>(
        self,
        handler: Handler,
    ) -> QueryingSubscriberBuilder<'a, 'b, KeySpace, Handler>
    where
        Handler: IntoHandler<'static, Sample>,
    {
        let QueryingSubscriberBuilder {
            session,
            key_expr,
            key_space,
            reliability,
            origin,
            query_selector,
            query_target,
            query_consolidation,
            query_accept_replies,
            query_timeout,
            handler: _,
        } = self;
        QueryingSubscriberBuilder {
            session,
            key_expr,
            key_space,
            reliability,
            origin,
            query_selector,
            query_target,
            query_consolidation,
            query_accept_replies,
            query_timeout,
            handler,
        }
    }
}

impl<'a, 'b, Handler> QueryingSubscriberBuilder<'a, 'b, crate::UserSpace, Handler> {
    /// Change the subscription reliability.
    #[inline]
    pub fn reliability(mut self, reliability: Reliability) -> Self {
        self.reliability = reliability;
        self
    }

    /// Change the subscription reliability to Reliable.
    #[inline]
    pub fn reliable(mut self) -> Self {
        self.reliability = Reliability::Reliable;
        self
    }

    /// Change the subscription reliability to BestEffort.
    #[inline]
    pub fn best_effort(mut self) -> Self {
        self.reliability = Reliability::BestEffort;
        self
    }

    /// Restrict the matching publications that will be receive by this [`Subscriber`]
    /// to the ones that have the given [`Locality`](zenoh::prelude::Locality).
    #[zenoh_macros::unstable]
    #[inline]
    pub fn allowed_origin(mut self, origin: Locality) -> Self {
        self.origin = origin;
        self
    }

    /// Change the selector to be used for queries.
    #[inline]
    pub fn query_selector<IntoSelector>(mut self, query_selector: IntoSelector) -> Self
    where
        IntoSelector: TryInto<Selector<'b>>,
        <IntoSelector as TryInto<Selector<'b>>>::Error: Into<Error>,
    {
        self.query_selector = Some(query_selector.try_into().map_err(Into::into));
        self
    }

    /// Change the target to be used for queries.
    #[inline]
    pub fn query_target(mut self, query_target: QueryTarget) -> Self {
        self.query_target = query_target;
        self
    }

    /// Change the consolidation mode to be used for queries.
    #[inline]
    pub fn query_consolidation<QC: Into<QueryConsolidation>>(
        mut self,
        query_consolidation: QC,
    ) -> Self {
        self.query_consolidation = query_consolidation.into();
        self
    }

    /// Change the accepted replies for queries.
    #[inline]
    pub fn query_accept_replies(mut self, accept_replies: ReplyKeyExpr) -> Self {
        self.query_accept_replies = accept_replies;
        self
    }
}

impl<'a, 'b, KeySpace, Handler> QueryingSubscriberBuilder<'a, 'b, KeySpace, Handler> {
    /// Change the timeout to be used for queries.
    #[inline]
    pub fn query_timeout(mut self, query_timeout: Duration) -> Self {
        self.query_timeout = query_timeout;
        self
    }
}

impl<'a, KeySpace, Handler> Resolvable for QueryingSubscriberBuilder<'a, '_, KeySpace, Handler>
where
    Handler: IntoHandler<'static, Sample>,
    Handler::Handler: Send,
{
    type To = ZResult<FetchingSubscriber<Handler::Handler>>;
}

impl<KeySpace, Handler> Wait for QueryingSubscriberBuilder<'_, '_, KeySpace, Handler>
where
    KeySpace: Into<crate::KeySpace> + Clone,
    Handler: IntoHandler<'static, Sample> + Send,
    Handler::Handler: Send,
{
    fn wait(self) -> <Self as Resolvable>::To {
        let session = self.session.clone();
        let key_expr = self.key_expr?;
        let key_space = self.key_space.clone().into();
        let query_selector = match self.query_selector {
            Some(s) => Some(s?),
            None => None,
        };
        let query_target = self.query_target;
        let query_consolidation = self.query_consolidation;
        let query_accept_replies = self.query_accept_replies;
        let query_timeout = self.query_timeout;
        FetchingSubscriberBuilder {
            session: self.session,
            key_expr: Ok(key_expr.clone()),
            key_space: self.key_space,
            reliability: self.reliability,
            origin: self.origin,
            fetch: |cb| match key_space {
                crate::KeySpace::User => match query_selector {
                    Some(s) => session.get(s),
                    None => session.get(key_expr),
                }
                .callback(cb)
                .target(query_target)
                .consolidation(query_consolidation)
                .accept_replies(query_accept_replies)
                .timeout(query_timeout)
                .wait(),
                crate::KeySpace::Liveliness => session
                    .liveliness()
                    .get(key_expr)
                    .callback(cb)
                    .timeout(query_timeout)
                    .wait(),
            },
            handler: self.handler,
            phantom: std::marker::PhantomData,
        }
        .wait()
    }
}

impl<'a, KeySpace, Handler> IntoFuture for QueryingSubscriberBuilder<'a, '_, KeySpace, Handler>
where
    KeySpace: Into<crate::KeySpace> + Clone,
    Handler: IntoHandler<'static, Sample> + Send,
    Handler::Handler: Send,
{
    type Output = <Self as Resolvable>::To;
    type IntoFuture = Ready<<Self as Resolvable>::To>;

    fn into_future(self) -> Self::IntoFuture {
        std::future::ready(self.wait())
    }
}

// Collects samples in their Timestamp order, if any,
// and ignores repeating samples with duplicate timestamps.
// Samples without Timestamps are kept in a separate Vector,
// and are considered as older than any sample with Timestamp.
struct MergeQueue {
    untimestamped: VecDeque<Sample>,
    timstamped: BTreeMap<Timestamp, Sample>,
}

impl MergeQueue {
    fn new() -> Self {
        MergeQueue {
            untimestamped: VecDeque::new(),
            timstamped: BTreeMap::new(),
        }
    }

    fn len(&self) -> usize {
        self.untimestamped.len() + self.timstamped.len()
    }

    fn push(&mut self, sample: Sample) {
        if let Some(ts) = sample.timestamp() {
            self.timstamped.entry(*ts).or_insert(sample);
        } else {
            self.untimestamped.push_back(sample);
        }
    }

    fn drain(&mut self) -> MergeQueueValues {
        let mut vec = VecDeque::new();
        let mut queue = BTreeMap::new();
        swap(&mut self.untimestamped, &mut vec);
        swap(&mut self.timstamped, &mut queue);
        MergeQueueValues {
            untimestamped: vec,
            timstamped: queue.into_values(),
        }
    }
}

struct MergeQueueValues {
    untimestamped: VecDeque<Sample>,
    timstamped: btree_map::IntoValues<Timestamp, Sample>,
}

impl Iterator for MergeQueueValues {
    type Item = Sample;
    fn next(&mut self) -> Option<Self::Item> {
        self.untimestamped
            .pop_front()
            .or_else(|| self.timstamped.next())
    }
}

struct InnerState {
    pending_fetches: u64,
    merge_queue: MergeQueue,
}

/// The builder of [`FetchingSubscriber`], allowing to configure it.
#[must_use = "Resolvables do nothing unless you resolve them using the `res` method from either `SyncResolve` or `AsyncResolve`"]
pub struct FetchingSubscriberBuilder<
    'a,
    'b,
    KeySpace,
    Handler,
    Fetch: FnOnce(Box<dyn Fn(TryIntoSample) + Send + Sync>) -> ZResult<()>,
    TryIntoSample,
> where
    TryIntoSample: ExtractSample,
{
    pub(crate) session: &'a Session,
    pub(crate) key_expr: ZResult<KeyExpr<'b>>,
    pub(crate) key_space: KeySpace,
    pub(crate) reliability: Reliability,
    pub(crate) origin: Locality,
    pub(crate) fetch: Fetch,
    pub(crate) handler: Handler,
    pub(crate) phantom: std::marker::PhantomData<TryIntoSample>,
}

impl<
        'a,
        'b,
        KeySpace,
        Handler,
        Fetch: FnOnce(Box<dyn Fn(TryIntoSample) + Send + Sync>) -> ZResult<()>,
        TryIntoSample,
    > FetchingSubscriberBuilder<'a, 'b, KeySpace, Handler, Fetch, TryIntoSample>
where
    TryIntoSample: ExtractSample,
{
    fn with_static_keys(
        self,
    ) -> FetchingSubscriberBuilder<'a, 'static, KeySpace, Handler, Fetch, TryIntoSample> {
        FetchingSubscriberBuilder {
            session: self.session,
            key_expr: self.key_expr.map(|s| s.into_owned()),
            key_space: self.key_space,
            reliability: self.reliability,
            origin: self.origin,
            fetch: self.fetch,
            handler: self.handler,
            phantom: std::marker::PhantomData,
        }
    }
}

impl<
        'a,
        'b,
        KeySpace,
        Fetch: FnOnce(Box<dyn Fn(TryIntoSample) + Send + Sync>) -> ZResult<()>,
        TryIntoSample,
    > FetchingSubscriberBuilder<'a, 'b, KeySpace, DefaultHandler, Fetch, TryIntoSample>
where
    TryIntoSample: ExtractSample,
{
    /// Add callback to [`FetchingSubscriber`].
    #[inline]
    pub fn callback<Callback>(
        self,
        callback: Callback,
    ) -> FetchingSubscriberBuilder<'a, 'b, KeySpace, Callback, Fetch, TryIntoSample>
    where
        Callback: Fn(Sample) + Send + Sync + 'static,
    {
        let FetchingSubscriberBuilder {
            session,
            key_expr,
            key_space,
            reliability,
            origin,
            fetch,
            handler: _,
            phantom,
        } = self;
        FetchingSubscriberBuilder {
            session,
            key_expr,
            key_space,
            reliability,
            origin,
            fetch,
            handler: callback,
            phantom,
        }
    }

    /// Add callback to [`FetchingSubscriber`].
    ///
    /// Using this guarantees that your callback will never be called concurrently.
    /// If your callback is also accepted by the [`callback`](FetchingSubscriberBuilder::callback)
    /// method, we suggest you use it instead of `callback_mut`
    #[inline]
    pub fn callback_mut<CallbackMut>(
        self,
        callback: CallbackMut,
    ) -> FetchingSubscriberBuilder<
        'a,
        'b,
        KeySpace,
        impl Fn(Sample) + Send + Sync + 'static,
        Fetch,
        TryIntoSample,
    >
    where
        CallbackMut: FnMut(Sample) + Send + Sync + 'static,
    {
        self.callback(locked(callback))
    }

    /// Use the given handler to receive Samples.
    #[inline]
    pub fn with<Handler>(
        self,
        handler: Handler,
    ) -> FetchingSubscriberBuilder<'a, 'b, KeySpace, Handler, Fetch, TryIntoSample>
    where
        Handler: IntoHandler<'static, Sample>,
    {
        let FetchingSubscriberBuilder {
            session,
            key_expr,
            key_space,
            reliability,
            origin,
            fetch,
            handler: _,
            phantom,
        } = self;
        FetchingSubscriberBuilder {
            session,
            key_expr,
            key_space,
            reliability,
            origin,
            fetch,
            handler,
            phantom,
        }
    }
}

impl<
        'a,
        'b,
        Handler,
        Fetch: FnOnce(Box<dyn Fn(TryIntoSample) + Send + Sync>) -> ZResult<()>,
        TryIntoSample,
    > FetchingSubscriberBuilder<'a, 'b, crate::UserSpace, Handler, Fetch, TryIntoSample>
where
    TryIntoSample: ExtractSample,
{
    /// Change the subscription reliability.
    #[inline]
    pub fn reliability(mut self, reliability: Reliability) -> Self {
        self.reliability = reliability;
        self
    }

    /// Change the subscription reliability to Reliable.
    #[inline]
    pub fn reliable(mut self) -> Self {
        self.reliability = Reliability::Reliable;
        self
    }

    /// Change the subscription reliability to BestEffort.
    #[inline]
    pub fn best_effort(mut self) -> Self {
        self.reliability = Reliability::BestEffort;
        self
    }

    /// Restrict the matching publications that will be receive by this [`FetchingSubscriber`]
    /// to the ones that have the given [`Locality`](zenoh::prelude::Locality).
    #[zenoh_macros::unstable]
    #[inline]
    pub fn allowed_origin(mut self, origin: Locality) -> Self {
        self.origin = origin;
        self
    }
}

impl<
        'a,
        KeySpace,
        Handler,
        Fetch: FnOnce(Box<dyn Fn(TryIntoSample) + Send + Sync>) -> ZResult<()>,
        TryIntoSample,
    > Resolvable for FetchingSubscriberBuilder<'a, '_, KeySpace, Handler, Fetch, TryIntoSample>
where
    Handler: IntoHandler<'static, Sample>,
    Handler::Handler: Send,
    TryIntoSample: ExtractSample,
{
    type To = ZResult<FetchingSubscriber<Handler::Handler>>;
}

impl<
        KeySpace,
        Handler,
        Fetch: FnOnce(Box<dyn Fn(TryIntoSample) + Send + Sync>) -> ZResult<()> + Send + Sync,
        TryIntoSample,
    > Wait for FetchingSubscriberBuilder<'_, '_, KeySpace, Handler, Fetch, TryIntoSample>
where
    KeySpace: Into<crate::KeySpace>,
    Handler: IntoHandler<'static, Sample> + Send,
    Handler::Handler: Send,
    TryIntoSample: ExtractSample + Send + Sync,
{
    fn wait(self) -> <Self as Resolvable>::To {
        FetchingSubscriber::new(self.with_static_keys())
    }
}

impl<
        'a,
        KeySpace,
        Handler,
        Fetch: FnOnce(Box<dyn Fn(TryIntoSample) + Send + Sync>) -> ZResult<()> + Send + Sync,
        TryIntoSample,
    > IntoFuture for FetchingSubscriberBuilder<'a, '_, KeySpace, Handler, Fetch, TryIntoSample>
where
    KeySpace: Into<crate::KeySpace>,
    Handler: IntoHandler<'static, Sample> + Send,
    Handler::Handler: Send,
    TryIntoSample: ExtractSample + Send + Sync,
{
    type Output = <Self as Resolvable>::To;
    type IntoFuture = Ready<<Self as Resolvable>::To>;

    fn into_future(self) -> Self::IntoFuture {
        std::future::ready(self.wait())
    }
}

/// A Subscriber that will run the given user defined `fetch` function at startup.
///
/// The user defined `fetch` function should fetch some samples and return them through the callback function
/// (it could typically be a Session::get()). Those samples will be merged with the received publications and made available in the receiver.
/// Later on, new fetches can be performed again, calling [`FetchingSubscriber::fetch()`](super::FetchingSubscriber::fetch()).
///
/// A typical usage of the `FetchingSubscriber` is to retrieve publications that were made in the past, but stored in some zenoh Storage.
///
/// # Examples
/// ```no_run
/// # #[tokio::main]
/// # async fn main() {
/// use zenoh::prelude::*;
/// use zenoh_ext::*;
///
/// let session = zenoh::open(zenoh::config::peer()).await.unwrap();
/// let subscriber = session
///     .declare_subscriber("key/expr")
///     .fetching( |cb| {
///         session
///             .get("key/expr")
///             .callback(cb)
///             .wait()
///     })
///     .await
///     .unwrap();
/// while let Ok(sample) = subscriber.recv_async().await {
///     println!("Received: {:?}", sample);
/// }
/// # }
/// ```
pub struct FetchingSubscriber<Handler> {
    subscriber: Subscriber<()>,
    callback: Arc<dyn Fn(Sample) + Send + Sync + 'static>,
    state: Arc<Mutex<InnerState>>,
    handler: Handler,
}

impl<Handler> std::ops::Deref for FetchingSubscriber<Handler> {
    type Target = Handler;
    fn deref(&self) -> &Self::Target {
        &self.handler
    }
}

impl<Handler> std::ops::DerefMut for FetchingSubscriber<Handler> {
    fn deref_mut(&mut self) -> &mut Self::Target {
        &mut self.handler
    }
}

impl<Handler> FetchingSubscriber<Handler> {
    fn new<
        'a,
        KeySpace,
        InputHandler,
        Fetch: FnOnce(Box<dyn Fn(TryIntoSample) + Send + Sync>) -> ZResult<()> + Send + Sync,
        TryIntoSample,
    >(
        conf: FetchingSubscriberBuilder<'a, 'a, KeySpace, InputHandler, Fetch, TryIntoSample>,
    ) -> ZResult<Self>
    where
        KeySpace: Into<crate::KeySpace>,
        InputHandler: IntoHandler<'static, Sample, Handler = Handler> + Send,
        TryIntoSample: ExtractSample + Send + Sync,
    {
        let session_id = conf.session.zid();

        let state = Arc::new(Mutex::new(InnerState {
            pending_fetches: 0,
            merge_queue: MergeQueue::new(),
        }));
        let (callback, receiver) = conf.handler.into_handler();

        let sub_callback = {
            let state = state.clone();
            let callback = callback.clone();
            move |s| {
                let state = &mut zlock!(state);
                if state.pending_fetches == 0 {
                    callback(s);
                } else {
                    tracing::trace!(
                        "Sample received while fetch in progress: push it to merge_queue"
                    );

                    // ensure the sample has a timestamp, thus it will always be sorted into the MergeQueue
                    // after any timestamped Sample possibly coming from a fetch reply.
                    let now = SystemTime::now().duration_since(UNIX_EPOCH).unwrap().into(); // UNIX_EPOCH is Returns a Timespec::zero(), Unwrap Should be permissable here
                    let timestamp = s
                        .timestamp()
                        .cloned()
                        .unwrap_or(Timestamp::new(now, session_id.into()));
                    state
                        .merge_queue
                        .push(SampleBuilder::from(s).timestamp(timestamp).into());
                }
            }
        };

        let key_expr = conf.key_expr?;

        // register fetch handler
        let handler = register_handler(state.clone(), callback.clone());
        // declare subscriber
        let subscriber = match conf.key_space.into() {
            crate::KeySpace::User => conf
                .session
                .declare_subscriber(&key_expr)
                .callback(sub_callback)
                .reliability(conf.reliability)
                .allowed_origin(conf.origin)
                .wait()?,
            crate::KeySpace::Liveliness => conf
                .session
                .liveliness()
                .declare_subscriber(&key_expr)
                .callback(sub_callback)
                .wait()?,
        };

        let fetch_subscriber = FetchingSubscriber {
            subscriber,
            callback,
            state,
            handler: receiver,
        };

        // run fetch
        run_fetch(conf.fetch, handler)?;

        Ok(fetch_subscriber)
    }

    /// Undeclare this [`FetchingSubscriber`]`.
    #[inline]
    pub fn undeclare(self) -> impl Resolve<ZResult<()>> {
        self.subscriber.undeclare()
    }

    /// Return the key expression of this FetchingSubscriber
    #[inline]
    pub fn key_expr(&self) -> &KeyExpr<'static> {
        self.subscriber.key_expr()
    }

    /// Perform an additional `fetch`.
    ///
    /// The provided `fetch` function should fetch some samples and return them through the callback function
    /// (it could typically be a Session::get()). Those samples will be merged with the received publications and made available in the receiver.
    ///
    /// # Examples
    /// ```no_run
    /// # #[tokio::main]
    /// # async fn main() {
    /// use zenoh::prelude::*;
    /// use zenoh_ext::*;
    ///
    /// let session = zenoh::open(zenoh::config::peer()).await.unwrap();
    /// let mut subscriber = session
    ///     .declare_subscriber("key/expr")
    ///     .fetching( |cb| {
    ///         session
    ///             .get("key/expr")
    ///             .callback(cb)
    ///             .wait()
    ///     })
    ///     .await
    ///     .unwrap();
    ///
    /// // perform an additional fetch
    /// subscriber
    ///     .fetch( |cb| {
    ///         session
    ///             .get("key/expr")
    ///             .callback(cb)
    ///             .wait()
    ///     })
    ///     .await
    ///     .unwrap();
    /// # }
    /// ```
    #[inline]
    pub fn fetch<
        Fetch: FnOnce(Box<dyn Fn(TryIntoSample) + Send + Sync>) -> ZResult<()> + Send + Sync,
        TryIntoSample,
    >(
        &self,
        fetch: Fetch,
    ) -> impl Resolve<ZResult<()>>
    where
        TryIntoSample: ExtractSample + Send + Sync,
    {
        FetchBuilder {
            fetch,
            phantom: std::marker::PhantomData,
            state: self.state.clone(),
            callback: self.callback.clone(),
        }
    }
}

struct RepliesHandler {
    state: Arc<Mutex<InnerState>>,
    callback: Arc<dyn Fn(Sample) + Send + Sync>,
}

impl Drop for RepliesHandler {
    fn drop(&mut self) {
        let mut state = zlock!(self.state);
        state.pending_fetches -= 1;
        tracing::trace!(
            "Fetch done - {} fetches still in progress",
            state.pending_fetches
        );
        if state.pending_fetches == 0 {
            tracing::debug!(
                "All fetches done. Replies and live publications merged - {} samples to propagate",
                state.merge_queue.len()
            );
            for s in state.merge_queue.drain() {
                (self.callback)(s);
            }
        }
    }
}

/// The builder returned by [`FetchingSubscriber::fetch`](FetchingSubscriber::fetch).
///
/// # Examples
/// ```no_run
/// # #[tokio::main]
/// # async fn main() {
/// # use zenoh::prelude::*;
/// # use zenoh_ext::*;
/// #
/// # let session = zenoh::open(zenoh::config::peer()).await.unwrap();
/// # let mut fetching_subscriber = session
/// #     .declare_subscriber("key/expr")
/// #     .fetching( |cb| {
/// #         session
/// #             .get("key/expr")
/// #             .callback(cb)
/// #            .wait()
/// #     })
/// #     .await
/// #     .unwrap();
/// #
/// fetching_subscriber
///     .fetch( |cb| {
///         session
///             .get("key/expr")
///             .callback(cb)
///             .wait()
///     })
///     .await
///     .unwrap();
/// # }
/// ```
#[must_use = "Resolvables do nothing unless you resolve them using the `res` method from either `SyncResolve` or `AsyncResolve`"]
pub struct FetchBuilder<
    Fetch: FnOnce(Box<dyn Fn(TryIntoSample) + Send + Sync>) -> ZResult<()>,
    TryIntoSample,
> where
    TryIntoSample: ExtractSample,
{
    fetch: Fetch,
    phantom: std::marker::PhantomData<TryIntoSample>,
    state: Arc<Mutex<InnerState>>,
    callback: Arc<dyn Fn(Sample) + Send + Sync>,
}

impl<Fetch: FnOnce(Box<dyn Fn(TryIntoSample) + Send + Sync>) -> ZResult<()>, TryIntoSample>
    Resolvable for FetchBuilder<Fetch, TryIntoSample>
where
    TryIntoSample: ExtractSample,
{
    type To = ZResult<()>;
}

impl<Fetch: FnOnce(Box<dyn Fn(TryIntoSample) + Send + Sync>) -> ZResult<()>, TryIntoSample> Wait
    for FetchBuilder<Fetch, TryIntoSample>
where
    TryIntoSample: ExtractSample,
{
    fn wait(self) -> <Self as Resolvable>::To {
        let handler = register_handler(self.state, self.callback);
        run_fetch(self.fetch, handler)
    }
}

impl<Fetch: FnOnce(Box<dyn Fn(TryIntoSample) + Send + Sync>) -> ZResult<()>, TryIntoSample>
    IntoFuture for FetchBuilder<Fetch, TryIntoSample>
where
    TryIntoSample: ExtractSample,
{
    type Output = <Self as Resolvable>::To;
    type IntoFuture = Ready<<Self as Resolvable>::To>;

    fn into_future(self) -> Self::IntoFuture {
        std::future::ready(self.wait())
    }
}

fn register_handler(
    state: Arc<Mutex<InnerState>>,
    callback: Arc<dyn Fn(Sample) + Send + Sync>,
) -> RepliesHandler {
    zlock!(state).pending_fetches += 1;
    // pending fetches will be decremented in RepliesHandler drop()
    RepliesHandler { state, callback }
}

fn run_fetch<
    Fetch: FnOnce(Box<dyn Fn(TryIntoSample) + Send + Sync>) -> ZResult<()>,
    TryIntoSample,
>(
    fetch: Fetch,
    handler: RepliesHandler,
) -> ZResult<()>
where
    TryIntoSample: ExtractSample,
{
    tracing::debug!("Fetch data for FetchingSubscriber");
    (fetch)(Box::new(move |s: TryIntoSample| match s.extract() {
        Ok(s) => {
            let mut state = zlock!(handler.state);
            tracing::trace!("Fetched sample received: push it to merge_queue");
            state.merge_queue.push(s);
        }
        Err(e) => tracing::debug!("Received error fetching data: {}", e),
    }))
}<|MERGE_RESOLUTION|>--- conflicted
+++ resolved
@@ -27,12 +27,7 @@
     prelude::Wait,
     pubsub::{Reliability, Subscriber},
     query::{QueryConsolidation, QueryTarget, ReplyKeyExpr, Selector},
-<<<<<<< HEAD
-    sample::{Locality, Sample, SampleBuilder, TimestampBuilderTrait},
-=======
     sample::{Locality, Sample, SampleBuilder},
-    session::{SessionDeclarations, SessionRef},
->>>>>>> 7387e28c
     time::Timestamp,
     Error, Resolvable, Resolve, Result as ZResult, Session,
 };
