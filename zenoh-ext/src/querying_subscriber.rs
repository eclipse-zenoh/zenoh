--- conflicted
+++ resolved
@@ -409,8 +409,7 @@
             let mut i = 0;
             while i < mself.replies_recv_queue.len() {
                 loop {
-<<<<<<< HEAD
-                    match mself.replies_recv_queue[i].poll_next(cx) {
+                    match mself.replies_recv_queue[i].poll_next_unpin(cx) {
                         Poll::Ready(Some(reply)) => match reply.sample {
                             Ok(mut sample) => {
                                 log::trace!("Reply received: {}", sample.key_expr);
@@ -421,14 +420,6 @@
                                 log::debug!("Error received: {}", err);
                             }
                         },
-=======
-                    match mself.replies_recv_queue[i].poll_next_unpin(cx) {
-                        Poll::Ready(Some(mut reply)) => {
-                            log::trace!("Reply received: {}", reply.sample.key_expr);
-                            reply.sample.ensure_timestamp();
-                            mself.merge_queue.push(reply.sample);
-                        }
->>>>>>> 9c9b69e9
                         Poll::Ready(None) => {
                             // query completed - remove the receiver and break loop
                             mself.replies_recv_queue.remove(i);
