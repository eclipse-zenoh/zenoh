//
// Copyright (c) 2023 ZettaScale Technology
//
// This program and the accompanying materials are made available under the
// terms of the Eclipse Public License 2.0 which is available at
// http://www.eclipse.org/legal/epl-2.0, or the Apache License, Version 2.0
// which is available at https://www.apache.org/licenses/LICENSE-2.0.
//
// SPDX-License-Identifier: EPL-2.0 OR Apache-2.0
//
// Contributors:
//   ZettaScale Zenoh Team, <zenoh@zettascale.tech>
//
use std::{
    collections::{btree_map, BTreeMap, VecDeque},
    convert::TryInto,
    future::{IntoFuture, Ready},
    mem::swap,
    sync::{Arc, Mutex},
    time::Duration,
};

use zenoh::{
    handlers::{locked, DefaultHandler, IntoHandler},
    internal::zlock,
    key_expr::KeyExpr,
    prelude::Wait,
    pubsub::{Reliability, Subscriber},
    query::{QueryConsolidation, QueryTarget, ReplyKeyExpr, Selector},
    sample::{Locality, Sample, SampleBuilder, TimestampBuilderTrait},
    session::{SessionDeclarations, SessionRef},
<<<<<<< HEAD
    subscriber::{Reliability, Subscriber},
    time::Timestamp,
=======
    time::{new_timestamp, Timestamp},
    Error, Resolvable, Resolve, Result as ZResult,
>>>>>>> e021d0de
};

use crate::ExtractSample;

/// The builder of [`FetchingSubscriber`], allowing to configure it.
#[must_use = "Resolvables do nothing unless you resolve them using the `res` method from either `SyncResolve` or `AsyncResolve`"]
pub struct QueryingSubscriberBuilder<'a, 'b, KeySpace, Handler> {
    pub(crate) session: SessionRef<'a>,
    pub(crate) key_expr: ZResult<KeyExpr<'b>>,
    pub(crate) key_space: KeySpace,
    pub(crate) reliability: Reliability,
    pub(crate) origin: Locality,
    pub(crate) query_selector: Option<ZResult<Selector<'b>>>,
    pub(crate) query_target: QueryTarget,
    pub(crate) query_consolidation: QueryConsolidation,
    pub(crate) query_accept_replies: ReplyKeyExpr,
    pub(crate) query_timeout: Duration,
    pub(crate) handler: Handler,
}

impl<'a, 'b, KeySpace> QueryingSubscriberBuilder<'a, 'b, KeySpace, DefaultHandler> {
    /// Add callback to [`FetchingSubscriber`].
    #[inline]
    pub fn callback<Callback>(
        self,
        callback: Callback,
    ) -> QueryingSubscriberBuilder<'a, 'b, KeySpace, Callback>
    where
        Callback: Fn(Sample) + Send + Sync + 'static,
    {
        let QueryingSubscriberBuilder {
            session,
            key_expr,
            key_space,
            reliability,
            origin,
            query_selector,
            query_target,
            query_consolidation,
            query_accept_replies,
            query_timeout,
            handler: _,
        } = self;
        QueryingSubscriberBuilder {
            session,
            key_expr,
            key_space,
            reliability,
            origin,
            query_selector,
            query_target,
            query_consolidation,
            query_accept_replies,
            query_timeout,
            handler: callback,
        }
    }

    /// Add callback to [`FetchingSubscriber`].
    ///
    /// Using this guarantees that your callback will never be called concurrently.
    /// If your callback is also accepted by the [`callback`](QueryingSubscriberBuilder::callback)
    /// method, we suggest you use it instead of `callback_mut`
    #[inline]
    pub fn callback_mut<CallbackMut>(
        self,
        callback: CallbackMut,
    ) -> QueryingSubscriberBuilder<'a, 'b, KeySpace, impl Fn(Sample) + Send + Sync + 'static>
    where
        CallbackMut: FnMut(Sample) + Send + Sync + 'static,
    {
        self.callback(locked(callback))
    }

    /// Use the given handler to receive Samples.
    #[inline]
    pub fn with<Handler>(
        self,
        handler: Handler,
    ) -> QueryingSubscriberBuilder<'a, 'b, KeySpace, Handler>
    where
        Handler: IntoHandler<'static, Sample>,
    {
        let QueryingSubscriberBuilder {
            session,
            key_expr,
            key_space,
            reliability,
            origin,
            query_selector,
            query_target,
            query_consolidation,
            query_accept_replies,
            query_timeout,
            handler: _,
        } = self;
        QueryingSubscriberBuilder {
            session,
            key_expr,
            key_space,
            reliability,
            origin,
            query_selector,
            query_target,
            query_consolidation,
            query_accept_replies,
            query_timeout,
            handler,
        }
    }
}

impl<'a, 'b, Handler> QueryingSubscriberBuilder<'a, 'b, crate::UserSpace, Handler> {
    /// Change the subscription reliability.
    #[inline]
    pub fn reliability(mut self, reliability: Reliability) -> Self {
        self.reliability = reliability;
        self
    }

    /// Change the subscription reliability to Reliable.
    #[inline]
    pub fn reliable(mut self) -> Self {
        self.reliability = Reliability::Reliable;
        self
    }

    /// Change the subscription reliability to BestEffort.
    #[inline]
    pub fn best_effort(mut self) -> Self {
        self.reliability = Reliability::BestEffort;
        self
    }

    /// Restrict the matching publications that will be receive by this [`Subscriber`]
    /// to the ones that have the given [`Locality`](zenoh::prelude::Locality).
    #[zenoh_macros::unstable]
    #[inline]
    pub fn allowed_origin(mut self, origin: Locality) -> Self {
        self.origin = origin;
        self
    }

    /// Change the selector to be used for queries.
    #[inline]
    pub fn query_selector<IntoSelector>(mut self, query_selector: IntoSelector) -> Self
    where
        IntoSelector: TryInto<Selector<'b>>,
        <IntoSelector as TryInto<Selector<'b>>>::Error: Into<Error>,
    {
        self.query_selector = Some(query_selector.try_into().map_err(Into::into));
        self
    }

    /// Change the target to be used for queries.
    #[inline]
    pub fn query_target(mut self, query_target: QueryTarget) -> Self {
        self.query_target = query_target;
        self
    }

    /// Change the consolidation mode to be used for queries.
    #[inline]
    pub fn query_consolidation<QC: Into<QueryConsolidation>>(
        mut self,
        query_consolidation: QC,
    ) -> Self {
        self.query_consolidation = query_consolidation.into();
        self
    }

    /// Change the accepted replies for queries.
    #[inline]
    pub fn query_accept_replies(mut self, accept_replies: ReplyKeyExpr) -> Self {
        self.query_accept_replies = accept_replies;
        self
    }
}

impl<'a, 'b, KeySpace, Handler> QueryingSubscriberBuilder<'a, 'b, KeySpace, Handler> {
    /// Change the timeout to be used for queries.
    #[inline]
    pub fn query_timeout(mut self, query_timeout: Duration) -> Self {
        self.query_timeout = query_timeout;
        self
    }
}

impl<'a, KeySpace, Handler> Resolvable for QueryingSubscriberBuilder<'a, '_, KeySpace, Handler>
where
    Handler: IntoHandler<'static, Sample>,
    Handler::Handler: Send,
{
    type To = ZResult<FetchingSubscriber<'a, Handler::Handler>>;
}

impl<KeySpace, Handler> Wait for QueryingSubscriberBuilder<'_, '_, KeySpace, Handler>
where
    KeySpace: Into<crate::KeySpace> + Clone,
    Handler: IntoHandler<'static, Sample> + Send,
    Handler::Handler: Send,
{
    fn wait(self) -> <Self as Resolvable>::To {
        let session = self.session.clone();
        let key_expr = self.key_expr?;
        let key_space = self.key_space.clone().into();
        let query_selector = match self.query_selector {
            Some(s) => Some(s?),
            None => None,
        };
        let query_target = self.query_target;
        let query_consolidation = self.query_consolidation;
        let query_accept_replies = self.query_accept_replies;
        let query_timeout = self.query_timeout;
        FetchingSubscriberBuilder {
            session: self.session,
            key_expr: Ok(key_expr.clone()),
            key_space: self.key_space,
            reliability: self.reliability,
            origin: self.origin,
            fetch: |cb| match key_space {
                crate::KeySpace::User => match query_selector {
                    Some(s) => session.get(s),
                    None => session.get(key_expr),
                }
                .callback(cb)
                .target(query_target)
                .consolidation(query_consolidation)
                .accept_replies(query_accept_replies)
                .timeout(query_timeout)
                .wait(),
                crate::KeySpace::Liveliness => session
                    .liveliness()
                    .get(key_expr)
                    .callback(cb)
                    .timeout(query_timeout)
                    .wait(),
            },
            handler: self.handler,
            phantom: std::marker::PhantomData,
        }
        .wait()
    }
}

impl<'a, KeySpace, Handler> IntoFuture for QueryingSubscriberBuilder<'a, '_, KeySpace, Handler>
where
    KeySpace: Into<crate::KeySpace> + Clone,
    Handler: IntoHandler<'static, Sample> + Send,
    Handler::Handler: Send,
{
    type Output = <Self as Resolvable>::To;
    type IntoFuture = Ready<<Self as Resolvable>::To>;

    fn into_future(self) -> Self::IntoFuture {
        std::future::ready(self.wait())
    }
}

// Collects samples in their Timestamp order, if any,
// and ignores repeating samples with duplicate timestamps.
// Samples without Timestamps are kept in a separate Vector,
// and are considered as older than any sample with Timestamp.
struct MergeQueue {
    untimestamped: VecDeque<Sample>,
    timstamped: BTreeMap<Timestamp, Sample>,
}

impl MergeQueue {
    fn new() -> Self {
        MergeQueue {
            untimestamped: VecDeque::new(),
            timstamped: BTreeMap::new(),
        }
    }

    fn len(&self) -> usize {
        self.untimestamped.len() + self.timstamped.len()
    }

    fn push(&mut self, sample: Sample) {
        if let Some(ts) = sample.timestamp() {
            self.timstamped.entry(*ts).or_insert(sample);
        } else {
            self.untimestamped.push_back(sample);
        }
    }

    fn drain(&mut self) -> MergeQueueValues {
        let mut vec = VecDeque::new();
        let mut queue = BTreeMap::new();
        swap(&mut self.untimestamped, &mut vec);
        swap(&mut self.timstamped, &mut queue);
        MergeQueueValues {
            untimestamped: vec,
            timstamped: queue.into_values(),
        }
    }
}

struct MergeQueueValues {
    untimestamped: VecDeque<Sample>,
    timstamped: btree_map::IntoValues<Timestamp, Sample>,
}

impl Iterator for MergeQueueValues {
    type Item = Sample;
    fn next(&mut self) -> Option<Self::Item> {
        self.untimestamped
            .pop_front()
            .or_else(|| self.timstamped.next())
    }
}

struct InnerState {
    pending_fetches: u64,
    merge_queue: MergeQueue,
}

/// The builder of [`FetchingSubscriber`], allowing to configure it.
#[must_use = "Resolvables do nothing unless you resolve them using the `res` method from either `SyncResolve` or `AsyncResolve`"]
pub struct FetchingSubscriberBuilder<
    'a,
    'b,
    KeySpace,
    Handler,
    Fetch: FnOnce(Box<dyn Fn(TryIntoSample) + Send + Sync>) -> ZResult<()>,
    TryIntoSample,
> where
    TryIntoSample: ExtractSample,
{
    pub(crate) session: SessionRef<'a>,
    pub(crate) key_expr: ZResult<KeyExpr<'b>>,
    pub(crate) key_space: KeySpace,
    pub(crate) reliability: Reliability,
    pub(crate) origin: Locality,
    pub(crate) fetch: Fetch,
    pub(crate) handler: Handler,
    pub(crate) phantom: std::marker::PhantomData<TryIntoSample>,
}

impl<
        'a,
        'b,
        KeySpace,
        Handler,
        Fetch: FnOnce(Box<dyn Fn(TryIntoSample) + Send + Sync>) -> ZResult<()>,
        TryIntoSample,
    > FetchingSubscriberBuilder<'a, 'b, KeySpace, Handler, Fetch, TryIntoSample>
where
    TryIntoSample: ExtractSample,
{
    fn with_static_keys(
        self,
    ) -> FetchingSubscriberBuilder<'a, 'static, KeySpace, Handler, Fetch, TryIntoSample> {
        FetchingSubscriberBuilder {
            session: self.session,
            key_expr: self.key_expr.map(|s| s.into_owned()),
            key_space: self.key_space,
            reliability: self.reliability,
            origin: self.origin,
            fetch: self.fetch,
            handler: self.handler,
            phantom: std::marker::PhantomData,
        }
    }
}

impl<
        'a,
        'b,
        KeySpace,
        Fetch: FnOnce(Box<dyn Fn(TryIntoSample) + Send + Sync>) -> ZResult<()>,
        TryIntoSample,
    > FetchingSubscriberBuilder<'a, 'b, KeySpace, DefaultHandler, Fetch, TryIntoSample>
where
    TryIntoSample: ExtractSample,
{
    /// Add callback to [`FetchingSubscriber`].
    #[inline]
    pub fn callback<Callback>(
        self,
        callback: Callback,
    ) -> FetchingSubscriberBuilder<'a, 'b, KeySpace, Callback, Fetch, TryIntoSample>
    where
        Callback: Fn(Sample) + Send + Sync + 'static,
    {
        let FetchingSubscriberBuilder {
            session,
            key_expr,
            key_space,
            reliability,
            origin,
            fetch,
            handler: _,
            phantom,
        } = self;
        FetchingSubscriberBuilder {
            session,
            key_expr,
            key_space,
            reliability,
            origin,
            fetch,
            handler: callback,
            phantom,
        }
    }

    /// Add callback to [`FetchingSubscriber`].
    ///
    /// Using this guarantees that your callback will never be called concurrently.
    /// If your callback is also accepted by the [`callback`](FetchingSubscriberBuilder::callback)
    /// method, we suggest you use it instead of `callback_mut`
    #[inline]
    pub fn callback_mut<CallbackMut>(
        self,
        callback: CallbackMut,
    ) -> FetchingSubscriberBuilder<
        'a,
        'b,
        KeySpace,
        impl Fn(Sample) + Send + Sync + 'static,
        Fetch,
        TryIntoSample,
    >
    where
        CallbackMut: FnMut(Sample) + Send + Sync + 'static,
    {
        self.callback(locked(callback))
    }

    /// Use the given handler to receive Samples.
    #[inline]
    pub fn with<Handler>(
        self,
        handler: Handler,
    ) -> FetchingSubscriberBuilder<'a, 'b, KeySpace, Handler, Fetch, TryIntoSample>
    where
        Handler: IntoHandler<'static, Sample>,
    {
        let FetchingSubscriberBuilder {
            session,
            key_expr,
            key_space,
            reliability,
            origin,
            fetch,
            handler: _,
            phantom,
        } = self;
        FetchingSubscriberBuilder {
            session,
            key_expr,
            key_space,
            reliability,
            origin,
            fetch,
            handler,
            phantom,
        }
    }
}

impl<
        'a,
        'b,
        Handler,
        Fetch: FnOnce(Box<dyn Fn(TryIntoSample) + Send + Sync>) -> ZResult<()>,
        TryIntoSample,
    > FetchingSubscriberBuilder<'a, 'b, crate::UserSpace, Handler, Fetch, TryIntoSample>
where
    TryIntoSample: ExtractSample,
{
    /// Change the subscription reliability.
    #[inline]
    pub fn reliability(mut self, reliability: Reliability) -> Self {
        self.reliability = reliability;
        self
    }

    /// Change the subscription reliability to Reliable.
    #[inline]
    pub fn reliable(mut self) -> Self {
        self.reliability = Reliability::Reliable;
        self
    }

    /// Change the subscription reliability to BestEffort.
    #[inline]
    pub fn best_effort(mut self) -> Self {
        self.reliability = Reliability::BestEffort;
        self
    }

    /// Restrict the matching publications that will be receive by this [`FetchingSubscriber`]
    /// to the ones that have the given [`Locality`](zenoh::prelude::Locality).
    #[zenoh_macros::unstable]
    #[inline]
    pub fn allowed_origin(mut self, origin: Locality) -> Self {
        self.origin = origin;
        self
    }
}

impl<
        'a,
        KeySpace,
        Handler,
        Fetch: FnOnce(Box<dyn Fn(TryIntoSample) + Send + Sync>) -> ZResult<()>,
        TryIntoSample,
    > Resolvable for FetchingSubscriberBuilder<'a, '_, KeySpace, Handler, Fetch, TryIntoSample>
where
    Handler: IntoHandler<'static, Sample>,
    Handler::Handler: Send,
    TryIntoSample: ExtractSample,
{
    type To = ZResult<FetchingSubscriber<'a, Handler::Handler>>;
}

impl<
        KeySpace,
        Handler,
        Fetch: FnOnce(Box<dyn Fn(TryIntoSample) + Send + Sync>) -> ZResult<()> + Send + Sync,
        TryIntoSample,
    > Wait for FetchingSubscriberBuilder<'_, '_, KeySpace, Handler, Fetch, TryIntoSample>
where
    KeySpace: Into<crate::KeySpace>,
    Handler: IntoHandler<'static, Sample> + Send,
    Handler::Handler: Send,
    TryIntoSample: ExtractSample + Send + Sync,
{
    fn wait(self) -> <Self as Resolvable>::To {
        FetchingSubscriber::new(self.with_static_keys())
    }
}

impl<
        'a,
        KeySpace,
        Handler,
        Fetch: FnOnce(Box<dyn Fn(TryIntoSample) + Send + Sync>) -> ZResult<()> + Send + Sync,
        TryIntoSample,
    > IntoFuture for FetchingSubscriberBuilder<'a, '_, KeySpace, Handler, Fetch, TryIntoSample>
where
    KeySpace: Into<crate::KeySpace>,
    Handler: IntoHandler<'static, Sample> + Send,
    Handler::Handler: Send,
    TryIntoSample: ExtractSample + Send + Sync,
{
    type Output = <Self as Resolvable>::To;
    type IntoFuture = Ready<<Self as Resolvable>::To>;

    fn into_future(self) -> Self::IntoFuture {
        std::future::ready(self.wait())
    }
}

/// A Subscriber that will run the given user defined `fetch` function at startup.
///
/// The user defined `fetch` function should fetch some samples and return them through the callback function
/// (it could typically be a Session::get()). Those samples will be merged with the received publications and made available in the receiver.
/// Later on, new fetches can be performed again, calling [`FetchingSubscriber::fetch()`](super::FetchingSubscriber::fetch()).
///
/// A typical usage of the `FetchingSubscriber` is to retrieve publications that were made in the past, but stored in some zenoh Storage.
///
/// # Examples
/// ```no_run
/// # #[tokio::main]
/// # async fn main() {
/// use zenoh::prelude::*;
/// use zenoh_ext::*;
///
/// let session = zenoh::open(zenoh::config::peer()).await.unwrap();
/// let subscriber = session
///     .declare_subscriber("key/expr")
///     .fetching( |cb| {
///         session
///             .get("key/expr")
///             .callback(cb)
///             .wait()
///     })
///     .await
///     .unwrap();
/// while let Ok(sample) = subscriber.recv_async().await {
///     println!("Received: {:?}", sample);
/// }
/// # }
/// ```
pub struct FetchingSubscriber<'a, Handler> {
    pub(crate) subscriber: Subscriber<'a, ()>,
    callback: Arc<dyn Fn(Sample) + Send + Sync + 'static>,
    state: Arc<Mutex<InnerState>>,
    handler: Handler,
}

impl<Handler> std::ops::Deref for FetchingSubscriber<'_, Handler> {
    type Target = Handler;
    fn deref(&self) -> &Self::Target {
        &self.handler
    }
}

impl<Handler> std::ops::DerefMut for FetchingSubscriber<'_, Handler> {
    fn deref_mut(&mut self) -> &mut Self::Target {
        &mut self.handler
    }
}

impl<'a, Handler> FetchingSubscriber<'a, Handler> {
    fn new<
        KeySpace,
        InputHandler,
        Fetch: FnOnce(Box<dyn Fn(TryIntoSample) + Send + Sync>) -> ZResult<()> + Send + Sync,
        TryIntoSample,
    >(
        conf: FetchingSubscriberBuilder<'a, 'a, KeySpace, InputHandler, Fetch, TryIntoSample>,
    ) -> ZResult<Self>
    where
        KeySpace: Into<crate::KeySpace>,
        InputHandler: IntoHandler<'static, Sample, Handler = Handler> + Send,
        TryIntoSample: ExtractSample + Send + Sync,
    {
        let timestamp = conf.session.new_timestamp();
        let state = Arc::new(Mutex::new(InnerState {
            pending_fetches: 0,
            merge_queue: MergeQueue::new(),
        }));
        let (callback, receiver) = conf.handler.into_handler();

        let sub_callback = {
            let state = state.clone();
            let callback = callback.clone();
            move |s| {
                let state = &mut zlock!(state);
                if state.pending_fetches == 0 {
                    callback(s);
                } else {
                    tracing::trace!(
                        "Sample received while fetch in progress: push it to merge_queue"
                    );

                    // ensure the sample has a timestamp, thus it will always be sorted into the MergeQueue
                    // after any timestamped Sample possibly coming from a fetch reply.
                    let timestamp = s.timestamp().cloned().unwrap_or(timestamp);
                    state
                        .merge_queue
                        .push(SampleBuilder::from(s).timestamp(timestamp).into());
                }
            }
        };

        let key_expr = conf.key_expr?;

        // register fetch handler
        let handler = register_handler(state.clone(), callback.clone());
        // declare subscriber
        let subscriber = match conf.key_space.into() {
            crate::KeySpace::User => conf
                .session
                .declare_subscriber(&key_expr)
                .callback(sub_callback)
                .reliability(conf.reliability)
                .allowed_origin(conf.origin)
                .wait()?,
            crate::KeySpace::Liveliness => conf
                .session
                .liveliness()
                .declare_subscriber(&key_expr)
                .callback(sub_callback)
                .wait()?,
        };

        let fetch_subscriber = FetchingSubscriber {
            subscriber,
            callback,
            state,
            handler: receiver,
        };

        // run fetch
        run_fetch(conf.fetch, handler)?;

        Ok(fetch_subscriber)
    }

    /// Close this FetchingSubscriber
    #[inline]
    pub fn close(self) -> impl Resolve<ZResult<()>> + 'a {
        self.subscriber.undeclare()
    }

    /// Return the key expression of this FetchingSubscriber
    #[inline]
    pub fn key_expr(&self) -> &KeyExpr<'static> {
        self.subscriber.key_expr()
    }

    /// Perform an additional `fetch`.
    ///
    /// The provided `fetch` function should fetch some samples and return them through the callback function
    /// (it could typically be a Session::get()). Those samples will be merged with the received publications and made available in the receiver.
    ///
    /// # Examples
    /// ```no_run
    /// # #[tokio::main]
    /// # async fn main() {
    /// use zenoh::prelude::*;
    /// use zenoh_ext::*;
    ///
    /// let session = zenoh::open(zenoh::config::peer()).await.unwrap();
    /// let mut subscriber = session
    ///     .declare_subscriber("key/expr")
    ///     .fetching( |cb| {
    ///         session
    ///             .get("key/expr")
    ///             .callback(cb)
    ///             .wait()
    ///     })
    ///     .await
    ///     .unwrap();
    ///
    /// // perform an additional fetch
    /// subscriber
    ///     .fetch( |cb| {
    ///         session
    ///             .get("key/expr")
    ///             .callback(cb)
    ///             .wait()
    ///     })
    ///     .await
    ///     .unwrap();
    /// # }
    /// ```
    #[inline]
    pub fn fetch<
        Fetch: FnOnce(Box<dyn Fn(TryIntoSample) + Send + Sync>) -> ZResult<()> + Send + Sync,
        TryIntoSample,
    >(
        &self,
        fetch: Fetch,
    ) -> impl Resolve<ZResult<()>>
    where
        TryIntoSample: ExtractSample + Send + Sync,
    {
        FetchBuilder {
            fetch,
            phantom: std::marker::PhantomData,
            state: self.state.clone(),
            callback: self.callback.clone(),
        }
    }
}

struct RepliesHandler {
    state: Arc<Mutex<InnerState>>,
    callback: Arc<dyn Fn(Sample) + Send + Sync>,
}

impl Drop for RepliesHandler {
    fn drop(&mut self) {
        let mut state = zlock!(self.state);
        state.pending_fetches -= 1;
        tracing::trace!(
            "Fetch done - {} fetches still in progress",
            state.pending_fetches
        );
        if state.pending_fetches == 0 {
            tracing::debug!(
                "All fetches done. Replies and live publications merged - {} samples to propagate",
                state.merge_queue.len()
            );
            for s in state.merge_queue.drain() {
                (self.callback)(s);
            }
        }
    }
}

/// The builder returned by [`FetchingSubscriber::fetch`](FetchingSubscriber::fetch).
///
/// # Examples
/// ```no_run
/// # #[tokio::main]
/// # async fn main() {
/// # use zenoh::prelude::*;
/// # use zenoh_ext::*;
/// #
/// # let session = zenoh::open(zenoh::config::peer()).await.unwrap();
/// # let mut fetching_subscriber = session
/// #     .declare_subscriber("key/expr")
/// #     .fetching( |cb| {
/// #         session
/// #             .get("key/expr")
/// #             .callback(cb)
/// #            .wait()
/// #     })
/// #     .await
/// #     .unwrap();
/// #
/// fetching_subscriber
///     .fetch( |cb| {
///         session
///             .get("key/expr")
///             .callback(cb)
///             .wait()
///     })
///     .await
///     .unwrap();
/// # }
/// ```
#[must_use = "Resolvables do nothing unless you resolve them using the `res` method from either `SyncResolve` or `AsyncResolve`"]
pub struct FetchBuilder<
    Fetch: FnOnce(Box<dyn Fn(TryIntoSample) + Send + Sync>) -> ZResult<()>,
    TryIntoSample,
> where
    TryIntoSample: ExtractSample,
{
    fetch: Fetch,
    phantom: std::marker::PhantomData<TryIntoSample>,
    state: Arc<Mutex<InnerState>>,
    callback: Arc<dyn Fn(Sample) + Send + Sync>,
}

impl<Fetch: FnOnce(Box<dyn Fn(TryIntoSample) + Send + Sync>) -> ZResult<()>, TryIntoSample>
    Resolvable for FetchBuilder<Fetch, TryIntoSample>
where
    TryIntoSample: ExtractSample,
{
    type To = ZResult<()>;
}

impl<Fetch: FnOnce(Box<dyn Fn(TryIntoSample) + Send + Sync>) -> ZResult<()>, TryIntoSample> Wait
    for FetchBuilder<Fetch, TryIntoSample>
where
    TryIntoSample: ExtractSample,
{
    fn wait(self) -> <Self as Resolvable>::To {
        let handler = register_handler(self.state, self.callback);
        run_fetch(self.fetch, handler)
    }
}

impl<Fetch: FnOnce(Box<dyn Fn(TryIntoSample) + Send + Sync>) -> ZResult<()>, TryIntoSample>
    IntoFuture for FetchBuilder<Fetch, TryIntoSample>
where
    TryIntoSample: ExtractSample,
{
    type Output = <Self as Resolvable>::To;
    type IntoFuture = Ready<<Self as Resolvable>::To>;

    fn into_future(self) -> Self::IntoFuture {
        std::future::ready(self.wait())
    }
}

fn register_handler(
    state: Arc<Mutex<InnerState>>,
    callback: Arc<dyn Fn(Sample) + Send + Sync>,
) -> RepliesHandler {
    zlock!(state).pending_fetches += 1;
    // pending fetches will be decremented in RepliesHandler drop()
    RepliesHandler { state, callback }
}

fn run_fetch<
    Fetch: FnOnce(Box<dyn Fn(TryIntoSample) + Send + Sync>) -> ZResult<()>,
    TryIntoSample,
>(
    fetch: Fetch,
    handler: RepliesHandler,
) -> ZResult<()>
where
    TryIntoSample: ExtractSample,
{
    tracing::debug!("Fetch data for FetchingSubscriber");
    (fetch)(Box::new(move |s: TryIntoSample| match s.extract() {
        Ok(s) => {
            let mut state = zlock!(handler.state);
            tracing::trace!("Fetched sample received: push it to merge_queue");
            state.merge_queue.push(s);
        }
        Err(e) => tracing::debug!("Received error fetching data: {}", e),
    }))
}<|MERGE_RESOLUTION|>--- conflicted
+++ resolved
@@ -29,13 +29,8 @@
     query::{QueryConsolidation, QueryTarget, ReplyKeyExpr, Selector},
     sample::{Locality, Sample, SampleBuilder, TimestampBuilderTrait},
     session::{SessionDeclarations, SessionRef},
-<<<<<<< HEAD
-    subscriber::{Reliability, Subscriber},
     time::Timestamp,
-=======
-    time::{new_timestamp, Timestamp},
     Error, Resolvable, Resolve, Result as ZResult,
->>>>>>> e021d0de
 };
 
 use crate::ExtractSample;
