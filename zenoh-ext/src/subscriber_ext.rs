//
// Copyright (c) 2023 ZettaScale Technology
//
// This program and the accompanying materials are made available under the
// terms of the Eclipse Public License 2.0 which is available at
// http://www.eclipse.org/legal/epl-2.0, or the Apache License, Version 2.0
// which is available at https://www.apache.org/licenses/LICENSE-2.0.
//
// SPDX-License-Identifier: EPL-2.0 OR Apache-2.0
//
// Contributors:
//   ZettaScale Zenoh Team, <zenoh@zettascale.tech>
//
use flume::r#async::RecvStream;
use futures::stream::{Forward, Map};
use std::{convert::TryInto, time::Duration};
use zenoh::query::ReplyKeyExpr;
use zenoh::sample::Locality;
use zenoh::Result as ZResult;
use zenoh::{
    liveliness::LivelinessSubscriberBuilder,
    prelude::Sample,
    query::{QueryConsolidation, QueryTarget},
    subscriber::{PushMode, Reliability, Subscriber, SubscriberBuilder},
};

use crate::{querying_subscriber::QueryingSubscriberBuilder, FetchingSubscriberBuilder};

/// Allows writing `subscriber.forward(receiver)` instead of `subscriber.stream().map(Ok).forward(publisher)`
pub trait SubscriberForward<'a, S> {
    type Output;
    fn forward(&'a mut self, sink: S) -> Self::Output;
}
impl<'a, S> SubscriberForward<'a, S> for Subscriber<'_, flume::Receiver<Sample>>
where
    S: futures::sink::Sink<Sample>,
{
    type Output = Forward<Map<RecvStream<'a, Sample>, fn(Sample) -> Result<Sample, S::Error>>, S>;
    fn forward(&'a mut self, sink: S) -> Self::Output {
        futures::StreamExt::forward(futures::StreamExt::map(self.receiver.stream(), Ok), sink)
    }
}

/// Some extensions to the [`zenoh::subscriber::SubscriberBuilder`](zenoh::subscriber::SubscriberBuilder)
pub trait SubscriberBuilderExt<'a, 'b, Handler> {
    type KeySpace;

    /// Create a [`FetchingSubscriber`](super::FetchingSubscriber).
    ///
    /// This operation returns a [`FetchingSubscriberBuilder`](FetchingSubscriberBuilder) that can be used to finely configure the subscriber.  
    /// As soon as built (calling `.wait()` or `.await` on the `FetchingSubscriberBuilder`), the `FetchingSubscriber`
    /// will run the given `fetch` funtion. The user defined `fetch` funtion should fetch some samples and return them
    /// through the callback funtion. Those samples will be merged with the received publications and made available in the receiver.
    /// Later on, new fetches can be performed again, calling [`FetchingSubscriber::fetch()`](super::FetchingSubscriber::fetch()).
    ///
    /// A typical usage of the `FetchingSubscriber` is to retrieve publications that were made in the past, but stored in some zenoh Storage.
    ///
    /// # Examples
    /// ```no_run
    /// # async_std::task::block_on(async {
    /// use zenoh::prelude::r#async::*;
    /// use zenoh_ext::*;
    ///
    /// let session = zenoh::open(config::peer()).res().await.unwrap();
    /// let subscriber = session
    ///     .declare_subscriber("key/expr")
    ///     .fetching( |cb| {
    ///         use zenoh::prelude::sync::SyncResolve;
    ///         session
    ///             .get("key/expr")
    ///             .callback(cb)
    ///             .res_sync()
    ///     })
    ///     .res()
    ///     .await
    ///     .unwrap();
    /// while let Ok(sample) = subscriber.recv_async().await {
    ///     println!("Received: {:?}", sample);
    /// }
    /// # })
    /// ```
    fn fetching<
        Fetch: FnOnce(Box<dyn Fn(TryIntoSample) + Send + Sync>) -> ZResult<()>,
        TryIntoSample,
    >(
        self,
        fetch: Fetch,
    ) -> FetchingSubscriberBuilder<'a, 'b, Self::KeySpace, Handler, Fetch, TryIntoSample>
    where
        TryIntoSample: TryInto<Sample>,
        <TryIntoSample as TryInto<Sample>>::Error: Into<zenoh_core::Error>;

    /// Create a [`FetchingSubscriber`](super::FetchingSubscriber) that will perform a query (`session.get()`) as it's
    /// initial fetch.
    ///
    /// This operation returns a [`QueryingSubscriberBuilder`](QueryingSubscriberBuilder) that can be used to finely configure the subscriber.  
    /// As soon as built (calling `.wait()` or `.await` on the `QueryingSubscriberBuilder`), the `FetchingSubscriber`
    /// will issue a query on a given key expression (by default it uses the same key expression than it subscribes to).
    /// The results of the query will be merged with the received publications and made available in the receiver.
    /// Later on, new fetches can be performed again, calling [`FetchingSubscriber::fetch()`](super::FetchingSubscriber::fetch()).
    ///
    /// A typical usage of the `FetchingSubscriber` is to retrieve publications that were made in the past, but stored in some zenoh Storage.
    ///
    /// # Examples
    /// ```no_run
    /// # async_std::task::block_on(async {
    /// use zenoh::prelude::r#async::*;
    /// use zenoh_ext::*;
    ///
    /// let session = zenoh::open(config::peer()).res().await.unwrap();
    /// let subscriber = session
    ///     .declare_subscriber("key/expr")
    ///     .querying()
    ///     .res()
    ///     .await
    ///     .unwrap();
    /// while let Ok(sample) = subscriber.recv_async().await {
    ///     println!("Received: {:?}", sample);
    /// }
    /// # })
    /// ```
    fn querying(self) -> QueryingSubscriberBuilder<'a, 'b, Self::KeySpace, Handler>;
}

impl<'a, 'b, Handler> SubscriberBuilderExt<'a, 'b, Handler>
    for SubscriberBuilder<'a, 'b, PushMode, Handler>
{
    type KeySpace = crate::UserSpace;

    /// Create a [`FetchingSubscriber`](super::FetchingSubscriber).
    ///
    /// This operation returns a [`FetchingSubscriberBuilder`](FetchingSubscriberBuilder) that can be used to finely configure the subscriber.  
    /// As soon as built (calling `.wait()` or `.await` on the `FetchingSubscriberBuilder`), the `FetchingSubscriber`
    /// will run the given `fetch` funtion. The user defined `fetch` funtion should fetch some samples and return them
    /// through the callback funtion. Those samples will be merged with the received publications and made available in the receiver.
    /// Later on, new fetches can be performed again, calling [`FetchingSubscriber::fetch()`](super::FetchingSubscriber::fetch()).
    ///
    /// A typical usage of the `FetchingSubscriber` is to retrieve publications that were made in the past, but stored in some zenoh Storage.
    ///
    /// # Examples
    /// ```no_run
    /// # async_std::task::block_on(async {
    /// use zenoh::prelude::r#async::*;
    /// use zenoh_ext::*;
    ///
    /// let session = zenoh::open(config::peer()).res().await.unwrap();
    /// let subscriber = session
    ///     .declare_subscriber("key/expr")
    ///     .fetching( |cb| {
    ///         use zenoh::prelude::sync::SyncResolve;
    ///         session
    ///             .get("key/expr")
    ///             .callback(cb)
    ///             .res_sync()
    ///     })
    ///     .res()
    ///     .await
    ///     .unwrap();
    /// while let Ok(sample) = subscriber.recv_async().await {
    ///     println!("Received: {:?}", sample);
    /// }
    /// # })
    /// ```
    fn fetching<
        Fetch: FnOnce(Box<dyn Fn(TryIntoSample) + Send + Sync>) -> ZResult<()>,
        TryIntoSample,
    >(
        self,
        fetch: Fetch,
    ) -> FetchingSubscriberBuilder<'a, 'b, Self::KeySpace, Handler, Fetch, TryIntoSample>
    where
        TryIntoSample: TryInto<Sample>,
        <TryIntoSample as TryInto<Sample>>::Error: Into<zenoh_core::Error>,
    {
        FetchingSubscriberBuilder {
            session: self.session,
            key_expr: self.key_expr,
            key_space: crate::UserSpace,
            reliability: self.reliability,
            origin: self.origin,
            fetch,
            handler: self.handler,
            phantom: std::marker::PhantomData,
        }
    }

    /// Create a [`FetchingSubscriber`](super::FetchingSubscriber) that will perform a query (`session.get()`) as it's
    /// initial fetch.
    ///
    /// This operation returns a [`QueryingSubscriberBuilder`](QueryingSubscriberBuilder) that can be used to finely configure the subscriber.  
    /// As soon as built (calling `.wait()` or `.await` on the `QueryingSubscriberBuilder`), the `FetchingSubscriber`
    /// will issue a query on a given key expression (by default it uses the same key expression than it subscribes to).
    /// The results of the query will be merged with the received publications and made available in the receiver.
    /// Later on, new fetches can be performed again, calling [`FetchingSubscriber::fetch()`](super::FetchingSubscriber::fetch()).
    ///
    /// A typical usage of the `FetchingSubscriber` is to retrieve publications that were made in the past, but stored in some zenoh Storage.
    ///
    /// # Examples
    /// ```no_run
    /// # async_std::task::block_on(async {
    /// use zenoh::prelude::r#async::*;
    /// use zenoh_ext::*;
    ///
    /// let session = zenoh::open(config::peer()).res().await.unwrap();
    /// let subscriber = session
    ///     .declare_subscriber("key/expr")
    ///     .querying()
    ///     .res()
    ///     .await
    ///     .unwrap();
    /// while let Ok(sample) = subscriber.recv_async().await {
    ///     println!("Received: {:?}", sample);
    /// }
    /// # })
    /// ```
    fn querying(self) -> QueryingSubscriberBuilder<'a, 'b, Self::KeySpace, Handler> {
        QueryingSubscriberBuilder {
            session: self.session,
            key_expr: self.key_expr,
            key_space: crate::UserSpace,
            reliability: self.reliability,
            origin: self.origin,
            query_selector: None,
            // By default query all matching publication caches and storages
            query_target: QueryTarget::All,
            // By default no query consolidation, to receive more than 1 sample per-resource
            // (if history of publications is available)
            query_consolidation: QueryConsolidation::from(zenoh::query::ConsolidationMode::None),
            query_accept_replies: ReplyKeyExpr::default(),
            query_timeout: Duration::from_secs(10),
            handler: self.handler,
        }
    }
}

impl<'a, 'b, Handler> SubscriberBuilderExt<'a, 'b, Handler>
    for LivelinessSubscriberBuilder<'a, 'b, Handler>
{
    type KeySpace = crate::LivelinessSpace;

    /// Create a fetching liveliness subscriber ([`FetchingSubscriber`](super::FetchingSubscriber)).
    ///
    /// This operation returns a [`FetchingSubscriberBuilder`](FetchingSubscriberBuilder) that can be used to finely configure the subscriber.  
    /// As soon as built (calling `.wait()` or `.await` on the `FetchingSubscriberBuilder`), the `FetchingSubscriber`
    /// will run the given `fetch` funtion. The user defined `fetch` funtion should fetch some samples and return them
    /// through the callback funtion. Those samples will be merged with the received publications and made available in the receiver.
    /// Later on, new fetches can be performed again, calling [`FetchingSubscriber::fetch()`](super::FetchingSubscriber::fetch()).
    ///
    /// A typical usage of the fetching liveliness subscriber is to retrieve existing liveliness tokens while susbcribing to
    /// new liveness changes.
    ///
    /// # Examples
    /// ```no_run
    /// # async_std::task::block_on(async {
    /// use zenoh::prelude::r#async::*;
    /// use zenoh_ext::*;
    ///
    /// let session = zenoh::open(config::peer()).res().await.unwrap();
    /// let subscriber = session
    ///     .liveliness()
    ///     .declare_subscriber("key/expr")
    ///     .fetching( |cb| {
    ///         use zenoh::prelude::sync::SyncResolve;
    ///         session
    ///             .liveliness()
    ///             .get("key/expr")
    ///             .callback(cb)
    ///             .res_sync()
    ///     })
    ///     .res()
    ///     .await
    ///     .unwrap();
    /// while let Ok(sample) = subscriber.recv_async().await {
    ///     println!("Received: {:?}", sample);
    /// }
    /// # })
    /// ```
    fn fetching<
        Fetch: FnOnce(Box<dyn Fn(TryIntoSample) + Send + Sync>) -> ZResult<()>,
        TryIntoSample,
    >(
        self,
        fetch: Fetch,
    ) -> FetchingSubscriberBuilder<'a, 'b, Self::KeySpace, Handler, Fetch, TryIntoSample>
    where
        TryIntoSample: TryInto<Sample>,
        <TryIntoSample as TryInto<Sample>>::Error: Into<zenoh_core::Error>,
    {
        FetchingSubscriberBuilder {
            session: self.session,
            key_expr: self.key_expr,
            key_space: crate::LivelinessSpace,
            reliability: Reliability::DEFAULT,
            origin: Locality::default(),
            fetch,
            handler: self.handler,
            phantom: std::marker::PhantomData,
        }
    }

    /// Create a fetching liveliness subscriber ([`FetchingSubscriber`](super::FetchingSubscriber)) that will perform a
    /// liveliness query (`session.liveliness().get()`) as it's initial fetch.
    ///
    /// This operation returns a [`QueryingSubscriberBuilder`](QueryingSubscriberBuilder) that can be used to finely configure the subscriber.  
    /// As soon as built (calling `.wait()` or `.await` on the `QueryingSubscriberBuilder`), the `FetchingSubscriber`
    /// will issue a liveliness query on a given key expression (by default it uses the same key expression than it subscribes to).
    /// The results of the query will be merged with the received publications and made available in the receiver.
    /// Later on, new fetches can be performed again, calling [`FetchingSubscriber::fetch()`](super::FetchingSubscriber::fetch()).
    ///
    /// A typical usage of the fetching liveliness subscriber is to retrieve existing liveliness tokens while susbcribing to
    /// new liveness changes.
    ///
    /// # Examples
    /// ```no_run
    /// # async_std::task::block_on(async {
    /// use zenoh::prelude::r#async::*;
    /// use zenoh_ext::*;
    ///
    /// let session = zenoh::open(config::peer()).res().await.unwrap();
    /// let subscriber = session
    ///     .liveliness()
    ///     .declare_subscriber("key/expr")
    ///     .querying()
    ///     .res()
    ///     .await
    ///     .unwrap();
    /// while let Ok(sample) = subscriber.recv_async().await {
    ///     println!("Received: {:?}", sample);
    /// }
    /// # })
    /// ```
    fn querying(self) -> QueryingSubscriberBuilder<'a, 'b, Self::KeySpace, Handler> {
        QueryingSubscriberBuilder {
            session: self.session,
            key_expr: self.key_expr,
            key_space: crate::LivelinessSpace,
            reliability: Reliability::DEFAULT,
            origin: Locality::default(),
            query_selector: None,
<<<<<<< HEAD
            query_target: QueryTarget::default(),
=======
            query_target: QueryTarget::DEFAULT,
>>>>>>> d6ffebf0
            query_consolidation: QueryConsolidation::DEFAULT,
            query_accept_replies: ReplyKeyExpr::MatchingQuery,
            query_timeout: Duration::from_secs(10),
            handler: self.handler,
        }
    }
}<|MERGE_RESOLUTION|>--- conflicted
+++ resolved
@@ -337,11 +337,7 @@
             reliability: Reliability::DEFAULT,
             origin: Locality::default(),
             query_selector: None,
-<<<<<<< HEAD
-            query_target: QueryTarget::default(),
-=======
             query_target: QueryTarget::DEFAULT,
->>>>>>> d6ffebf0
             query_consolidation: QueryConsolidation::DEFAULT,
             query_accept_replies: ReplyKeyExpr::MatchingQuery,
             query_timeout: Duration::from_secs(10),
