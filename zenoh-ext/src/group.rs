//
// Copyright (c) 2023 ZettaScale Technology
//
// This program and the accompanying materials are made available under the
// terms of the Eclipse Public License 2.0 which is available at
// http://www.eclipse.org/legal/epl-2.0, or the Apache License, Version 2.0
// which is available at https://www.apache.org/licenses/LICENSE-2.0.
//
// SPDX-License-Identifier: EPL-2.0 OR Apache-2.0
//
// Contributors:
//   ZettaScale Zenoh Team, <zenoh@zettascale.tech>
//

//! To manage groups and group memberships
<<<<<<< HEAD

use std::{
    collections::HashMap,
    convert::TryInto,
    ops::Add,
    sync::Arc,
    time::{Duration, Instant},
};
=======
>>>>>>> 2d88c7bd

use flume::{Receiver, Sender};
use futures::{prelude::*, select};
use serde::{Deserialize, Serialize};
use tokio::sync::Mutex;
use zenoh::{
    bytes::ZBytesReader,
    internal::{bail, Condition, TaskController},
    key_expr::{keyexpr, KeyExpr, OwnedKeyExpr},
    prelude::*,
    pubsub::Publisher,
    qos::Priority,
    Session,
};

const GROUP_PREFIX: &str = "zenoh/ext/net/group";
const EVENT_POSTFIX: &str = "evt";
const VIEW_REFRESH_LEASE_RATIO: f32 = 0.75f32;
const DEFAULT_LEASE: Duration = Duration::from_secs(18);
const DEFAULT_PRIORITY: Priority = Priority::DataHigh;

#[derive(Serialize, Deserialize, Clone, Debug)]
pub struct JoinEvent {
    pub member: Member,
}

#[derive(Serialize, Deserialize, Debug)]
pub struct LeaseExpiredEvent {
    pub mid: OwnedKeyExpr,
}

#[derive(Serialize, Deserialize, Clone, Debug)]
pub struct LeaveEvent {
    pub mid: OwnedKeyExpr,
}

#[derive(Serialize, Deserialize, Debug)]
pub struct NewLeaderEvent {
    pub mid: OwnedKeyExpr,
}

#[derive(Serialize, Deserialize, Debug)]
struct KeepAliveEvent {
    pub mid: OwnedKeyExpr,
}

#[derive(Serialize, Deserialize, Debug)]
enum GroupNetEvent {
    Join(JoinEvent),
    Leave(LeaveEvent),
    KeepAlive(KeepAliveEvent),
}

/// Events exposed to the user to be informed for relevant
/// changes in the group.
#[derive(Serialize, Deserialize, Debug)]
pub enum GroupEvent {
    Join(JoinEvent),
    Leave(LeaveEvent),
    LeaseExpired(LeaseExpiredEvent),
    NewLeader(NewLeaderEvent),
}

#[derive(Debug, Serialize, Deserialize, Clone)]
pub enum MemberLiveliness {
    Auto,
    Manual,
}

#[derive(Debug, Serialize, Deserialize, Clone)]
pub struct Member {
    mid: OwnedKeyExpr,
    info: Option<String>,
    liveliness: MemberLiveliness,
    lease: Duration,
    refresh_ratio: f32,
    #[serde(skip)]
    priority: Priority,
}

impl Member {
    pub fn new<T>(mid: T) -> ZResult<Member>
    where
        T: TryInto<OwnedKeyExpr> + Send,
        <T as TryInto<OwnedKeyExpr>>::Error: Into<ZError>,
    {
        let mid: OwnedKeyExpr = mid.try_into().map_err(|e| e.into())?;
        if mid.is_wild() {
            bail!("Member ID is not allowed to contain wildcards: {}", mid);
        }
        Ok(Member {
            mid,
            info: None,
            liveliness: MemberLiveliness::Auto,
            lease: DEFAULT_LEASE,
            refresh_ratio: VIEW_REFRESH_LEASE_RATIO,
            priority: DEFAULT_PRIORITY,
        })
    }

    pub fn id(&self) -> &keyexpr {
        &self.mid
    }

    pub fn info<T>(mut self, i: T) -> Self
    where
        T: Into<String>,
    {
        self.info = Some(i.into());
        self
    }

    pub fn lease(mut self, d: Duration) -> Self {
        self.lease = d;
        self
    }

    pub fn liveliness(mut self, l: MemberLiveliness) -> Self {
        self.liveliness = l;
        self
    }

    pub fn refresh_ratio(mut self, r: f32) -> Self {
        self.refresh_ratio = r;
        self
    }

    pub fn priority(mut self, p: Priority) -> Self {
        self.priority = p;
        self
    }
}

struct GroupState {
    gid: String,
    local_member: Member,
    members: Mutex<HashMap<OwnedKeyExpr, (Member, Instant)>>,
    group_publisher: Publisher<'static>,
    user_events_tx: Mutex<Option<Sender<GroupEvent>>>,
    cond: Condition,
}

pub struct Group {
    state: Arc<GroupState>,
    task_controller: TaskController,
}

impl Drop for Group {
    fn drop(&mut self) {
        // cancel background tasks
        self.task_controller.terminate_all(Duration::from_secs(10));
    }
}

async fn keep_alive_task(state: Arc<GroupState>) {
    let mid = state.local_member.mid.clone();
    let evt = GroupNetEvent::KeepAlive(KeepAliveEvent { mid });
    let buf = bincode::serialize(&evt).unwrap();
    let period = state
        .local_member
        .lease
        .mul_f32(state.local_member.refresh_ratio);
    loop {
        tokio::time::sleep(period).await;
        tracing::trace!("Sending Keep Alive for: {}", &state.local_member.mid);
        let _ = state.group_publisher.put(buf.clone()).await;
    }
}

async fn watchdog_task(s: Arc<GroupState>, period: Duration) {
    loop {
        tokio::time::sleep(period).await;
        let now = Instant::now();
        let mut ms = s.members.lock().await;
        let expired_members: Vec<OwnedKeyExpr> = ms
            .iter()
            .filter(|e| e.1 .1 < now)
            .map(|e| e.0.clone())
            .collect();

        for e in &expired_members {
            tracing::debug!("Member with lease expired: {}", e);
            ms.remove(e);
        }
        if !expired_members.is_empty() {
            tracing::debug!("Other members list: {:?}", ms.keys());
            drop(ms);
            let u_evt = &*s.user_events_tx.lock().await;
            for e in expired_members {
                if let Some(tx) = u_evt {
                    tx.send(GroupEvent::LeaseExpired(LeaseExpiredEvent { mid: e }))
                        .unwrap()
                }
            }
        }
    }
}

async fn query_handler(z: Arc<Session>, state: Arc<GroupState>) {
    let qres: KeyExpr = format!(
        "{}/{}/{}",
        GROUP_PREFIX, &state.gid, &state.local_member.mid
    )
    .try_into()
    .unwrap();
    tracing::debug!("Started query handler for: {}", &qres);
    let buf = bincode::serialize(&state.local_member).unwrap();
    let queryable = z.declare_queryable(&qres).await.unwrap();

    while let Ok(query) = queryable.recv_async().await {
        tracing::trace!("Serving query for: {}", &qres);
        query.reply(qres.clone(), buf.clone()).await.unwrap();
    }
}

async fn net_event_handler(z: Arc<Session>, state: Arc<GroupState>) {
    let sub = z
        .declare_subscriber(state.group_publisher.key_expr())
        .await
        .unwrap();
    while let Ok(s) = sub.recv_async().await {
        match bincode::deserialize_from::<ZBytesReader, GroupNetEvent>(s.payload().reader()) {
            Ok(evt) => match evt {
                GroupNetEvent::Join(je) => {
                    tracing::debug!("Member join: {:?}", &je.member);
                    let alive_till = Instant::now().add(je.member.lease);
                    let mut ms = state.members.lock().await;
                    ms.insert(je.member.mid.clone(), (je.member.clone(), alive_till));
                    tracing::debug!("Other members list: {:?}", ms.keys());
                    state.cond.notify_all();
                    drop(ms);
                    let u_evt = &*state.user_events_tx.lock().await;
                    if let Some(tx) = u_evt {
                        tx.send(GroupEvent::Join(je)).unwrap()
                    }
                }
                GroupNetEvent::Leave(le) => {
                    tracing::debug!("Member leave: {:?}", &le.mid);
                    let mut ms = state.members.lock().await;
                    ms.remove(&le.mid);
                    tracing::debug!("Other members list: {:?}", ms.keys());
                    drop(ms);
                    let u_evt = &*state.user_events_tx.lock().await;
                    if let Some(tx) = u_evt {
                        tx.send(GroupEvent::Leave(le)).unwrap()
                    }
                }
                GroupNetEvent::KeepAlive(kae) => {
                    tracing::debug!(
                        "KeepAlive from {} ({})",
                        &kae.mid,
                        if kae.mid.ne(&state.local_member.mid) {
                            "other"
                        } else {
                            "myself"
                        }
                    );
                    if kae.mid.ne(&state.local_member.mid) {
                        let mut mm = state.members.lock().await;
                        let v = mm.remove(&kae.mid);
                        match v {
                            Some((m, _)) => {
                                tracing::trace!("Updating leasefor: {:?}", &kae.mid);
                                let alive_till = Instant::now().add(m.lease);
                                mm.insert(m.mid.clone(), (m, alive_till));
                            }
                            None => {
                                tracing::debug!(
                                    "Received Keep Alive from unknown member: {}",
                                    &kae.mid
                                );
                                let qres = format!("{}/{}/{}", GROUP_PREFIX, &state.gid, kae.mid);
                                // @TODO: we could also send this member info
                                let qc = zenoh::query::ConsolidationMode::None;
                                tracing::trace!("Issuing Query for {}", &qres);
                                let receiver = z.get(&qres).consolidation(qc).await.unwrap();

                                while let Ok(reply) = receiver.recv_async().await {
                                    match reply.result() {
                                        Ok(sample) => {
                                            match bincode::deserialize_from::<ZBytesReader, Member>(
                                                sample.payload().reader(),
                                            ) {
                                                Ok(m) => {
                                                    let mut expiry = Instant::now();
                                                    expiry = expiry.add(m.lease);
                                                    tracing::debug!(
                                                        "Received member information: {:?}",
                                                        &m
                                                    );
                                                    mm.insert(kae.mid.clone(), (m.clone(), expiry));
                                                    tracing::debug!(
                                                        "Other members list: {:?}",
                                                        mm.keys()
                                                    );
                                                    // Advertise a JoinEvent
                                                    let u_evt = &*state.user_events_tx.lock().await;
                                                    if let Some(tx) = u_evt {
                                                        let je = JoinEvent { member: m };
                                                        tx.send_async(GroupEvent::Join(je))
                                                            .await
                                                            .unwrap()
                                                    }
                                                }
                                                Err(e) => {
                                                    tracing::warn!(
                                                        "Unable to deserialize the Member info received: {}", e);
                                                }
                                            }
                                        }
                                        Err(e) => {
                                            tracing::warn!("Error received: {:?}", e);
                                        }
                                    }
                                }
                                state.cond.notify_all();
                            }
                        }
                    } else {
                        tracing::trace!("KeepAlive from Local Participant -- Ignoring");
                    }
                }
            },
            Err(e) => {
                tracing::warn!("Failed decoding net-event due to: {:?}", e);
            }
        }
    }
}

impl Group {
    pub async fn join<T>(z: Arc<Session>, group: T, with: Member) -> ZResult<Group>
    where
        T: TryInto<OwnedKeyExpr>,
        <T as TryInto<OwnedKeyExpr>>::Error: Into<ZError>,
    {
        let group: OwnedKeyExpr = group.try_into().map_err(|e| e.into())?;
        if group.is_wild() {
            bail!("Group ID is not allowed to contain wildcards: {}", group);
        }

        let event_expr = format!("{GROUP_PREFIX}/{group}/{EVENT_POSTFIX}");
        let publisher = z
            .declare_publisher(event_expr)
            .priority(with.priority)
            .await
            .unwrap();
        let state = Arc::new(GroupState {
            gid: String::from(group),
            local_member: with.clone(),
            members: Mutex::new(Default::default()),
            group_publisher: publisher,
            user_events_tx: Mutex::new(Default::default()),
            cond: Condition::new(),
        });
        let is_auto_liveliness = matches!(with.liveliness, MemberLiveliness::Auto);

        // announce the member:
        tracing::debug!("Sending Join Message for local member: {:?}", &with);
        let join_evt = GroupNetEvent::Join(JoinEvent { member: with });
        let buf = bincode::serialize(&join_evt).unwrap();
        let _ = state.group_publisher.put(buf).await;

        let task_controller = TaskController::default();
        // If the liveliness is manual it is the user who has to assert it.
        if is_auto_liveliness {
            task_controller.spawn_abortable(keep_alive_task(state.clone()));
        }
        task_controller.spawn_abortable(net_event_handler(z.clone(), state.clone()));
        task_controller.spawn_abortable(query_handler(z.clone(), state.clone()));
        task_controller.spawn_abortable(watchdog_task(state.clone(), Duration::from_secs(1)));
        Ok(Group {
            state,
            task_controller,
        })
    }

    /// Returns a receivers that will allow to receive notifications for group events.
    /// Notice that there can be a single subscription at the time, each call to subscribe
    /// will cancel the previous subscription.
    pub async fn subscribe(&self) -> Receiver<GroupEvent> {
        let (tx, rx) = flume::unbounded();
        *self.state.user_events_tx.lock().await = Some(tx);
        rx
    }

    /// Returns the group identifier.
    pub fn group_id(&self) -> &str {
        &self.state.gid
    }

    /// Returns this member identifier.
    pub fn local_member_id(&self) -> &str {
        &self.state.local_member.mid
    }

    /// Returns the current group view, in other terms the list
    /// of group members.
    pub async fn view(&self) -> Vec<Member> {
        let mut ms: Vec<Member> = self
            .state
            .members
            .lock()
            .await
            .iter()
            .map(|e| e.1 .0.clone())
            .collect();
        ms.push(self.state.local_member.clone());
        ms
    }

    /// Wait for a view size to be established or times out. The resulting selector parameters
    /// indicates whether the desired view size has been established.
    pub async fn wait_for_view_size(&self, size: usize, timeout: Duration) -> bool {
        if self.state.members.lock().await.len() + 1 >= size {
            true
        } else {
            // let s = self.state.clone();
            let f = async {
                loop {
                    let ms = self.state.members.lock().await;
                    if ms.len() + 1 >= size {
                        return true;
                    } else {
                        self.state.cond.wait(ms).await;
                    }
                }
            };
            let r: bool = select! {
                p = f.fuse() => p,
                _ = tokio::time::sleep(timeout).fuse() => false,
            };
            r
        }
    }

    /// Returns the current group size.
    pub async fn size(&self) -> usize {
        let ms = self.state.members.lock().await;
        ms.len() + 1 // with +1 being the local member
    }

    /// Returns the evental leader for this group. Notice that a view change may cause
    /// a change on leader. Thus it is wise to always get the leader after a view change.
    pub async fn leader(&self) -> Member {
        use std::cmp::Ordering;
        let group = self.view().await;
        let mut leader = self.state.local_member.clone();
        for m in group {
            if leader.id().as_str().cmp(m.id().as_str()) == Ordering::Less {
                leader = m
            }
        }
        leader
    }
}<|MERGE_RESOLUTION|>--- conflicted
+++ resolved
@@ -13,8 +13,6 @@
 //
 
 //! To manage groups and group memberships
-<<<<<<< HEAD
-
 use std::{
     collections::HashMap,
     convert::TryInto,
@@ -22,8 +20,6 @@
     sync::Arc,
     time::{Duration, Instant},
 };
-=======
->>>>>>> 2d88c7bd
 
 use flume::{Receiver, Sender};
 use futures::{prelude::*, select};
