--- conflicted
+++ resolved
@@ -327,11 +327,7 @@
             Some(
                 conf.session
                     .liveliness()
-<<<<<<< HEAD
-                    .declare_token(&prefix / &conf.session.apply_namespace_prefix(key_expr.clone()))
-=======
                     .declare_token(&key_expr / &suffix)
->>>>>>> a4fa993a
                     .wait()?,
             )
         } else {
@@ -343,14 +339,7 @@
             if let Some(seqnum) = seqnum.as_ref() {
                 let seqnum = seqnum.clone();
 
-<<<<<<< HEAD
-                let publisher = conf
-                    .session
-                    .declare_publisher(prefix / &conf.session.apply_namespace_prefix(key_expr))
-                    .wait()?;
-=======
                 let publisher = conf.session.declare_publisher(&key_expr / &suffix).wait()?;
->>>>>>> a4fa993a
                 Some(TerminatableTask::spawn_abortable(
                     ZRuntime::Net,
                     async move {
