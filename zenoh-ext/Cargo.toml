#
# Copyright (c) 2017, 2020 ADLINK Technology Inc.
#
# This program and the accompanying materials are made available under the
# terms of the Eclipse Public License 2.0 which is available at
# http://www.eclipse.org/legal/epl-2.0, or the Apache License, Version 2.0
# which is available at https://www.apache.org/licenses/LICENSE-2.0.
#
# SPDX-License-Identifier: EPL-2.0 OR Apache-2.0
#
# Contributors:
#   ADLINK zenoh team, <zenoh@adlink-labs.tech>
#
[package]
name = "zenoh-ext"
version = "0.5.0-dev"
repository = "https://github.com/eclipse-zenoh/zenoh"
homepage = "http://zenoh.io"
authors = ["kydos <angelo@icorsaro.net>",
           "Julien Enoch <julien@enoch.fr>"]
edition = "2018"
license = " EPL-2.0 OR Apache-2.0"
categories = ["network-programming"]
description = "Zenoh: extensions to the client API."

[badges]
maintenance = { status = "actively-developed" }

[dependencies]
zenoh = { path = "../zenoh" }
zenoh-util = { path = "../zenoh-util" }
async-std = { version = "=1.9.0", default-features = false, features = ["attributes", "unstable"] }
futures = "0.3.12"
futures-lite = "1.11.3"
futures = "0.3.12"
log = "0.4"
flume = "0.10.7"
serde = "1.0.126"
env_logger = "0.8.4"
bincode = "1.3.3"

[dev-dependencies]
clap = "2.33"
env_logger = "0.8.2"


[[example]]
name = "zn_query_sub"
path = "examples/zenoh-net/zn_query_sub.rs"

[[example]]
<<<<<<< HEAD
name = "zn_pub_cache"
path = "examples/zenoh-net/zn_pub_cache.rs"
=======
name = "zn_member"
path = "examples/zenoh-net/zn_member.rs"

[[example]]
name = "zn_view_size"
path = "examples/zenoh-net/zn_view_size.rs"
>>>>>>> 52ad0834
<|MERGE_RESOLUTION|>--- conflicted
+++ resolved
@@ -32,7 +32,6 @@
 async-std = { version = "=1.9.0", default-features = false, features = ["attributes", "unstable"] }
 futures = "0.3.12"
 futures-lite = "1.11.3"
-futures = "0.3.12"
 log = "0.4"
 flume = "0.10.7"
 serde = "1.0.126"
@@ -49,14 +48,13 @@
 path = "examples/zenoh-net/zn_query_sub.rs"
 
 [[example]]
-<<<<<<< HEAD
 name = "zn_pub_cache"
 path = "examples/zenoh-net/zn_pub_cache.rs"
-=======
+
+[[example]]
 name = "zn_member"
 path = "examples/zenoh-net/zn_member.rs"
 
 [[example]]
 name = "zn_view_size"
-path = "examples/zenoh-net/zn_view_size.rs"
->>>>>>> 52ad0834
+path = "examples/zenoh-net/zn_view_size.rs"