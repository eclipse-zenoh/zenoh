--- conflicted
+++ resolved
@@ -240,17 +240,11 @@
     }
 }
 
-<<<<<<< HEAD
-pub struct LinkManagerUnixSockStream {
-    manager: SessionManager,
-    listener: Arc<RwLock<HashMap<String, Arc<ListenerUnixSockStream>>>>,
-=======
 type ListenerHashMap = (Arc<ListenerUnixSockStream>, RawFd);
 
 pub struct LinkManagerUnixSockStream {
     manager: SessionManager,
     listener: Arc<RwLock<HashMap<String, ListenerHashMap>>>,
->>>>>>> 8a591ddd
 }
 
 impl LinkManagerUnixSockStream {
@@ -261,21 +255,12 @@
         }
     }
 }
-<<<<<<< HEAD
 
 #[async_trait]
 impl LinkManagerTrait for LinkManagerUnixSockStream {
     async fn new_link(&self, locator: &Locator) -> ZResult<Link> {
         let path = get_unix_path(locator)?;
 
-=======
-
-#[async_trait]
-impl LinkManagerTrait for LinkManagerUnixSockStream {
-    async fn new_link(&self, locator: &Locator) -> ZResult<Link> {
-        let path = get_unix_path(locator)?;
-
->>>>>>> 8a591ddd
         // Create the UnixSock-Stream connection
         let stream = match UnixStream::connect(path).await {
             Ok(stream) => stream,
@@ -348,14 +333,6 @@
         };
 
         let link = Arc::new(UnixSockStream::new(stream, local_path_str, remote_path_str));
-<<<<<<< HEAD
-
-        Ok(Link::new(link))
-    }
-
-    async fn new_listener(&self, locator: &Locator) -> ZResult<Locator> {
-        let path = get_unix_path_as_string(locator);
-=======
 
         Ok(Link::new(link))
     }
@@ -425,7 +402,6 @@
         // If the file does not exist this would return an error.
         // We are not interested if the file was not existing.
         let _ = remove_file(path.clone());
->>>>>>> 8a591ddd
 
         // Bind the Unix socket
         let socket = match UnixListener::bind(&path).await {
@@ -490,12 +466,8 @@
 
         // Stop the listener
         match zasyncwrite!(self.listener).remove(&path) {
-<<<<<<< HEAD
-            Some(listener) => {
-=======
             Some(listener_info) => {
                 let (listener, lock_fd) = listener_info;
->>>>>>> 8a591ddd
                 // Send the stop signal
                 let res = listener.sender.send(()).await;
                 if res.is_ok() {
@@ -522,11 +494,7 @@
                 let _ = remove_file(path);
 
                 // Remove the Unix Domain Socket file
-<<<<<<< HEAD
-                let res = remove_file(path);
-=======
                 let res = remove_file(lock_file_path);
->>>>>>> 8a591ddd
                 log::trace!("UnixSock-Stream Domain Socket removal result: {:?}", res);
                 Ok(())
             }
