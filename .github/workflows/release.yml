#
# Copyright (c) 2023 ZettaScale Technology
#
# This program and the accompanying materials are made available under the
# terms of the Eclipse Public License 2.0 which is available at
# http://www.eclipse.org/legal/epl-2.0, or the Apache License, Version 2.0
# which is available at https://www.apache.org/licenses/LICENSE-2.0.
#
# SPDX-License-Identifier: EPL-2.0 OR Apache-2.0
#
# Contributors:
#   ZettaScale Zenoh Team, <zenoh@zettascale.tech>
#
name: Release

on:
  schedule:
    - cron: "0 0 * * 1-5"
  workflow_dispatch:
    inputs:
      live-run:
        type: boolean
        description: If false (or undefined) the workflow runs in dry-run mode (i.e. with no side-effects)
        required: false
      version:
        type: string
        description: Release number. If undefined, the workflow auto-generates a version using git-describe
        required: false

jobs:
  tag:
    name: Bump and tag crates
    uses: eclipse-zenoh/ci/.github/workflows/tag-crates.yml@main
    with:
      repo: ${{ github.repository }}
      live-run: ${{ inputs.live-run }}
      version: ${{ inputs.version }}
      inter-deps-pattern: zenoh.*
    secrets: inherit

  build-debian:
    name: Build Debian packages
    needs: tag
    uses: eclipse-zenoh/ci/.github/workflows/build-crates-debian.yml@main
    with:
      repo: ${{ github.repository }}
      version: ${{ needs.tag.outputs.version }}
      branch: ${{ needs.tag.outputs.branch }}
    secrets: inherit

  build-standalone:
    name: Build executables and libraries
    needs: tag
    uses: eclipse-zenoh/ci/.github/workflows/build-crates-standalone.yml@main
    with:
      repo: ${{ github.repository }}
      version: ${{ needs.tag.outputs.version }}
      branch: ${{ needs.tag.outputs.branch }}
      exclude-builds: '[{ build: { target: "x86_64-pc-windows-gnu", os: "windows-2019" } }]'
      artifact-patterns: |
        ^zenohd(\.exe)?$
        ^libzenoh_plugin_(rest|storage_manager)\.(dylib|so)$
        ^zenoh_plugin_(rest|storage_manager)\.dll$
    secrets: inherit

  cargo:
    name: Publish Cargo crates
    needs: tag
    uses: eclipse-zenoh/ci/.github/workflows/release-crates-cargo.yml@main
    with:
      repos: ${{ github.repository }}
      live-run: ${{ inputs.live-run }}
      branch: ${{ needs.tag.outputs.branch }}
      inter-deps-pattern: zenoh.*
    secrets: inherit

  debian:
    name: Publish Debian packages
    needs: [tag, build-debian]
    uses: eclipse-zenoh/ci/.github/workflows/release-crates-debian.yml@main
    with:
      no-build: true
      live-run: ${{ inputs.live-run }}
      version: ${{ needs.tag.outputs.version }}
      repo: ${{ github.repository }}
      branch: ${{ needs.tag.outputs.branch }}
    secrets: inherit

  homebrew:
    name: Publish Homebrew formulae
    needs: [tag, build-standalone]
    uses: eclipse-zenoh/ci/.github/workflows/release-crates-homebrew.yml@main
    with:
      no-build: true
      repo: ${{ github.repository }}
      live-run: ${{ inputs.live-run }}
      version: ${{ needs.tag.outputs.version }}
      branch: ${{ needs.tag.outputs.branch }}
      artifact-patterns: |
        ^zenohd$
        ^libzenoh_plugin_rest\.dylib$
        ^libzenoh_plugin_storage_manager\.dylib$
      formulae: |
        zenoh
        zenohd
        zenoh-plugin-rest
        zenoh-plugin-storage-manager
    secrets: inherit

  eclipse:
    name: Publish artifacts to Eclipse downloads
    needs: [tag, build-standalone]
    uses: eclipse-zenoh/ci/.github/workflows/release-crates-eclipse.yml@main
    with:
      no-build: true
      live-run: ${{ inputs.live-run }}
      version: ${{ needs.tag.outputs.version }}
      repo: ${{ github.repository }}
      branch: ${{ needs.tag.outputs.branch }}
      artifact-patterns: |
        ^zenohd(\.exe)?$
        ^libzenoh_plugin_(rest|storage_manager)\.(dylib|so)$
        ^zenoh_plugin_(rest|storage_manager)\.dll$
      name: zenoh
    secrets: inherit

  github:
    name: Publish artifacts to GitHub Releases
    needs: [tag, build-standalone]
    uses: eclipse-zenoh/ci/.github/workflows/release-crates-github.yml@main
    with:
      no-build: true
      live-run: ${{ inputs.live-run }}
      version: ${{ needs.tag.outputs.version }}
      repo: ${{ github.repository }}
      branch: ${{ needs.tag.outputs.branch }}
      artifact-patterns: |
        ^zenohd(\.exe)?$
        ^libzenoh_plugin_(rest|storage_manager)\.(dylib|so)$
        ^zenoh_plugin_(rest|storage_manager)\.dll$
    secrets: inherit

  dockerhub:
    name: Publish container image to DockerHub
    needs: [tag, build-standalone]
    uses: eclipse-zenoh/ci/.github/workflows/release-crates-dockerhub.yml@main
    with:
      no-build: true
      live-run: ${{ inputs.live-run }}
      version: ${{ needs.tag.outputs.version }}
      repo: ${{ github.repository }}
<<<<<<< HEAD
      tags: "eclipse/zenoh:${{ inputs.version }}"
=======
      tags: "eclipse/zenoh:${{ needs.tag.outputs.version }}"
>>>>>>> 2e9db3f1
      binary: zenohd
      files: |
        zenohd
        libzenoh_plugin_rest.so
        libzenoh_plugin_storage_manager.so
      platforms: |
        linux/arm64
        linux/amd64
    secrets: inherit

  ghcr:
    name: Publish container image to GitHub Container Registry
    needs: [tag, build-standalone]
    uses: eclipse-zenoh/ci/.github/workflows/release-crates-ghcr.yml@main
    with:
      no-build: true
      live-run: ${{ inputs.live-run }}
      version: ${{ needs.tag.outputs.version }}
      repo: ${{ github.repository }}
<<<<<<< HEAD
      tags: "${{ github.repository }}:${{ inputs.version }}"
=======
      tags: "${{ github.repository }}:${{ needs.tag.outputs.version }}"
>>>>>>> 2e9db3f1
      binary: zenohd
      files: |
        zenohd
        libzenoh_plugin_rest.so
        libzenoh_plugin_storage_manager.so
      platforms: |
        linux/arm64
        linux/amd64
    secrets: inherit<|MERGE_RESOLUTION|>--- conflicted
+++ resolved
@@ -149,11 +149,7 @@
       live-run: ${{ inputs.live-run }}
       version: ${{ needs.tag.outputs.version }}
       repo: ${{ github.repository }}
-<<<<<<< HEAD
-      tags: "eclipse/zenoh:${{ inputs.version }}"
-=======
       tags: "eclipse/zenoh:${{ needs.tag.outputs.version }}"
->>>>>>> 2e9db3f1
       binary: zenohd
       files: |
         zenohd
@@ -173,11 +169,7 @@
       live-run: ${{ inputs.live-run }}
       version: ${{ needs.tag.outputs.version }}
       repo: ${{ github.repository }}
-<<<<<<< HEAD
-      tags: "${{ github.repository }}:${{ inputs.version }}"
-=======
       tags: "${{ github.repository }}:${{ needs.tag.outputs.version }}"
->>>>>>> 2e9db3f1
       binary: zenohd
       files: |
         zenohd
