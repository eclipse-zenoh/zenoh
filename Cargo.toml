#
# Copyright (c) 2023 ZettaScale Technology
#
# This program and the accompanying materials are made available under the
# terms of the Eclipse Public License 2.0 which is available at
# http://www.eclipse.org/legal/epl-2.0, or the Apache License, Version 2.0
# which is available at https://www.apache.org/licenses/LICENSE-2.0.
#
# SPDX-License-Identifier: EPL-2.0 OR Apache-2.0
#
# Contributors:
#   ZettaScale Zenoh Team, <zenoh@zettascale.tech>
#
[workspace]
members = [
  "commons/zenoh-buffers",
  "commons/zenoh-cfg-properties",
  "commons/zenoh-codec",
  "commons/zenoh-collections",
  "commons/zenoh-config",
  "commons/zenoh-core",
  "commons/zenoh-crypto",
  "commons/zenoh-keyexpr",
  "commons/zenoh-macros",
  "commons/zenoh-protocol",
  "commons/zenoh-result",
  "commons/zenoh-shm",
  "commons/zenoh-sync",
  "commons/zenoh-util",
  "examples",
  "io/zenoh-link",
  "io/zenoh-link-commons",
  "io/zenoh-links/zenoh-link-quic/",
  "io/zenoh-links/zenoh-link-serial",
  "io/zenoh-links/zenoh-link-tcp/",
  "io/zenoh-links/zenoh-link-tls/",
  "io/zenoh-links/zenoh-link-udp/",
  "io/zenoh-links/zenoh-link-unixsock_stream/",
  "io/zenoh-links/zenoh-link-ws/",
  "io/zenoh-transport",
  "plugins/example-plugin",
  "plugins/zenoh-backend-traits",
  "plugins/zenoh-plugin-rest",
  "plugins/zenoh-plugin-storage-manager",
  "plugins/zenoh-plugin-trait",
  "zenoh",
  "zenoh-ext",
  "zenohd",
]
exclude = ["ci/nostd-check"]

[workspace.package]
rust-version = "1.62.1"
version = "0.7.0-rc" # Zenoh version
repository = "https://github.com/eclipse-zenoh/zenoh"
homepage = "http://zenoh.io"
authors = [
  "kydos <angelo@icorsaro.net>",
  "Julien Enoch <julien@enoch.fr>",
  "Olivier Hécart <olivier.hecart@zettascale.tech>",
  "Luca Cominardi <luca.cominardi@zettascale.tech>",
  "Pierre Avital <pierre.avital@zettascale.tech>",
]
<<<<<<< HEAD
edition = "2021"
license = " EPL-2.0 OR Apache-2.0"
=======
edition = "2018"
license = "EPL-2.0 OR Apache-2.0"
>>>>>>> 3b140e0e
categories = ["network-programming"]
description = "Zenoh: Zero Overhead Pub/sub, Store/Query and Compute."

# DEFAULT-FEATURES NOTE: Be careful with default-features and additivity!
#                        (https://github.com/rust-lang/cargo/issues/11329)
[workspace.dependencies]
aes = "0.8.2"
anyhow = { version = "1.0.66", default-features = false } # Default features are disabled due to usage in no_std crates
async-executor = "1.5.0"
async-global-executor = "2.3.1"
async-rustls = "0.3.0"
async-std = { version = "=1.12.0", default-features = false } # Default features are disabled due to some crates' requirements
async-trait = "0.1.60"
base64 = "0.21.0"
bincode = "1.3.3"
clap = "3.2.23"
crc = "3.0.0"
criterion = "0.4.0"
derive_more = "0.99.17"
derive-new = "0.5.9"
env_logger = "0.10.0"
event-listener = "2.5.3"
flume = "0.10.14"
form_urlencoded = "1.1.0"
futures = "0.3.25"
futures-util = { version = "0.3.25", default-features = false } # Default features are disabled due to some crates' requirements
git-version = "0.3.5"
hashbrown = "0.13.2"
hex = { version = "0.4.3", default-features = false } # Default features are disabled due to usage in no_std crates
hmac = { version = "0.12.1", features = ["std"] }
home = "0.5.4"
http-types = "2.12.0"
humantime = "2.1.0"
json5 = "0.4.1"
keyed-set = "0.4.4"
lazy_static = "1.4.0"
libc = "0.2.138"
libloading = "0.7.4"
log = "0.4.17"
nix = "0.26.1"
num_cpus = "1.14.0"
ordered-float = "3.4.0"
panic-message = "0.3.0"
paste = "1.0.9"
petgraph = "0.6.2"
pnet = "0.31.0"
pnet_datalink = "0.31.0"
proc-macro2 = "1.0.47"
quinn = "0.9.3"
quote = "1.0.21"
rand = { version = "0.8.5", default-features = false } # Default features are disabled due to usage in no_std crates
rand_chacha = "0.3.1"
rcgen = "0.10.0"
regex = "1.7.0"
ringbuffer-spsc = "0.1.8"
rsa = "0.7.2"
rustc_version = "0.4.0"
rustls = "0.20.6"
rustls-native-certs = "0.6.2"
rustls-pemfile = "1.0.1"
serde = { version = "1.0.152", default-features = false, features = [
  "derive",
] } # Default features are disabled due to usage in no_std crates
serde_json = "1.0.89"
serde_yaml = "0.9.14"
sha3 = "0.10.6"
shared_memory = "0.12.4"
shellexpand = "3.0.0"
socket2 = "0.4.7"
stop-token = "0.7.0"
syn = "1.0.105"
tide = "0.16.0"
token-cell = { version = "1.5.0", default-features = false }
tokio = { version = "1.23.1", default-features = false } # Default features are disabled due to some crates' requirements
tokio-tungstenite = "0.18.0"
typenum = "1.15.0"
uhlc = { version = "0.5.2", default-features = false } # Default features are disabled due to usage in no_std crates
unzip-n = "0.1.2"
url = "2.3.1"
urlencoding = "2.1.2"
uuid = { version = "1.2.2", default-features = false, features = [
  "v4",
] } # Default features are disabled due to usage in no_std crates
validated_struct = "2.1.0"
vec_map = "0.8.2"
webpki = "0.22.0"
webpki-roots = "0.22.5"
winapi = { version = "0.3.9", features = ["iphlpapi"] }
z-serial = "0.2.0"

[profile.dev]
debug = true
opt-level = 0

[profile.fast]
inherits = "release"
opt-level = 3
debug = true
debug-assertions = true
overflow-checks = true
lto = false

[profile.release]
debug = false     # If you want debug symbol in release mode, set the env variable: RUSTFLAGS=-g
lto = "fat"
codegen-units = 1
opt-level = 3
panic = "abort"<|MERGE_RESOLUTION|>--- conflicted
+++ resolved
@@ -61,13 +61,8 @@
   "Luca Cominardi <luca.cominardi@zettascale.tech>",
   "Pierre Avital <pierre.avital@zettascale.tech>",
 ]
-<<<<<<< HEAD
 edition = "2021"
-license = " EPL-2.0 OR Apache-2.0"
-=======
-edition = "2018"
 license = "EPL-2.0 OR Apache-2.0"
->>>>>>> 3b140e0e
 categories = ["network-programming"]
 description = "Zenoh: Zero Overhead Pub/sub, Store/Query and Compute."
 
