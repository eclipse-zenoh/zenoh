--- conflicted
+++ resolved
@@ -57,11 +57,7 @@
 
 [workspace.package]
 rust-version = "1.72.0"
-<<<<<<< HEAD
 version = "0.11.0"
-=======
-version = "0.11.0-stable"
->>>>>>> 78ef48e0
 repository = "https://github.com/eclipse-zenoh/zenoh"
 homepage = "http://zenoh.io"
 authors = [
@@ -179,7 +175,6 @@
 webpki-roots = "0.26.0"
 winapi = { version = "0.3.9", features = ["iphlpapi"] }
 z-serial = "0.2.3"
-<<<<<<< HEAD
 zenoh-ext = { version = "0.11.0", path = "zenoh-ext" }
 zenoh-shm = { version = "0.11.0", path = "commons/zenoh-shm" }
 zenoh-result = { version = "0.11.0", path = "commons/zenoh-result", default-features = false }
@@ -211,39 +206,7 @@
 zenoh = { version = "0.11.0", path = "zenoh", default-features = false }
 zenoh-runtime = { version = "0.11.0", path = "commons/zenoh-runtime" }
 zenoh-task = { version = "0.11.0", path = "commons/zenoh-task" }
-=======
-zenoh-ext = { version = "0.11.0-stable", path = "zenoh-ext" }
-zenoh-shm = { version = "0.11.0-stable", path = "commons/zenoh-shm" }
-zenoh-result = { version = "0.11.0-stable", path = "commons/zenoh-result", default-features = false }
-zenoh-config = { version = "0.11.0-stable", path = "commons/zenoh-config" }
-zenoh-protocol = { version = "0.11.0-stable", path = "commons/zenoh-protocol", default-features = false }
-zenoh-keyexpr = { version = "0.11.0-stable", path = "commons/zenoh-keyexpr", default-features = false }
-zenoh-core = { version = "0.11.0-stable", path = "commons/zenoh-core" }
-zenoh-buffers = { version = "0.11.0-stable", path = "commons/zenoh-buffers", default-features = false }
-zenoh-util = { version = "0.11.0-stable", path = "commons/zenoh-util" }
-zenoh-crypto = { version = "0.11.0-stable", path = "commons/zenoh-crypto" }
-zenoh-codec = { version = "0.11.0-stable", path = "commons/zenoh-codec" }
-zenoh-sync = { version = "0.11.0-stable", path = "commons/zenoh-sync" }
-zenoh-collections = { version = "0.11.0-stable", path = "commons/zenoh-collections", default-features = false }
-zenoh-macros = { version = "0.11.0-stable", path = "commons/zenoh-macros" }
-zenoh-plugin-trait = { version = "0.11.0-stable", path = "plugins/zenoh-plugin-trait", default-features = false }
-zenoh_backend_traits = { version = "0.11.0-stable", path = "plugins/zenoh-backend-traits" }
-zenoh-transport = { version = "0.11.0-stable", path = "io/zenoh-transport", default-features = false }
-zenoh-link-tls = { version = "0.11.0-stable", path = "io/zenoh-links/zenoh-link-tls" }
-zenoh-link-tcp = { version = "0.11.0-stable", path = "io/zenoh-links/zenoh-link-tcp" }
-zenoh-link-unixsock_stream = { version = "0.11.0-stable", path = "io/zenoh-links/zenoh-link-unixsock_stream" }
-zenoh-link-quic = { version = "0.11.0-stable", path = "io/zenoh-links/zenoh-link-quic" }
-zenoh-link-udp = { version = "0.11.0-stable", path = "io/zenoh-links/zenoh-link-udp" }
-zenoh-link-ws = { version = "0.11.0-stable", path = "io/zenoh-links/zenoh-link-ws" }
-zenoh-link-unixpipe = { version = "0.11.0-stable", path = "io/zenoh-links/zenoh-link-unixpipe" }
-zenoh-link-serial = { version = "0.11.0-stable", path = "io/zenoh-links/zenoh-link-serial" }
-zenoh-link-vsock = { version = "0.11.0-stable", path = "io/zenoh-links/zenoh-link-vsock" }
-zenoh-link = { version = "0.11.0-stable", path = "io/zenoh-link" }
-zenoh-link-commons = { version = "0.11.0-stable", path = "io/zenoh-link-commons" }
-zenoh = { version = "0.11.0-stable", path = "zenoh", default-features = false }
-zenoh-runtime = { version = "0.11.0-stable", path = "commons/zenoh-runtime" }
-zenoh-task = { version = "0.11.0-stable", path = "commons/zenoh-task" }
->>>>>>> 78ef48e0
+
 
 [profile.dev]
 debug = true
