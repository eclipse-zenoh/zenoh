#
# Copyright (c) 2023 ZettaScale Technology
#
# This program and the accompanying materials are made available under the
# terms of the Eclipse Public License 2.0 which is available at
# http://www.eclipse.org/legal/epl-2.0, or the Apache License, Version 2.0
# which is available at https://www.apache.org/licenses/LICENSE-2.0.
#
# SPDX-License-Identifier: EPL-2.0 OR Apache-2.0
#
# Contributors:
#   ZettaScale Zenoh Team, <zenoh@zettascale.tech>
#
[workspace]
resolver = "2"
members = [
  "commons/zenoh-buffers",
  "commons/zenoh-codec",
  "commons/zenoh-collections",
  "commons/zenoh-config",
  "commons/zenoh-core",
  "commons/zenoh-crypto",
  "commons/zenoh-keyexpr",
  "commons/zenoh-macros",
  "commons/zenoh-protocol",
  "commons/zenoh-result",
  "commons/zenoh-shm",
  "commons/zenoh-sync",
  "commons/zenoh-task",
  "commons/zenoh-util",
  "commons/zenoh-runtime",
  "examples",
  "io/zenoh-link",
  "io/zenoh-link-commons",
  "io/zenoh-links/zenoh-link-quic/",
  "io/zenoh-links/zenoh-link-serial",
  "io/zenoh-links/zenoh-link-tcp/",
  "io/zenoh-links/zenoh-link-tls/",
  "io/zenoh-links/zenoh-link-udp/",
  "io/zenoh-links/zenoh-link-unixsock_stream/",
  "io/zenoh-links/zenoh-link-ws/",
  "io/zenoh-links/zenoh-link-unixpipe/",
  "io/zenoh-links/zenoh-link-vsock/",
  "io/zenoh-transport",
  "plugins/zenoh-backend-example",
  "plugins/zenoh-plugin-example",
  "plugins/zenoh-backend-traits",
  "plugins/zenoh-plugin-rest",
  "plugins/zenoh-plugin-storage-manager",
  "plugins/zenoh-plugin-trait",
  "zenoh",
  "zenoh-ext",
  "zenoh-ext/examples",
  "zenohd",
]
exclude = ["ci/nostd-check", "ci/valgrind-check"]

[workspace.package]
rust-version = "1.75.0"
version = "0.11.0-dev" # Zenoh version
repository = "https://github.com/eclipse-zenoh/zenoh"
homepage = "http://zenoh.io"
authors = [
  "kydos <angelo@icorsaro.net>",
  "Julien Enoch <julien@enoch.fr>",
  "Olivier Hécart <olivier.hecart@zettascale.tech>",
  "Luca Cominardi <luca.cominardi@zettascale.tech>",
  "Pierre Avital <pierre.avital@zettascale.tech>",
]
edition = "2021"
license = "EPL-2.0 OR Apache-2.0"
categories = ["network-programming"]
description = "Zenoh: The Zero Overhead Pub/Sub/Query Protocol."

# DEFAULT-FEATURES NOTE: Be careful with default-features and additivity!
#                        (https://github.com/rust-lang/cargo/issues/11329)
[workspace.dependencies]
aes = "0.8.2"
ahash = "0.8.7"
anyhow = { version = "1.0.69", default-features = false } # Default features are disabled due to usage in no_std crates
async-executor = "1.5.0"
async-global-executor = "2.3.1"
async-io = "2.3.3"
async-std = { version = "=1.12.0", default-features = false } # Default features are disabled due to some crates' requirements
async-trait = "0.1.60"
base64 = "0.22.1"
bincode = "1.3.3"
bytes = "1.6.1"
clap = { version = "4.4.11", features = ["derive"] }
console-subscriber = "0.3.0"
const_format = "0.2.30"
crc = "3.0.1"
criterion = "0.5"
derive_more = "0.99.17"
derive-new = "0.6.0"
tracing-subscriber = { version = "0.3", features = ["json", "env-filter"] }
tracing-loki = "0.2"
event-listener = "5.3.1"
flume = "0.11"
form_urlencoded = "1.1.0"
futures = "0.3.25"
futures-util = { version = "0.3.25", default-features = false } # Default features are disabled due to some crates' requirements
git-version = "0.3.5"
hashbrown = "0.14"
hex = { version = "0.4.3", default-features = false } # Default features are disabled due to usage in no_std crates
hmac = { version = "0.12.1", features = ["std"] }
home = "0.5.4"
http-types = "2.12.0"
humantime = "2.1.0"
itertools = "0.13.0"
json5 = "0.4.1"
jsonschema = { version = "0.18.0", default-features = false }
keyed-set = "1.0.0"
lazy_static = "1.4.0"
libc = "0.2.139"
libloading = "0.8"
tracing = "0.1"
lockfree = "0.5"
lz4_flex = "0.11"
nix = { version = "0.27.0", features = ["fs"] }
num_cpus = "1.16.0"
num-traits = { version = "0.2.17", default-features = false }
once_cell = "1.19.0"
ordered-float = "4.1.1"
panic-message = "0.3.0"
paste = "1.0.12"
petgraph = "0.6.3"
phf = { version = "0.11.2", features = ["macros"] }
pnet = "0.35.0"
pnet_datalink = "0.35.0"
proc-macro2 = "1.0.51"
quinn = "0.11.1"
quote = "1.0.23"
rand = { version = "0.8.5", default-features = false } # Default features are disabled due to usage in no_std crates
rand_chacha = "0.3.1"
rcgen = "0.13.1"
regex = "1.7.1"
ron = "0.8.1"
ringbuffer-spsc = "0.1.9"
rsa = "0.9"
rustc_version = "0.4.0"
rustls = { version = "0.23.9", default-features = false, features = [
  "logging",
  "tls12",
  "ring",
] }
rustls-native-certs = "0.7.0"
rustls-pemfile = "2.0.0"
rustls-webpki = "0.102.0"
rustls-pki-types = "1.1.0"
schemars = "0.8.12"
secrecy = { version = "0.8.0", features = ["serde", "alloc"] }
serde = { version = "1.0.154", default-features = false, features = [
  "derive",
] } # Default features are disabled due to usage in no_std crates
serde_cbor = "0.11.2"
serde_json = "1.0.114"
serde-pickle = "1.1.1"
serde_yaml = "0.9.19"
stabby = "5.0.1"
sha3 = "0.10.6"
shared_memory = "0.12.4"
shellexpand = "3.0.0"
socket2 = { version = "0.5.1", features = ["all"] }
stop-token = "0.7.0"
syn = "2.0"
tide = "0.16.0"
token-cell = { version = "1.4.2", default-features = false }
tokio = { version = "1.35.1", default-features = false } # Default features are disabled due to some crates' requirements
tokio-util = "0.7.10"
<<<<<<< HEAD
tokio-tungstenite = "0.23.1"
=======
tokio-tungstenite = "0.21"
>>>>>>> 2d88c7bd
tokio-rustls = { version = "0.26.0", default-features = false }
# tokio-vsock = see: io/zenoh-links/zenoh-link-vsock/Cargo.toml (workspaces does not support platform dependent dependencies)
thread-priority = "1.1.0"
typenum = "1.16.0"
uhlc = { version = "0.8.0", default-features = false } # Default features are disabled due to usage in no_std crates
unwrap-infallible = "0.1.5"
unzip-n = "0.1.2"
url = "2.3.1"
urlencoding = "2.1.2"
uuid = { version = "1.3.0", default-features = false, features = [
  "v4",
] } # Default features are disabled due to usage in no_std crates
validated_struct = "2.1.0"
vec_map = "0.8.2"
webpki-roots = "0.26.0"
winapi = { version = "0.3.9", features = ["iphlpapi"] }
x509-parser = "0.16.0"
z-serial = "0.2.3"
zenoh-ext = { version = "0.11.0-dev", path = "zenoh-ext" }
zenoh-shm = { version = "0.11.0-dev", path = "commons/zenoh-shm" }
zenoh-result = { version = "0.11.0-dev", path = "commons/zenoh-result", default-features = false }
zenoh-config = { version = "0.11.0-dev", path = "commons/zenoh-config" }
zenoh-protocol = { version = "0.11.0-dev", path = "commons/zenoh-protocol", default-features = false }
zenoh-keyexpr = { version = "0.11.0-dev", path = "commons/zenoh-keyexpr", default-features = false }
zenoh-core = { version = "0.11.0-dev", path = "commons/zenoh-core" }
zenoh-buffers = { version = "0.11.0-dev", path = "commons/zenoh-buffers", default-features = false }
zenoh-util = { version = "0.11.0-dev", path = "commons/zenoh-util" }
zenoh-crypto = { version = "0.11.0-dev", path = "commons/zenoh-crypto" }
zenoh-codec = { version = "0.11.0-dev", path = "commons/zenoh-codec" }
zenoh-sync = { version = "0.11.0-dev", path = "commons/zenoh-sync" }
zenoh-collections = { version = "0.11.0-dev", path = "commons/zenoh-collections", default-features = false }
zenoh-macros = { version = "0.11.0-dev", path = "commons/zenoh-macros" }
zenoh-plugin-trait = { version = "0.11.0-dev", path = "plugins/zenoh-plugin-trait", default-features = false }
zenoh_backend_traits = { version = "0.11.0-dev", path = "plugins/zenoh-backend-traits" }
zenoh-transport = { version = "0.11.0-dev", path = "io/zenoh-transport", default-features = false }
zenoh-link-tls = { version = "0.11.0-dev", path = "io/zenoh-links/zenoh-link-tls" }
zenoh-link-tcp = { version = "0.11.0-dev", path = "io/zenoh-links/zenoh-link-tcp" }
zenoh-link-unixsock_stream = { version = "0.11.0-dev", path = "io/zenoh-links/zenoh-link-unixsock_stream" }
zenoh-link-quic = { version = "0.11.0-dev", path = "io/zenoh-links/zenoh-link-quic" }
zenoh-link-udp = { version = "0.11.0-dev", path = "io/zenoh-links/zenoh-link-udp" }
zenoh-link-ws = { version = "0.11.0-dev", path = "io/zenoh-links/zenoh-link-ws" }
zenoh-link-unixpipe = { version = "0.11.0-dev", path = "io/zenoh-links/zenoh-link-unixpipe" }
zenoh-link-serial = { version = "0.11.0-dev", path = "io/zenoh-links/zenoh-link-serial" }
zenoh-link-vsock = { version = "0.11.0-dev", path = "io/zenoh-links/zenoh-link-vsock" }
zenoh-link = { version = "0.11.0-dev", path = "io/zenoh-link" }
zenoh-link-commons = { version = "0.11.0-dev", path = "io/zenoh-link-commons" }
zenoh = { version = "0.11.0-dev", path = "zenoh", default-features = false }
zenoh-runtime = { version = "0.11.0-dev", path = "commons/zenoh-runtime" }
zenoh-task = { version = "0.11.0-dev", path = "commons/zenoh-task" }

[profile.dev]
debug = true
opt-level = 0

[profile.fast]
inherits = "release"
opt-level = 3
debug = true
debug-assertions = true
overflow-checks = true
lto = false

[profile.release]
debug = false     # If you want debug symbol in release mode, set the env variable: RUSTFLAGS=-g
lto = "fat"
codegen-units = 1
opt-level = 3
panic = "abort"<|MERGE_RESOLUTION|>--- conflicted
+++ resolved
@@ -168,11 +168,7 @@
 token-cell = { version = "1.4.2", default-features = false }
 tokio = { version = "1.35.1", default-features = false } # Default features are disabled due to some crates' requirements
 tokio-util = "0.7.10"
-<<<<<<< HEAD
 tokio-tungstenite = "0.23.1"
-=======
-tokio-tungstenite = "0.21"
->>>>>>> 2d88c7bd
 tokio-rustls = { version = "0.26.0", default-features = false }
 # tokio-vsock = see: io/zenoh-links/zenoh-link-vsock/Cargo.toml (workspaces does not support platform dependent dependencies)
 thread-priority = "1.1.0"
