--- conflicted
+++ resolved
@@ -28,26 +28,26 @@
 [features]
 default = ["zenoh/default"]
 shared-memory = ["zenoh/shared-memory"]
-loki = ["tracing-loki","url"]
+loki = ["tracing-loki", "url"]
 
 [dependencies]
 tokio = { workspace = true, features = ["rt-multi-thread"] }
 clap = { workspace = true, features = ["derive"] }
-zenoh-util = {workspace = true }
+zenoh-util = { workspace = true }
 futures = { workspace = true }
 git-version = { workspace = true }
 json5 = { workspace = true }
 lazy_static = { workspace = true }
-tracing = {workspace = true}
-tracing-subscriber = {workspace = true}
-tracing-loki = {workspace = true, optional = true }
-url = {workspace = true, optional = true }
-<<<<<<< HEAD
-zenoh = { workspace = true, features = ["unstable", "internal", "plugins", "runtime_plugins"] }
-=======
-zenoh = { workspace = true, features = ["unstable", "internal", "plugins"] }
-zenoh-config = { workspace = true }
->>>>>>> 7f88264b
+tracing = { workspace = true }
+tracing-subscriber = { workspace = true }
+tracing-loki = { workspace = true, optional = true }
+url = { workspace = true, optional = true }
+zenoh = { workspace = true, features = [
+  "unstable",
+  "internal",
+  "plugins",
+  "runtime_plugins",
+] }
 
 [dev-dependencies]
 rand = { workspace = true, features = ["default"] }
