--- conflicted
+++ resolved
@@ -237,26 +237,6 @@
         // ]
       },
     },
-<<<<<<< HEAD
-=======
-    /// The routing strategy to use in peers and it's configuration.
-    peer: {
-      /// The routing strategy to use in peers. ("peer_to_peer" or "linkstate").
-      /// This option needs to be set to the same value in all peers and routers of the subsystem.
-      mode: "peer_to_peer",
-      /// Linkstate mode configuration (only taken into account if mode == "linkstate").
-      linkstate: {
-        /// Weights of the outgoing transports in linkstate mode.
-        /// If none of the two endpoint nodes of a transport specifies its weight, a weight of 100 is applied.
-        /// If only one of the two endpoint nodes of a transport specifies its weight, the specified weight is applied.
-        /// If both endpoint nodes of a transport specify its weight, the greater weight is applied.
-        // transport_weights: [
-        //   { dst_zid: "1", weight: "10" },
-        //   { dst_zid: "2", weight: "200" },
-        // ]
-      },
-    },
->>>>>>> eea81bf3
     /// The interests-based routing configuration.
     /// This configuration applies regardless of the mode (router, peer or client).
     interests: {
