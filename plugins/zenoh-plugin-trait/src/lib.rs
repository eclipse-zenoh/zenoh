//
// Copyright (c) 2023 ZettaScale Technology
//
// This program and the accompanying materials are made available under the
// terms of the Eclipse Public License 2.0 which is available at
// http://www.eclipse.org/legal/epl-2.0, or the Apache License, Version 2.0
// which is available at https://www.apache.org/licenses/LICENSE-2.0.
//
// SPDX-License-Identifier: EPL-2.0 OR Apache-2.0
//
// Contributors:
//   ZettaScale Zenoh Team, <zenoh@zettascale.tech>
//

//! # The plugin infrastructure for Zenoh.
//!
//! To build a plugin, implement [`Plugin`].
//!
//! If building a plugin for [`zenohd`](https://crates.io/crates/zenoh), you should use the types exported in [`zenoh::plugins`](https://docs.rs/zenoh/latest/zenoh/plugins) to fill [`Plugin`]'s associated types.  
//! To check your plugin typing for `zenohd`, have your plugin implement [`zenoh::plugins::ZenohPlugin`](https://docs.rs/zenoh/latest/zenoh/plugins/struct.ZenohPlugin)
//!
mod manager;
mod plugin;
mod vtable;

pub use manager::{DeclaredPlugin, LoadedPlugin, PluginsManager, StartedPlugin};
pub use plugin::{
    Plugin, PluginConditionSetter, PluginControl, PluginInstance, PluginReport, PluginStartArgs,
    PluginState, PluginStatus, PluginStatusRec, PluginStructVersion,
};
pub use vtable::{Compatibility, PluginLoaderVersion, PluginVTable, PLUGIN_LOADER_VERSION};
use zenoh_util::concat_enabled_features;

<<<<<<< HEAD
pub const FEATURES: &str = concat_enabled_features!(
    prefix = "zenoh-plugin-trait",
    features = ["default"]
);
=======
pub const FEATURES: &str =
    concat_enabled_features!(prefix = "zenoh-plugin-trait", features = ["default"]);
>>>>>>> 0135797e
<|MERGE_RESOLUTION|>--- conflicted
+++ resolved
@@ -31,12 +31,5 @@
 pub use vtable::{Compatibility, PluginLoaderVersion, PluginVTable, PLUGIN_LOADER_VERSION};
 use zenoh_util::concat_enabled_features;
 
-<<<<<<< HEAD
-pub const FEATURES: &str = concat_enabled_features!(
-    prefix = "zenoh-plugin-trait",
-    features = ["default"]
-);
-=======
 pub const FEATURES: &str =
-    concat_enabled_features!(prefix = "zenoh-plugin-trait", features = ["default"]);
->>>>>>> 0135797e
+    concat_enabled_features!(prefix = "zenoh-plugin-trait", features = ["default"]);