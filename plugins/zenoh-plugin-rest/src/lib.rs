--- conflicted
+++ resolved
@@ -397,21 +397,13 @@
         } else {
             QueryConsolidation::from(zenoh::query::ConsolidationMode::Latest)
         };
-<<<<<<< HEAD
         let raw = parameters.contains_key(RAW_KEY);
         let mut query = req
             .state()
             .0
             .get(Selector::borrowed(&key_expr, &parameters))
-=======
-        let raw = selector.decode().any(|(k, _)| k.as_ref() == RAW_KEY);
-        let mut query = req
-            .state()
-            .0
-            .get(&selector)
-            .with(flume::unbounded())
->>>>>>> 2d88c7bd
-            .consolidation(consolidation);
+            .consolidation(consolidation)
+            .with(flume::unbounded());
         if !body.is_empty() {
             let encoding: Encoding = req
                 .content_type()
