--- conflicted
+++ resolved
@@ -47,14 +47,11 @@
 log = "0.4.14"
 serde = { version = "1", features = ["derive"] }
 serde_json = "1.0"
-<<<<<<< HEAD
 crc = "2.1.0"
 derive-new = "0.5"
 flume = "0.10.10"
 urlencoding = "2.1.0"
-=======
 lazy_static = "1.4.0"
->>>>>>> 4c7349d7
 zenoh = { path = "../../zenoh/" , default-features = false }
 zenoh-plugin-trait = { path = "../zenoh-plugin-trait", default-features = false }
 zenoh-util = { path = "../../commons/zenoh-util" }
