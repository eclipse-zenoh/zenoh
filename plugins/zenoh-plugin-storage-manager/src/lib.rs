//
// Copyright (c) 2023 ZettaScale Technology
//
// This program and the accompanying materials are made available under the
// terms of the Eclipse Public License 2.0 which is available at
// http://www.eclipse.org/legal/epl-2.0, or the Apache License, Version 2.0
// which is available at https://www.apache.org/licenses/LICENSE-2.0.
//
// SPDX-License-Identifier: EPL-2.0 OR Apache-2.0
//
// Contributors:
//   ZettaScale Zenoh Team, <zenoh@zettascale.tech>
//

//! ⚠️ WARNING ⚠️
//!
//! This crate is intended for Zenoh's internal use.
//!
//! [Click here for Zenoh's documentation](../zenoh/index.html)
#![recursion_limit = "512"]

use async_std::task;
use flume::Sender;
use memory_backend::MemoryBackend;
use std::collections::HashMap;
use std::convert::TryFrom;
use std::sync::Arc;
use std::sync::Mutex;
use storages_mgt::StorageMessage;
use zenoh::plugins::{RunningPluginTrait, ZenohPlugin};
use zenoh::prelude::sync::*;
use zenoh::runtime::Runtime;
use zenoh::Session;
use zenoh_backend_traits::config::ConfigDiff;
use zenoh_backend_traits::config::PluginConfig;
use zenoh_backend_traits::config::StorageConfig;
use zenoh_backend_traits::config::VolumeConfig;
use zenoh_backend_traits::VolumePlugin;
use zenoh_core::zlock;
use zenoh_plugin_trait::Plugin;
<<<<<<< HEAD
use zenoh_plugin_trait::PluginConditionSetter;
=======
>>>>>>> 0135797e
use zenoh_plugin_trait::PluginControl;
use zenoh_plugin_trait::PluginReport;
use zenoh_plugin_trait::PluginStatusRec;
use zenoh_result::ZResult;
use zenoh_util::LibLoader;

mod backends_mgt;
use backends_mgt::*;
mod memory_backend;
mod replica;
mod storages_mgt;

const GIT_VERSION: &str = git_version::git_version!(prefix = "v", cargo_prefix = "v");
lazy_static::lazy_static! {
    static ref LONG_VERSION: String = format!("{} built with {}", GIT_VERSION, env!("RUSTC_VERSION"));
}

zenoh_plugin_trait::declare_plugin!(StoragesPlugin);
pub struct StoragesPlugin {}
impl ZenohPlugin for StoragesPlugin {}
impl Plugin for StoragesPlugin {
    const DEFAULT_NAME: &'static str = "storage_manager";
    const PLUGIN_VERSION: &'static str = env!("CARGO_PKG_VERSION");

    type StartArgs = Runtime;
    type Instance = zenoh::plugins::RunningPlugin;

    fn start(name: &str, runtime: &Self::StartArgs) -> ZResult<Self::Instance> {
        std::mem::drop(env_logger::try_init());
        log::debug!("StorageManager plugin {}", LONG_VERSION.as_str());
        let config =
            { PluginConfig::try_from((name, runtime.config().lock().plugin(name).unwrap())) }?;
        Ok(Box::new(StorageRuntime::from(StorageRuntimeInner::new(
            runtime.clone(),
            config,
        )?)))
    }
}

type PluginsManager = zenoh_plugin_trait::PluginsManager<VolumeConfig, VolumePlugin>;

struct StorageRuntime(Arc<Mutex<StorageRuntimeInner>>);
struct StorageRuntimeInner {
    name: String,
    runtime: Runtime,
    session: Arc<Session>,
    storages: HashMap<String, HashMap<String, Sender<StorageMessage>>>,
    plugins_manager: PluginsManager,
}
impl StorageRuntimeInner {
    fn status_key(&self) -> String {
        format!(
            "@/router/{}/status/plugins/{}",
            &self.runtime.zid(),
            &self.name
        )
    }
    fn new(runtime: Runtime, config: PluginConfig) -> ZResult<Self> {
        // Try to initiate login.
        // Required in case of dynamic lib, otherwise no logs.
        // But cannot be done twice in case of static link.
        let _ = env_logger::try_init();
        let PluginConfig {
            name,
            backend_search_dirs,
            volumes,
            storages,
            ..
        } = config;
        let lib_loader = backend_search_dirs
            .map(|search_dirs| LibLoader::new(&search_dirs, false))
            .unwrap_or_default();

        let plugins_manager = PluginsManager::dynamic(lib_loader.clone(), BACKEND_LIB_PREFIX)
            .declare_static_plugin::<MemoryBackend>();

<<<<<<< HEAD

=======
>>>>>>> 0135797e
        let session = Arc::new(zenoh::init(runtime.clone()).res_sync()?);

        // After this moment result should be only Ok. Failure of loading of one voulme or storage should not affect others.

        let mut new_self = StorageRuntimeInner {
            name,
            runtime,
            session,
            storages: Default::default(),
            plugins_manager,
        };
<<<<<<< HEAD
        let _ = new_self.spawn_volume(VolumeConfig {
            name: MEMORY_BACKEND_NAME.into(),
            backend: None,
            paths: None,
            required: false,
            rest: Default::default(),
        });
        for volume in volumes {
            let _ = new_self
                .spawn_volume(volume);
        }
        for storage in storages {
            let _ = new_self
                .spawn_storage(storage);
=======
        new_self
            .spawn_volume(VolumeConfig {
                name: MEMORY_BACKEND_NAME.into(),
                backend: None,
                paths: None,
                required: false,
                rest: Default::default(),
            })
            .map_or_else(|e| log::error!("Cannot spawn memory volume: {}", e), |_| ());
        for volume in volumes {
            new_self
                .spawn_volume(volume)
                .map_or_else(|e| log::error!("Cannot spawn volume: {}", e), |_| ());
        }
        for storage in storages {
            new_self
                .spawn_storage(storage)
                .map_or_else(|e| log::error!("Cannot spawn storage: {}", e), |_| ());
>>>>>>> 0135797e
        }
        Ok(new_self)
    }
    fn update<I: IntoIterator<Item = ConfigDiff>>(&mut self, diffs: I) -> ZResult<()> {
        for diff in diffs {
            match diff {
                ConfigDiff::DeleteVolume(volume) => self.kill_volume(&volume.name)?,
                ConfigDiff::AddVolume(volume) => {
                    self.spawn_volume(volume)?;
                }
                ConfigDiff::DeleteStorage(config) => self.kill_storage(config),
                ConfigDiff::AddStorage(config) => self.spawn_storage(config)?,
            }
        }
        Ok(())
    }
    fn kill_volume<T: AsRef<str>>(&mut self, name: T) -> ZResult<()> {
        let name = name.as_ref();
        log::info!("Killing volume {}", name);
        if let Some(storages) = self.storages.remove(name) {
            async_std::task::block_on(futures::future::join_all(
                storages
                    .into_values()
                    .map(|s| async move { s.send(StorageMessage::Stop) }),
            ));
        }
        self.plugins_manager
            .started_plugin_mut(name)
            .ok_or(format!("Cannot find volume {} to stop it", name))?
            .stop();
        Ok(())
    }
    fn spawn_volume(&mut self, config: VolumeConfig) -> ZResult<()> {
        let volume_id = config.name();
        let backend_name = config.backend();
        log::info!(
            "Spawning volume {} with backend {}",
            volume_id,
            backend_name
        );
        let declared = if let Some(declared) = self.plugins_manager.plugin_mut(volume_id) {
            declared
        } else if let Some(paths) = config.paths() {
            self.plugins_manager
                .declare_dynamic_plugin_by_paths(volume_id, paths)?
        } else {
            self.plugins_manager
                .declare_dynamic_plugin_by_name(volume_id, backend_name)?
        };
        let loaded = declared.load()?;
        loaded.start(&config)?;
        Ok(())
    }
    fn kill_storage(&mut self, config: StorageConfig) {
        let volume = &config.volume_id;
        log::info!("Killing storage {} from volume {}", config.name, volume);
        if let Some(storages) = self.storages.get_mut(volume) {
            if let Some(storage) = storages.get_mut(&config.name) {
                log::debug!(
                    "Closing storage {} from volume {}",
                    config.name,
                    config.volume_id
                );
                // let _ = async_std::task::block_on(storage.send(StorageMessage::Stop));
                let _ = storage.send(StorageMessage::Stop); // TODO: was previosuly spawning a task. do we need that?
            }
        }
    }
    fn spawn_storage(&mut self, storage: StorageConfig) -> ZResult<()> {
        let admin_key = self.status_key() + "/storages/" + &storage.name;
        let volume_id = storage.volume_id.clone();
        let backend = self
            .plugins_manager
            .started_plugin(&volume_id)
            .ok_or(format!(
                "Cannot find volume {} to spawn storage {}",
                volume_id, storage.name
            ))?;
        let storage_name = storage.name.clone();
        log::info!(
            "Spawning storage {} from volume {} with backend {}",
            storage_name,
            volume_id,
            backend.name()
        );
        let in_interceptor = backend.instance().incoming_data_interceptor();
        let out_interceptor = backend.instance().outgoing_data_interceptor();
        let stopper = async_std::task::block_on(create_and_start_storage(
            admin_key,
            storage,
            backend.instance(),
            in_interceptor,
            out_interceptor,
            self.session.clone(),
        ))?;
        self.storages
            .entry(volume_id)
            .or_default()
            .insert(storage_name, stopper);
        Ok(())
    }
}
impl From<StorageRuntimeInner> for StorageRuntime {
    fn from(inner: StorageRuntimeInner) -> Self {
        StorageRuntime(Arc::new(Mutex::new(inner)))
    }
}

impl PluginControl for StorageRuntime {
    fn report(&self) -> PluginReport {
        PluginReport::default()
    }
    fn plugins_status(&self, names: &keyexpr) -> Vec<PluginStatusRec> {
        let guard = self.0.lock().unwrap();
        guard
            .plugins_manager
            .plugins_status(names)
            .into_iter()
            .map(PluginStatusRec::into_owned)
            .collect()
    }
}

impl RunningPluginTrait for StorageRuntime {
    fn config_checker(
        &self,
        _: &str,
        old: &serde_json::Map<String, serde_json::Value>,
        new: &serde_json::Map<String, serde_json::Value>,
    ) -> ZResult<Option<serde_json::Map<String, serde_json::Value>>> {
        let name = { zlock!(self.0).name.clone() };
        let old = PluginConfig::try_from((&name, old))?;
        let new = PluginConfig::try_from((&name, new))?;
        log::info!("old: {:?}", &old);
        log::info!("new: {:?}", &new);
        let diffs = ConfigDiff::diffs(old, new);
        log::info!("diff: {:?}", &diffs);
        { zlock!(self.0).update(diffs) }?;
        Ok(None)
    }

    fn adminspace_getter<'a>(
        &'a self,
        selector: &'a Selector<'a>,
        plugin_status_key: &str,
    ) -> ZResult<Vec<zenoh::plugins::Response>> {
        let mut responses = Vec::new();
        let mut key = String::from(plugin_status_key);
        with_extended_string(&mut key, &["/version"], |key| {
            if keyexpr::new(key.as_str())
                .unwrap()
                .intersects(&selector.key_expr)
            {
                responses.push(zenoh::plugins::Response::new(
                    key.clone(),
                    GIT_VERSION.into(),
                ))
            }
        });
        let guard = self.0.lock().unwrap();
        with_extended_string(&mut key, &["/volumes/"], |key| {
            for plugin in guard.plugins_manager.started_plugins() {
                with_extended_string(key, &[plugin.name()], |key| {
                    with_extended_string(key, &["/__path__"], |key| {
                        if keyexpr::new(key.as_str())
                            .unwrap()
                            .intersects(&selector.key_expr)
                        {
                            responses.push(zenoh::plugins::Response::new(
                                key.clone(),
                                plugin.path().into(),
                            ))
                        }
                    });
                    if keyexpr::new(key.as_str())
                        .unwrap()
                        .intersects(&selector.key_expr)
                    {
                        responses.push(zenoh::plugins::Response::new(
                            key.clone(),
                            plugin.instance().get_admin_status(),
                        ))
                    }
                });
            }
        });
        with_extended_string(&mut key, &["/storages/"], |key| {
            for storages in guard.storages.values() {
                for (storage, handle) in storages {
                    with_extended_string(key, &[storage], |key| {
                        if keyexpr::new(key.as_str())
                            .unwrap()
                            .intersects(&selector.key_expr)
                        {
                            if let Ok(value) = task::block_on(async {
                                let (tx, rx) = async_std::channel::bounded(1);
                                let _ = handle.send(StorageMessage::GetStatus(tx));
                                rx.recv().await
                            }) {
                                responses.push(zenoh::plugins::Response::new(key.clone(), value))
                            }
                        }
                    })
                }
            }
        });
        Ok(responses)
    }
}

const BACKEND_LIB_PREFIX: &str = "zenoh_backend_";
const MEMORY_BACKEND_NAME: &str = "memory";

fn with_extended_string<R, F: FnMut(&mut String) -> R>(
    prefix: &mut String,
    suffixes: &[&str],
    mut closure: F,
) -> R {
    let prefix_len = prefix.len();
    for suffix in suffixes {
        prefix.push_str(suffix);
    }
    let result = closure(prefix);
    prefix.truncate(prefix_len);
    result
}<|MERGE_RESOLUTION|>--- conflicted
+++ resolved
@@ -38,10 +38,6 @@
 use zenoh_backend_traits::VolumePlugin;
 use zenoh_core::zlock;
 use zenoh_plugin_trait::Plugin;
-<<<<<<< HEAD
-use zenoh_plugin_trait::PluginConditionSetter;
-=======
->>>>>>> 0135797e
 use zenoh_plugin_trait::PluginControl;
 use zenoh_plugin_trait::PluginReport;
 use zenoh_plugin_trait::PluginStatusRec;
@@ -118,10 +114,6 @@
         let plugins_manager = PluginsManager::dynamic(lib_loader.clone(), BACKEND_LIB_PREFIX)
             .declare_static_plugin::<MemoryBackend>();
 
-<<<<<<< HEAD
-
-=======
->>>>>>> 0135797e
         let session = Arc::new(zenoh::init(runtime.clone()).res_sync()?);
 
         // After this moment result should be only Ok. Failure of loading of one voulme or storage should not affect others.
@@ -133,22 +125,6 @@
             storages: Default::default(),
             plugins_manager,
         };
-<<<<<<< HEAD
-        let _ = new_self.spawn_volume(VolumeConfig {
-            name: MEMORY_BACKEND_NAME.into(),
-            backend: None,
-            paths: None,
-            required: false,
-            rest: Default::default(),
-        });
-        for volume in volumes {
-            let _ = new_self
-                .spawn_volume(volume);
-        }
-        for storage in storages {
-            let _ = new_self
-                .spawn_storage(storage);
-=======
         new_self
             .spawn_volume(VolumeConfig {
                 name: MEMORY_BACKEND_NAME.into(),
@@ -167,7 +143,6 @@
             new_self
                 .spawn_storage(storage)
                 .map_or_else(|e| log::error!("Cannot spawn storage: {}", e), |_| ());
->>>>>>> 0135797e
         }
         Ok(new_self)
     }
