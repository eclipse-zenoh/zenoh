--- conflicted
+++ resolved
@@ -37,12 +37,8 @@
     query::{ConsolidationMode, QueryTarget},
     sample::{Sample, SampleBuilder, SampleKind, TimestampBuilderTrait},
     session::{Session, SessionDeclarations},
-<<<<<<< HEAD
     time::{Timestamp, NTP64},
-=======
-    time::{new_timestamp, Timestamp, NTP64},
     Result as ZResult,
->>>>>>> e021d0de
 };
 use zenoh_backend_traits::{
     config::{GarbageCollectionConfig, StorageConfig},
