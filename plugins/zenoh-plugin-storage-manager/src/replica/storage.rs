--- conflicted
+++ resolved
@@ -298,11 +298,7 @@
                         && self.is_latest(&k, sample.timestamp().unwrap()).await))
             {
                 tracing::trace!(
-<<<<<<< HEAD
-                    "Sample `{:?}` identified as neded processing for key {}",
-=======
-                    "Sample `{}` identified as needed processing for key {}",
->>>>>>> 93f93d2d
+                    "Sample `{:?}` identified as needed processing for key {}",
                     sample,
                     k
                 );
