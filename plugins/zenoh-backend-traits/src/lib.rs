//
// Copyright (c) 2023 ZettaScale Technology
//
// This program and the accompanying materials are made available under the
// terms of the Eclipse Public License 2.0 which is available at
// http://www.eclipse.org/legal/epl-2.0, or the Apache License, Version 2.0
// which is available at https://www.apache.org/licenses/LICENSE-2.0.
//
// SPDX-License-Identifier: EPL-2.0 OR Apache-2.0
//
// Contributors:
//   ZettaScale Zenoh Team, <zenoh@zettascale.tech>
//

//! ⚠️ WARNING ⚠️
//!
//! TODO: The example is outdated, rewrite it
<<<<<<< HEAD
//! 
=======
//!
>>>>>>> 0135797e
//! This crate should be considered unstable, as in we might change the APIs anytime.
//!
//! This crate provides the traits to be implemented by a zenoh backend library:
//!  - [`Volume`]
//!  - [`Storage`]
//!
//! Such library must also declare a `create_volume()` operation
//! with the `#[no_mangle]` attribute as an entrypoint to be called for the Backend creation.
//!
//! # Example
//! ```
//! use std::sync::Arc;
//! use async_trait::async_trait;
//! use zenoh::prelude::r#async::*;
//! use zenoh::time::Timestamp;
//! use zenoh_backend_traits::*;
//! use zenoh_backend_traits::config::*;
//! use zenoh::Result as ZResult;
//!
//! #[no_mangle]
//! pub fn create_volume(config: VolumeConfig) -> ZResult<Box<dyn Volume>> {
//!     Ok(Box::new(MyVolumeType { config }))
//! }
//!
//! // Your Backend implementation
//! struct MyVolumeType {
//!     config: VolumeConfig,
//! }
//!
//! #[async_trait]
//! impl Volume for MyVolumeType {
//!     fn get_admin_status(&self) -> serde_json::Value {
//!         // This operation is called on GET operation on the admin space for the Volume
//!         // Here we reply with a static status (containing the configuration properties).
//!         // But we could add dynamic properties for Volume monitoring.
//!         self.config.to_json_value()
//!     }
//!
//!     fn get_capability(&self) -> Capability {
//!         // This operation is used to confirm if the volume indeed supports  
//!         // the capabilities requested by the configuration
//!         Capability{
//!             persistence: Persistence::Volatile,
//!             history: History::Latest,
//!             read_cost: 0,
//!         }
//!     }
//!
//!     async fn create_storage(&self, properties: StorageConfig) -> ZResult<Box<dyn Storage>> {
//!         // The properties are the ones passed via a PUT in the admin space for Storage creation.
//!         Ok(Box::new(MyStorage::new(properties).await?))
//!     }
//!
//!     fn incoming_data_interceptor(&self) -> Option<Arc<dyn Fn(Sample) -> Sample + Send + Sync>> {
//!         // No interception point for incoming data (on PUT operations)
//!         None
//!     }
//!
//!     fn outgoing_data_interceptor(&self) -> Option<Arc<dyn Fn(Sample) -> Sample + Send + Sync>> {
//!         // No interception point for outgoing data (on GET operations)
//!         None
//!     }
//! }
//!
//! // Your Storage implementation
//! struct MyStorage {
//!     config: StorageConfig,
//! }
//!
//! impl MyStorage {
//!     async fn new(config: StorageConfig) -> ZResult<MyStorage> {
//!         Ok(MyStorage { config })
//!     }
//! }
//!
//! #[async_trait]
//! impl Storage for MyStorage {
//!     fn get_admin_status(&self) -> serde_json::Value {
//!         // This operation is called on GET operation on the admin space for the Storage
//!         // Here we reply with a static status (containing the configuration properties).
//!         // But we could add dynamic properties for Storage monitoring.
//!         self.config.to_json_value()
//!     }
//!
//!     async fn put(&mut self, key: Option<OwnedKeyExpr>, value: Value, timestamp: Timestamp) -> ZResult<StorageInsertionResult> {
//!         // the key will be None if it exactly matched with the strip_prefix
//!         // create a storge specific special structure to store it
//!         // Store the data with timestamp
//!         // @TODO:
//!         // store (key, value, timestamp)
//!         return Ok(StorageInsertionResult::Inserted);
//!         //  - if any issue: drop
//!         // return Ok(StorageInsertionResult::Outdated);
//!     }
//!
//!     async fn delete(&mut self, key: Option<OwnedKeyExpr>, timestamp: Timestamp) -> ZResult<StorageInsertionResult> {
//!         // @TODO:
//!         // delete the actual entry from storage
//!         return Ok(StorageInsertionResult::Deleted);
//!     }
//!
//!     // When receiving a GET operation
//!     async fn get(&mut self, key_expr: Option<OwnedKeyExpr>, parameters: &str) -> ZResult<Vec<StoredData>> {
//!         // @TODO:
//!         // get the data associated with key_expr and return it
//!         // NOTE: in case parameters is not empty something smarter should be done with returned data...
//!         Ok(Vec::new())
//!     }
//!
//!     // To get all entries in the datastore
//!     async fn get_all_entries(&self) -> ZResult<Vec<(Option<OwnedKeyExpr>, Timestamp)>> {
//!         // @TODO: get the list of (key, timestamp) in the datastore
//!         Ok(Vec::new())
//!     }
//! }
//! ```

use async_trait::async_trait;
use const_format::concatcp;
use std::sync::Arc;
use zenoh::prelude::{KeyExpr, OwnedKeyExpr, Sample, Selector};
use zenoh::queryable::ReplyBuilder;
use zenoh::time::Timestamp;
use zenoh::value::Value;
pub use zenoh::Result as ZResult;
use zenoh_plugin_trait::{PluginControl, PluginInstance, PluginStatusRec, PluginStructVersion};
use zenoh_util::concat_enabled_features;

pub mod config;
use config::{StorageConfig, VolumeConfig};

// No features are actually used in this crate, but this dummy list allows to demonstrate how to combine feature lists
// from multiple crates. See implementation of `CompatibilityVersion::features()` for more `VolumePlugin` and `VolumeConfig` types
const FEATURES: &str =
    concat_enabled_features!(prefix = "zenoh-backend-traits", features = ["default"]);

/// Capability of a storage indicates the guarantees of the storage
/// It is used by the storage manager to take decisions on the trade-offs to ensure correct performance
pub struct Capability {
    pub persistence: Persistence,
    pub history: History,
    /// `read_cost` is a parameter that hels the storage manager take a decision on optimizing database roundtrips
    /// If the `read_cost` is higher than a given threshold, the storage manger will maintain a cache with the keys present in the database
    /// This is a placeholder, not actually utilised in the current implementation
    pub read_cost: u32,
}

/// Persistence is the guarantee expected from a storage in case of failures
/// If a storage is marked Persistent::Durable, if it restarts after a crash, it will still have all the values that were saved.
/// This will include also persisting the metadata that Zenoh stores for the updates.
/// If a storage is marked Persistent::Volatile, the storage will not have any guarantees on its content after a crash.
/// This option should be used only if the storage is considered to function as a cache.
#[derive(Debug, Clone, PartialEq, Eq)]
pub enum Persistence {
    Volatile, //default
    Durable,
}

/// History is the number of values that the backend is expected to save per key
/// History::Latest saves only the latest value per key
/// History::All saves all the values including historical values
#[derive(Debug, Clone, PartialEq, Eq)]
pub enum History {
    Latest, //default
    All,
}

/// Signature of the `create_volume` operation to be implemented in the library as an entrypoint.
pub const CREATE_VOLUME_FN_NAME: &[u8] = b"create_volume";
pub type CreateVolume = fn(VolumeConfig) -> ZResult<Box<dyn Volume>>;

///
pub enum StorageInsertionResult {
    Outdated,
    Inserted,
    Replaced,
    Deleted,
}

#[derive(Debug, Clone)]
pub struct StoredData {
    pub value: Value,
    pub timestamp: Timestamp,
}

/// Trait to be implemented by a Backend.
///
#[async_trait]
pub trait Volume: Send + Sync {
    /// Returns the status that will be sent as a reply to a query
    /// on the administration space for this backend.
    fn get_admin_status(&self) -> serde_json::Value;

    /// Returns the capability of this backend
    fn get_capability(&self) -> Capability;

    /// Creates a storage configured with some properties.
    async fn create_storage(&self, props: StorageConfig) -> ZResult<Box<dyn Storage>>;

    /// Returns an interceptor that will be called before pushing any data
    /// into a storage created by this backend. `None` can be returned for no interception point.
    fn incoming_data_interceptor(&self) -> Option<Arc<dyn Fn(Sample) -> Sample + Send + Sync>>;

    /// Returns an interceptor that will be called before sending any reply
    /// to a query from a storage created by this backend. `None` can be returned for no interception point.
    fn outgoing_data_interceptor(&self) -> Option<Arc<dyn Fn(Sample) -> Sample + Send + Sync>>;
}

pub type VolumePlugin = Box<dyn Volume + 'static>;

impl PluginStructVersion for VolumePlugin {
    fn struct_version() -> u64 {
        1
    }
    fn struct_features() -> &'static str {
        concatcp!(zenoh::FEATURES, crate::FEATURES)
    }
}

impl PluginControl for VolumePlugin {
    fn plugins_status(&self, _names: &zenoh::prelude::keyexpr) -> Vec<PluginStatusRec> {
        Vec::new()
    }
}

impl PluginInstance for VolumePlugin {}

/// Trait to be implemented by a Storage.
#[async_trait]
pub trait Storage: Send + Sync {
    /// Returns the status that will be sent as a reply to a query
    /// on the administration space for this storage.
    fn get_admin_status(&self) -> serde_json::Value;

    /// Function called for each incoming data ([`Sample`]) to be stored in this storage.
    /// A key can be `None` if it matches the `strip_prefix` exactly.
    /// In order to avoid data loss, the storage must store the `value` and `timestamp` associated with the `None` key
    /// in a manner suitable for the given backend technology
    async fn put(
        &mut self,
        key: Option<OwnedKeyExpr>,
        value: Value,
        timestamp: Timestamp,
    ) -> ZResult<StorageInsertionResult>;

    /// Function called for each incoming delete request to this storage.
    /// A key can be `None` if it matches the `strip_prefix` exactly.
    /// In order to avoid data loss, the storage must delete the entry corresponding to the `None` key
    /// in a manner suitable for the given backend technology
    async fn delete(
        &mut self,
        key: Option<OwnedKeyExpr>,
        timestamp: Timestamp,
    ) -> ZResult<StorageInsertionResult>;

    /// Function to retrieve the sample associated with a single key.
    /// A key can be `None` if it matches the `strip_prefix` exactly.
    /// In order to avoid data loss, the storage must retrieve the `value` and `timestamp` associated with the `None` key
    /// in a manner suitable for the given backend technology
    async fn get(
        &mut self,
        key: Option<OwnedKeyExpr>,
        parameters: &str,
    ) -> ZResult<Vec<StoredData>>;

    /// Function called to get the list of all storage content (key, timestamp)
    /// The latest Timestamp corresponding to each key is either the timestamp of the delete or put whichever is the latest.
    /// Remember to fetch the entry corresponding to the `None` key
    async fn get_all_entries(&self) -> ZResult<Vec<(Option<OwnedKeyExpr>, Timestamp)>>;
}

/// A wrapper around the [`zenoh::queryable::Query`] allowing to call the
/// OutgoingDataInterceptor (if any) before to send the reply
pub struct Query {
    q: zenoh::queryable::Query,
    interceptor: Option<Arc<dyn Fn(Sample) -> Sample + Send + Sync>>,
}

impl Query {
    pub fn new(
        q: zenoh::queryable::Query,
        interceptor: Option<Arc<dyn Fn(Sample) -> Sample + Send + Sync>>,
    ) -> Query {
        Query { q, interceptor }
    }

    /// The full [`Selector`] of this Query.
    #[inline(always)]
    pub fn selector(&self) -> Selector<'_> {
        self.q.selector()
    }

    /// The key selector part of this Query.
    #[inline(always)]
    pub fn key_expr(&self) -> &KeyExpr<'static> {
        self.q.key_expr()
    }

    /// This Query's selector parameters.
    #[inline(always)]
    pub fn parameters(&self) -> &str {
        self.q.parameters()
    }

    /// Sends a Sample as a reply to this Query
    pub fn reply(&self, sample: Sample) -> ReplyBuilder<'_> {
        // Call outgoing intercerceptor
        let sample = if let Some(ref interceptor) = self.interceptor {
            interceptor(sample)
        } else {
            sample
        };
        // Send reply
        self.q.reply(Ok(sample))
    }
}<|MERGE_RESOLUTION|>--- conflicted
+++ resolved
@@ -15,11 +15,7 @@
 //! ⚠️ WARNING ⚠️
 //!
 //! TODO: The example is outdated, rewrite it
-<<<<<<< HEAD
-//! 
-=======
-//!
->>>>>>> 0135797e
+//!
 //! This crate should be considered unstable, as in we might change the APIs anytime.
 //!
 //! This crate provides the traits to be implemented by a zenoh backend library:
