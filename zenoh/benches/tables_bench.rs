--- conflicted
+++ resolved
@@ -18,7 +18,7 @@
 use async_std::sync::Arc;
 use criterion::{BenchmarkId, Criterion};
 use zenoh::net::protocol::core::{
-    Channel, CongestionControl, ZenohId, Reliability, SubInfo, SubMode, WhatAmI,
+    Channel, CongestionControl, Reliability, SubInfo, SubMode, WhatAmI, ZenohId,
 };
 use zenoh::net::protocol::io::ZBuf;
 use zenoh::net::routing::pubsub::*;
@@ -28,19 +28,19 @@
 use zenoh_util::properties::config::ZN_QUERIES_DEFAULT_TIMEOUT_DEFAULT;
 
 fn tables_bench(c: &mut Criterion) {
-<<<<<<< HEAD
-    let mut tables = Tables::new(ZenohId::new(0, [0; 16]), WhatAmI::Router, None);
-=======
     let mut tables = Tables::new(
-        PeerId::new(0, [0; 16]),
+        ZenohId::new(0, [0; 16]),
         WhatAmI::Router,
         None,
         Duration::from_millis(ZN_QUERIES_DEFAULT_TIMEOUT_DEFAULT.parse().unwrap()),
     );
->>>>>>> 06a51168
     let primitives = Arc::new(DummyPrimitives {});
 
-    let face0 = tables.open_face(ZenohId::new(0, [0; 16]), WhatAmI::Client, primitives.clone());
+    let face0 = tables.open_face(
+        ZenohId::new(0, [0; 16]),
+        WhatAmI::Client,
+        primitives.clone(),
+    );
     register_expr(
         &mut tables,
         &mut face0.upgrade().unwrap(),
