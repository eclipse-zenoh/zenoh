//
// Copyright (c) 2023 ZettaScale Technology
//
// This program and the accompanying materials are made available under the
// terms of the Eclipse Public License 2.0 which is available at
// http://www.eclipse.org/legal/epl-2.0, or the Apache License, Version 2.0
// which is available at https://www.apache.org/licenses/LICENSE-2.0.
//
// SPDX-License-Identifier: EPL-2.0 OR Apache-2.0
//
// Contributors:
//   ZettaScale Zenoh Team, <zenoh@zettascale.tech>
//

//! Query primitives.
use crate::handlers::{locked, Callback, DefaultHandler};
use crate::prelude::*;
#[zenoh_macros::unstable]
use crate::sample::Attachment;
use crate::Session;
use std::collections::HashMap;
use std::future::Ready;
use std::time::Duration;
use zenoh_core::{AsyncResolve, Resolvable, SyncResolve};
use zenoh_protocol::zenoh::query::Consolidation;
use zenoh_result::ZResult;

/// The [`Queryable`](crate::queryable::Queryable)s that should be target of a [`get`](Session::get).
pub type QueryTarget = zenoh_protocol::network::request::ext::TargetType;

/// The kind of consolidation.
<<<<<<< HEAD
pub type ConsolidationMode = Consolidation;
=======
#[derive(Debug, Clone, PartialEq, Eq, Copy)]
pub enum ConsolidationMode {
    /// No consolidation applied: multiple samples may be received for the same key-timestamp.
    None,
    /// Monotonic consolidation immediately forwards samples, except if one with an equal or more recent timestamp
    /// has already been sent with the same key.
    ///
    /// This optimizes latency while potentially reducing bandwidth.
    ///
    /// Note that this doesn't cause re-ordering, but drops the samples for which a more recent timestamp has already
    /// been observed with the same key.
    Monotonic,
    /// Holds back samples to only send the set of samples that had the highest timestamp for their key.
    Latest,
}

impl From<ConsolidationMode> for Consolidation {
    fn from(val: ConsolidationMode) -> Self {
        match val {
            ConsolidationMode::None => Consolidation::None,
            ConsolidationMode::Monotonic => Consolidation::Monotonic,
            ConsolidationMode::Latest => Consolidation::Latest,
        }
    }
}

/// The operation: either manual or automatic.
#[derive(Clone, Copy, Debug, PartialEq, Eq)]
pub enum Mode<T> {
    Auto,
    Manual(T),
}
>>>>>>> d6ffebf0

/// The replies consolidation strategy to apply on replies to a [`get`](Session::get).
#[derive(Clone, Copy, Debug, PartialEq, Eq)]
pub struct QueryConsolidation {
    pub(crate) mode: ConsolidationMode,
}

impl QueryConsolidation {
    pub const DEFAULT: Self = Self::AUTO;
    /// Automatic query consolidation strategy selection.
    pub const AUTO: Self = Self {
        mode: ConsolidationMode::Auto,
    };
    pub const DEFAULT: Self = Self::AUTO;

    pub(crate) const fn from_mode(mode: ConsolidationMode) -> Self {
        Self { mode }
    }

    /// Returns the requested [`ConsolidationMode`].
    pub fn mode(&self) -> ConsolidationMode {
        self.mode
    }
}

impl From<ConsolidationMode> for QueryConsolidation {
    fn from(mode: ConsolidationMode) -> Self {
        Self::from_mode(mode)
    }
}

impl Default for QueryConsolidation {
    fn default() -> Self {
<<<<<<< HEAD
        QueryConsolidation::DEFAULT
=======
        Self::DEFAULT
>>>>>>> d6ffebf0
    }
}

/// Structs returned by a [`get`](Session::get).
#[non_exhaustive]
#[derive(Clone, Debug)]
pub struct Reply {
    /// The result of this Reply.
    pub sample: Result<Sample, Value>,
    /// The id of the zenoh instance that answered this Reply.
    pub replier_id: ZenohId,
}

pub(crate) struct QueryState {
    pub(crate) nb_final: usize,
    pub(crate) selector: Selector<'static>,
    pub(crate) scope: Option<KeyExpr<'static>>,
    pub(crate) reception_mode: ConsolidationMode,
    pub(crate) replies: Option<HashMap<OwnedKeyExpr, Reply>>,
    pub(crate) callback: Callback<'static, Reply>,
}

/// A builder for initializing a `query`.
///
/// # Examples
/// ```
/// # async_std::task::block_on(async {
/// use zenoh::prelude::r#async::*;
/// use zenoh::query::*;
///
/// let session = zenoh::open(config::peer()).res().await.unwrap();
/// let replies = session
///     .get("key/expression?value>1")
///     .target(QueryTarget::All)
///     .consolidation(ConsolidationMode::None)
///     .res()
///     .await
///     .unwrap();
/// while let Ok(reply) = replies.recv_async().await {
///     println!("Received {:?}", reply.sample)
/// }
/// # })
/// ```
#[must_use = "Resolvables do nothing unless you resolve them using the `res` method from either `SyncResolve` or `AsyncResolve`"]
#[derive(Debug)]
pub struct GetBuilder<'a, 'b, Handler> {
    pub(crate) session: &'a Session,
    pub(crate) selector: ZResult<Selector<'b>>,
    pub(crate) scope: ZResult<Option<KeyExpr<'b>>>,
    pub(crate) target: QueryTarget,
    pub(crate) consolidation: QueryConsolidation,
    pub(crate) destination: Locality,
    pub(crate) timeout: Duration,
    pub(crate) handler: Handler,
    pub(crate) value: Option<Value>,
    #[cfg(feature = "unstable")]
    pub(crate) attachment: Option<Attachment>,
}

impl<'a, 'b> GetBuilder<'a, 'b, DefaultHandler> {
    /// Receive the replies for this query with a callback.
    ///
    /// # Examples
    /// ```
    /// # async_std::task::block_on(async {
    /// use zenoh::prelude::r#async::*;
    ///
    /// let session = zenoh::open(config::peer()).res().await.unwrap();
    /// let queryable = session
    ///     .get("key/expression")
    ///     .callback(|reply| {println!("Received {:?}", reply.sample);})
    ///     .res()
    ///     .await
    ///     .unwrap();
    /// # })
    /// ```
    #[inline]
    pub fn callback<Callback>(self, callback: Callback) -> GetBuilder<'a, 'b, Callback>
    where
        Callback: Fn(Reply) + Send + Sync + 'static,
    {
        let GetBuilder {
            session,
            selector,
            scope,
            target,
            consolidation,
            destination,
            timeout,
            value,
            #[cfg(feature = "unstable")]
            attachment,
            handler: _,
        } = self;
        GetBuilder {
            session,
            selector,
            scope,
            target,
            consolidation,
            destination,
            timeout,
            value,
            #[cfg(feature = "unstable")]
            attachment,
            handler: callback,
        }
    }

    /// Receive the replies for this query with a mutable callback.
    ///
    /// Using this guarantees that your callback will never be called concurrently.
    /// If your callback is also accepted by the [`callback`](GetBuilder::callback) method, we suggest you use it instead of `callback_mut`
    ///
    /// # Examples
    /// ```
    /// # async_std::task::block_on(async {
    /// use zenoh::prelude::r#async::*;
    ///
    /// let session = zenoh::open(config::peer()).res().await.unwrap();
    /// let mut n = 0;
    /// let queryable = session
    ///     .get("key/expression")
    ///     .callback_mut(move |reply| {n += 1;})
    ///     .res()
    ///     .await
    ///     .unwrap();
    /// # })
    /// ```
    #[inline]
    pub fn callback_mut<CallbackMut>(
        self,
        callback: CallbackMut,
    ) -> GetBuilder<'a, 'b, impl Fn(Reply) + Send + Sync + 'static>
    where
        CallbackMut: FnMut(Reply) + Send + Sync + 'static,
    {
        self.callback(locked(callback))
    }

    /// Receive the replies for this query with a [`Handler`](crate::prelude::IntoCallbackReceiverPair).
    ///
    /// # Examples
    /// ```
    /// # async_std::task::block_on(async {
    /// use zenoh::prelude::r#async::*;
    ///
    /// let session = zenoh::open(config::peer()).res().await.unwrap();
    /// let replies = session
    ///     .get("key/expression")
    ///     .with(flume::bounded(32))
    ///     .res()
    ///     .await
    ///     .unwrap();
    /// while let Ok(reply) = replies.recv_async().await {
    ///     println!("Received {:?}", reply.sample);
    /// }
    /// # })
    /// ```
    #[inline]
    pub fn with<Handler>(self, handler: Handler) -> GetBuilder<'a, 'b, Handler>
    where
        Handler: IntoCallbackReceiverPair<'static, Reply>,
    {
        let GetBuilder {
            session,
            selector,
            scope,
            target,
            consolidation,
            destination,
            timeout,
            value,
            #[cfg(feature = "unstable")]
            attachment,
            handler: _,
        } = self;
        GetBuilder {
            session,
            selector,
            scope,
            target,
            consolidation,
            destination,
            timeout,
            value,
            #[cfg(feature = "unstable")]
            attachment,
            handler,
        }
    }
}
impl<'a, 'b, Handler> GetBuilder<'a, 'b, Handler> {
    /// Change the target of the query.
    #[inline]
    pub fn target(mut self, target: QueryTarget) -> Self {
        self.target = target;
        self
    }

    /// Change the consolidation mode of the query.
    #[inline]
    pub fn consolidation<QC: Into<QueryConsolidation>>(mut self, consolidation: QC) -> Self {
        self.consolidation = consolidation.into();
        self
    }

    /// Restrict the matching queryables that will receive the query
    /// to the ones that have the given [`Locality`](crate::prelude::Locality).
    #[zenoh_macros::unstable]
    #[inline]
    pub fn allowed_destination(mut self, destination: Locality) -> Self {
        self.destination = destination;
        self
    }

    /// Set query timeout.
    #[inline]
    pub fn timeout(mut self, timeout: Duration) -> Self {
        self.timeout = timeout;
        self
    }

    /// Set query value.
    #[inline]
    pub fn with_value<IntoValue>(mut self, value: IntoValue) -> Self
    where
        IntoValue: Into<Value>,
    {
        self.value = Some(value.into());
        self
    }

    #[zenoh_macros::unstable]
    pub fn with_attachment(mut self, attachment: Attachment) -> Self {
        self.attachment = Some(attachment);
        self
    }

    /// By default, `get` guarantees that it will only receive replies whose key expressions intersect
    /// with the queried key expression.
    ///
    /// If allowed to through `accept_replies(ReplyKeyExpr::Any)`, queryables may also reply on key
    /// expressions that don't intersect with the query's.
    #[zenoh_macros::unstable]
    pub fn accept_replies(self, accept: ReplyKeyExpr) -> Self {
        let Self {
            session,
            selector,
            scope,
            target,
            consolidation,
            destination,
            timeout,
            value,
            attachment,
            handler,
        } = self;
        Self {
            session,
            selector: selector.and_then(|s| s.accept_any_keyexpr(accept == ReplyKeyExpr::Any)),
            scope,
            target,
            consolidation,
            destination,
            timeout,
            value,
            attachment,
            handler,
        }
    }
}

pub(crate) const _REPLY_KEY_EXPR_ANY_SEL_PARAM: &str = "_anyke";
#[zenoh_macros::unstable]
pub const REPLY_KEY_EXPR_ANY_SEL_PARAM: &str = _REPLY_KEY_EXPR_ANY_SEL_PARAM;

#[zenoh_macros::unstable]
#[derive(Debug, Clone, Copy, PartialEq, Eq, Hash)]
pub enum ReplyKeyExpr {
    Any,
    MatchingQuery,
}

#[zenoh_macros::unstable]
impl Default for ReplyKeyExpr {
    fn default() -> Self {
        ReplyKeyExpr::MatchingQuery
    }
}

impl<Handler> Resolvable for GetBuilder<'_, '_, Handler>
where
    Handler: IntoCallbackReceiverPair<'static, Reply> + Send,
    Handler::Receiver: Send,
{
    type To = ZResult<Handler::Receiver>;
}

impl<Handler> SyncResolve for GetBuilder<'_, '_, Handler>
where
    Handler: IntoCallbackReceiverPair<'static, Reply> + Send,
    Handler::Receiver: Send,
{
    fn res_sync(self) -> <Self as Resolvable>::To {
        let (callback, receiver) = self.handler.into_cb_receiver_pair();

        self.session
            .query(
                &self.selector?,
                &self.scope?,
                self.target,
                self.consolidation,
                self.destination,
                self.timeout,
                self.value,
                #[cfg(feature = "unstable")]
                self.attachment,
                callback,
            )
            .map(|_| receiver)
    }
}

impl<Handler> AsyncResolve for GetBuilder<'_, '_, Handler>
where
    Handler: IntoCallbackReceiverPair<'static, Reply> + Send,
    Handler::Receiver: Send,
{
    type Future = Ready<Self::To>;

    fn res_async(self) -> Self::Future {
        std::future::ready(self.res_sync())
    }
}<|MERGE_RESOLUTION|>--- conflicted
+++ resolved
@@ -22,41 +22,13 @@
 use std::future::Ready;
 use std::time::Duration;
 use zenoh_core::{AsyncResolve, Resolvable, SyncResolve};
-use zenoh_protocol::zenoh::query::Consolidation;
 use zenoh_result::ZResult;
 
 /// The [`Queryable`](crate::queryable::Queryable)s that should be target of a [`get`](Session::get).
 pub type QueryTarget = zenoh_protocol::network::request::ext::TargetType;
 
 /// The kind of consolidation.
-<<<<<<< HEAD
-pub type ConsolidationMode = Consolidation;
-=======
-#[derive(Debug, Clone, PartialEq, Eq, Copy)]
-pub enum ConsolidationMode {
-    /// No consolidation applied: multiple samples may be received for the same key-timestamp.
-    None,
-    /// Monotonic consolidation immediately forwards samples, except if one with an equal or more recent timestamp
-    /// has already been sent with the same key.
-    ///
-    /// This optimizes latency while potentially reducing bandwidth.
-    ///
-    /// Note that this doesn't cause re-ordering, but drops the samples for which a more recent timestamp has already
-    /// been observed with the same key.
-    Monotonic,
-    /// Holds back samples to only send the set of samples that had the highest timestamp for their key.
-    Latest,
-}
-
-impl From<ConsolidationMode> for Consolidation {
-    fn from(val: ConsolidationMode) -> Self {
-        match val {
-            ConsolidationMode::None => Consolidation::None,
-            ConsolidationMode::Monotonic => Consolidation::Monotonic,
-            ConsolidationMode::Latest => Consolidation::Latest,
-        }
-    }
-}
+pub type ConsolidationMode = zenoh_protocol::zenoh::query::Consolidation;
 
 /// The operation: either manual or automatic.
 #[derive(Clone, Copy, Debug, PartialEq, Eq)]
@@ -64,7 +36,6 @@
     Auto,
     Manual(T),
 }
->>>>>>> d6ffebf0
 
 /// The replies consolidation strategy to apply on replies to a [`get`](Session::get).
 #[derive(Clone, Copy, Debug, PartialEq, Eq)]
@@ -78,7 +49,6 @@
     pub const AUTO: Self = Self {
         mode: ConsolidationMode::Auto,
     };
-    pub const DEFAULT: Self = Self::AUTO;
 
     pub(crate) const fn from_mode(mode: ConsolidationMode) -> Self {
         Self { mode }
@@ -98,11 +68,7 @@
 
 impl Default for QueryConsolidation {
     fn default() -> Self {
-<<<<<<< HEAD
-        QueryConsolidation::DEFAULT
-=======
-        Self::DEFAULT
->>>>>>> d6ffebf0
+        QueryConsolidation::AUTO
     }
 }
 
