--- conflicted
+++ resolved
@@ -436,65 +436,7 @@
     }
 }
 
-<<<<<<< HEAD
-/// A subscriber that provides data through a [`Handler`](crate::prelude::IntoCallbackReceiverPair).
-=======
-// Pull mode
-impl<'a, Handler> Resolvable for SubscriberBuilder<'a, '_, PullMode, Handler>
-where
-    Handler: IntoHandler<'static, Sample> + Send,
-    Handler::Handler: Send,
-{
-    type To = ZResult<PullSubscriber<'a, Handler::Handler>>;
-}
-
-impl<'a, Handler> SyncResolve for SubscriberBuilder<'a, '_, PullMode, Handler>
-where
-    Handler: IntoHandler<'static, Sample> + Send,
-    Handler::Handler: Send,
-{
-    fn res_sync(self) -> <Self as Resolvable>::To {
-        let key_expr = self.key_expr?;
-        let session = self.session;
-        let (callback, receiver) = self.handler.into_handler();
-        session
-            .declare_subscriber_inner(
-                &key_expr,
-                &None,
-                self.origin,
-                callback,
-                &SubscriberInfo {
-                    reliability: self.reliability,
-                    mode: self.mode.into(),
-                },
-            )
-            .map(|sub_state| PullSubscriber {
-                subscriber: PullSubscriberInner {
-                    inner: SubscriberInner {
-                        session,
-                        state: sub_state,
-                        alive: true,
-                    },
-                },
-                receiver,
-            })
-    }
-}
-
-impl<'a, Handler> AsyncResolve for SubscriberBuilder<'a, '_, PullMode, Handler>
-where
-    Handler: IntoHandler<'static, Sample> + Send,
-    Handler::Handler: Send,
-{
-    type Future = Ready<Self::To>;
-
-    fn res_async(self) -> Self::Future {
-        std::future::ready(self.res_sync())
-    }
-}
-
 /// A subscriber that provides data through a [`Handler`](crate::prelude::IntoHandler).
->>>>>>> 1d1d4ed3
 ///
 /// Subscribers can be created from a zenoh [`Session`](crate::Session)
 /// with the [`declare_subscriber`](crate::SessionDeclarations::declare_subscriber) function
@@ -527,105 +469,6 @@
     pub receiver: Receiver,
 }
 
-<<<<<<< HEAD
-=======
-/// A [`PullMode`] subscriber that provides data through a [`Handler`](crate::prelude::IntoHandler).
-///
-/// PullSubscribers only provide data when explicitely pulled by the
-/// application with the [`pull`](PullSubscriber::pull) function.
-/// PullSubscribers can be created from a zenoh [`Session`](crate::Session)
-/// with the [`declare_subscriber`](crate::SessionDeclarations::declare_subscriber) function,
-/// the [`with`](SubscriberBuilder::with) function
-/// and the [`pull_mode`](SubscriberBuilder::pull_mode) function
-/// of the resulting builder.
-///
-/// Subscribers are automatically undeclared when dropped.
-///
-/// # Examples
-/// ```
-/// # async_std::task::block_on(async {
-/// use zenoh::prelude::r#async::*;
-///
-/// let session = zenoh::open(config::peer()).res().await.unwrap();
-/// let subscriber = session
-///     .declare_subscriber("key/expression")
-///     .with(flume::bounded(32))
-///     .pull_mode()
-///     .res()
-///     .await
-///     .unwrap();
-/// subscriber.pull();
-/// # })
-/// ```
-#[non_exhaustive]
-pub struct PullSubscriber<'a, Receiver> {
-    pub(crate) subscriber: PullSubscriberInner<'a>,
-    pub receiver: Receiver,
-}
-
-impl<'a, Receiver> Deref for PullSubscriber<'a, Receiver> {
-    type Target = Receiver;
-    fn deref(&self) -> &Self::Target {
-        &self.receiver
-    }
-}
-
-impl<'a, Receiver> DerefMut for PullSubscriber<'a, Receiver> {
-    fn deref_mut(&mut self) -> &mut Self::Target {
-        &mut self.receiver
-    }
-}
-
-impl<'a, Receiver> PullSubscriber<'a, Receiver> {
-    /// Pull available data for a [`PullSubscriber`].
-    ///
-    /// # Examples
-    /// ```
-    /// # async_std::task::block_on(async {
-    /// use zenoh::prelude::r#async::*;
-    ///
-    /// let session = zenoh::open(config::peer()).res().await.unwrap();
-    /// let subscriber = session
-    ///     .declare_subscriber("key/expression")
-    ///     .with(flume::bounded(32))
-    ///     .pull_mode()
-    ///     .res()
-    ///     .await
-    ///     .unwrap();
-    /// subscriber.pull();
-    /// # })
-    /// ```
-    #[inline]
-    pub fn pull(&self) -> impl Resolve<ZResult<()>> + '_ {
-        self.subscriber.pull()
-    }
-
-    /// Close a [`PullSubscriber`].
-    ///
-    /// Subscribers are automatically closed when dropped, but you may want to use this function to handle errors or
-    /// close the Subscriber asynchronously.
-    ///
-    /// # Examples
-    /// ```
-    /// # async_std::task::block_on(async {
-    /// use zenoh::prelude::r#async::*;
-    ///
-    /// let session = zenoh::open(config::peer()).res().await.unwrap();
-    /// let subscriber = session.declare_subscriber("key/expression")
-    ///     .pull_mode()
-    ///     .res()
-    ///     .await
-    ///     .unwrap();
-    /// subscriber.undeclare().res().await.unwrap();
-    /// # })
-    /// ```
-    #[inline]
-    pub fn undeclare(self) -> impl Resolve<ZResult<()>> + 'a {
-        self.subscriber.undeclare()
-    }
-}
-
->>>>>>> 1d1d4ed3
 impl<'a, Receiver> Subscriber<'a, Receiver> {
     /// Returns the [`EntityGlobalId`] of this Subscriber.
     ///
