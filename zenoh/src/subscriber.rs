//
// Copyright (c) 2022 ZettaScale Technology
//
// This program and the accompanying materials are made available under the
// terms of the Eclipse Public License 2.0 which is available at
// http://www.eclipse.org/legal/epl-2.0, or the Apache License, Version 2.0
// which is available at https://www.apache.org/licenses/LICENSE-2.0.
//
// SPDX-License-Identifier: EPL-2.0 OR Apache-2.0
//
// Contributors:
//   ZettaScale Zenoh Team, <zenoh@zettascale.tech>
//

//! Subscribing primitives.
use crate::prelude::{Callback, Id, IntoHandler, KeyExpr, Sample};
use crate::sync::ZFuture;
use crate::time::Period;
use crate::utils::ClosureResolve;
use crate::API_DATA_RECEPTION_CHANNEL_SIZE;
use crate::{Result as ZResult, SessionRef};
<<<<<<< HEAD
use flume::r#async::RecvFut;
use flume::{bounded, Iter, RecvError, RecvTimeoutError, Sender, TryIter, TryRecvError};
use futures::FutureExt;
=======
>>>>>>> 918dbc8c
use std::fmt;
use std::ops::Deref;
use std::sync::Arc;
use std::sync::RwLock;
<<<<<<< HEAD
use std::task::{Context, Poll};
use zenoh_core::{AsyncResolve, Resolvable, Resolve, SyncResolve};
=======
>>>>>>> 918dbc8c
use zenoh_protocol_core::SubInfo;
use zenoh_sync::{derive_zfuture, Runnable};

/// The subscription mode.
pub use zenoh_protocol_core::SubMode;

/// The kind of reliability.
pub use zenoh_protocol_core::Reliability;

pub(crate) struct SubscriberState {
    pub(crate) id: Id,
    pub(crate) key_expr: KeyExpr<'static>,
    pub(crate) key_expr_str: String,
    pub(crate) callback: Callback<Sample>,
}

impl fmt::Debug for SubscriberState {
    fn fmt(&self, f: &mut fmt::Formatter) -> fmt::Result {
        write!(
            f,
            "Subscriber{{ id:{}, key_expr:{} }}",
            self.id, self.key_expr_str
        )
    }
}

<<<<<<< HEAD
zreceiver! {
    /// A [`Receiver`] of [`Sample`](crate::prelude::Sample) returned by
    /// [`Subscriber::receiver()`](Subscriber::receiver).
    ///
    /// `SampleReceiver` implements the `Stream` trait as well as the
    /// [`Receiver`](crate::prelude::Receiver) trait which allows to access the samples:
    ///  - synchronously as with a [`std::sync::mpsc::Receiver`](std::sync::mpsc::Receiver)
    ///  - asynchronously as with a [`async_std::channel::Receiver`](async_std::channel::Receiver).
    /// `SampleReceiver` also provides a [`recv_async()`](SampleReceiver::recv_async) function which allows
    /// to access samples asynchronously without needing a mutable reference to the `SampleReceiver`.
    ///
    /// `SampleReceiver` implements `Clonable` and it's lifetime is not bound to it's associated
    /// [`Subscriber`]. This is useful to move multiple instances to multiple threads/tasks and perform
    /// job stealing. When the associated [`Subscriber`] is closed or dropped and all samples
    /// have been received [`Receiver::recv()`](Receiver::recv) will return  `Error` and
    /// `Receiver::next()` will return `None`.
    ///
    /// Examples:
    /// ```
    /// # async_std::task::block_on(async {
    /// use futures::prelude::*;
    /// use zenoh::prelude::*;
    /// let session = zenoh::open(config::peer()).await.unwrap();
    ///
    /// let mut subscriber = session.subscribe("/key/expression").await.unwrap();
    /// let task1 = async_std::task::spawn({
    ///     let mut receiver = subscriber.receiver().clone();
    ///     async move {
    ///         while let Some(sample) = receiver.next().await {
    ///             println!(">> Task1 received sample '{}'", sample);
    ///         }
    ///     }
    /// });
    /// let task2 = async_std::task::spawn({
    ///     let mut receiver = subscriber.receiver().clone();
    ///     async move {
    ///         while let Some(sample) = receiver.next().await {
    ///             println!(">> Task2 received sample '{}'", sample);
    ///         }
    ///     }
    /// });
    ///
    /// async_std::task::sleep(std::time::Duration::from_secs(1)).await;
    /// subscriber.close().await.unwrap();
    /// futures::join!(task1, task2);
    /// # })
    /// ```
    #[derive(Clone)]
    pub struct SampleReceiver : Receiver<Sample> {}
}

zreceiver! {
    /// A subscriber that provides data through a stream.
    ///
    /// `Subscriber` implements the `Stream` trait as well as the
    /// [`Receiver`](crate::prelude::Receiver) trait which allows to access the samples:
    ///  - synchronously as with a [`std::sync::mpsc::Receiver`](std::sync::mpsc::Receiver)
    ///  - asynchronously as with a [`async_std::channel::Receiver`](async_std::channel::Receiver).
    /// `Subscriber` also provides a [`recv_async()`](Subscriber::recv_async) function which allows
    /// to access samples asynchronously without needing a mutable reference to the `Subscriber`.
    ///
    /// Subscribers are automatically undeclared when dropped.
    ///
    /// # Examples
    ///
    /// ### sync
    /// ```no_run
    /// # use zenoh::prelude::*;
    /// # let session = zenoh::open(config::peer()).wait().unwrap();
    ///
    /// let mut subscriber = session.subscribe("/key/expression").wait().unwrap();
    /// while let Ok(sample) = subscriber.recv() {
    ///      println!(">> Received sample '{}'", sample);
    /// }
    /// ```
    ///
    /// ### async
    /// ```no_run
    /// # async_std::task::block_on(async {
    /// # use futures::prelude::*;
    /// # use zenoh::prelude::*;
    /// # let session = zenoh::open(config::peer()).await.unwrap();
    ///
    /// let mut subscriber = session.subscribe("/key/expression").await.unwrap();
    /// while let Some(sample) = subscriber.next().await {
    ///      println!(">> Received sample '{}'", sample);
    /// }
    /// # })
    /// ```
    pub struct Subscriber<'a> : Receiver<Sample> {
        pub(crate) inner: CallbackSubscriber<'a>,
        pub(crate) sample_receiver: SampleReceiver,
    }
}

impl<'l> Subscriber<'l> {
    /// Returns a `Clonable` [`SampleReceiver`] which lifetime is not bound to
    /// the associated `Subscriber` lifetime.
    pub fn receiver(&mut self) -> &mut SampleReceiver {
        &mut self.sample_receiver
    }

    /// Pull available data for a pull-mode [`Subscriber`](Subscriber).
    ///
    /// # Examples
    /// ```
    /// # async_std::task::block_on(async {
    /// use futures::prelude::*;
    /// use zenoh::prelude::*;
    /// use zenoh::subscriber::SubMode;
    ///
    /// let session = zenoh::open(config::peer()).await.unwrap();
    /// let mut subscriber = session.subscribe("/key/expression")
    ///                             .mode(SubMode::Pull).await.unwrap();
    /// async_std::task::spawn(subscriber.receiver().clone().for_each(
    ///     move |sample| async move { println!("Received : {:?}", sample); }
    /// ));
    /// subscriber.pull();
    /// # })
    /// ```
    #[must_use = "ZFutures do nothing unless you `.wait()`, `.await` or poll them"]
    pub fn pull(&self) -> impl Resolve<ZResult<()>> + '_ {
        self.inner.pull()
    }

    /// Close a [`Subscriber`](Subscriber) previously created with [`subscribe`](crate::Session::subscribe).
    ///
    /// Subscribers are automatically closed when dropped, but you may want to use this function to handle errors or
    /// close the Subscriber asynchronously.
    ///
    /// # Examples
    /// ```
    /// # async_std::task::block_on(async {
    /// use zenoh::prelude::*;
    ///
    /// let session = zenoh::open(config::peer()).await.unwrap();
    /// let subscriber = session.subscribe("/key/expression").await.unwrap();
    /// subscriber.close().await.unwrap();
    /// # })
    /// ```
    #[inline]
    #[must_use = "ZFutures do nothing unless you `.wait()`, `.await` or poll them"]
    pub fn undeclare(self) -> impl Resolve<ZResult<()>> + 'l {
        self.inner.undeclare()
    }
}

impl fmt::Debug for Subscriber<'_> {
    fn fmt(&self, f: &mut fmt::Formatter) -> fmt::Result {
        self.inner.state.fmt(f)
    }
}

=======
>>>>>>> 918dbc8c
/// A subscriber that provides data through a callback.
///
/// Subscribers are automatically undeclared when dropped.
pub struct CallbackSubscriber<'a> {
    pub(crate) session: SessionRef<'a>,
    pub(crate) state: Arc<SubscriberState>,
}

impl<'l> CallbackSubscriber<'l> {
    /// Pull available data for a pull-mode [`CallbackSubscriber`](CallbackSubscriber).
    ///
    /// # Examples
    /// ```
    /// # async_std::task::block_on(async {
    /// use zenoh::prelude::*;
    /// use zenoh::subscriber::SubMode;
    ///
    /// let session = zenoh::open(config::peer()).await.unwrap();
    /// let subscriber = session.subscribe("/key/expression")
    ///     .callback(|sample| { println!("Received : {} {}", sample.key_expr, sample.value); })
    ///     .mode(SubMode::Pull).await.unwrap();
    /// subscriber.pull();
    /// # })
    /// ```
<<<<<<< HEAD
    pub fn pull(&self) -> impl Resolve<ZResult<()>> + '_ {
=======
    #[inline]
    #[must_use = "ZFutures do nothing unless you `.wait()`, `.await` or poll them"]
    pub fn pull(&self) -> impl ZFuture<Output = ZResult<()>> {
>>>>>>> 918dbc8c
        self.session.pull(&self.state.key_expr)
    }

    /// Close a [`CallbackSubscriber`](CallbackSubscriber).
    ///
    /// `CallbackSubscribers` are automatically closed when dropped, but you may want to use this function to handle errors or
    /// close the `CallbackSubscriber` asynchronously.
    ///
    /// # Examples
    /// ```
    /// # async_std::task::block_on(async {
    /// use zenoh::prelude::*;
    ///
    /// let session = zenoh::open(config::peer()).await.unwrap();
    /// # fn data_handler(_sample: Sample) { };
    /// let subscriber = session.subscribe("/key/expression")
    ///     .callback(data_handler).await.unwrap();
    /// subscriber.close().await.unwrap();
    /// # })
    /// ```
    #[inline]
    #[must_use = "ZFutures do nothing unless you `.wait()`, `.await` or poll them"]
<<<<<<< HEAD
    pub fn undeclare(self) -> impl Resolve<ZResult<()>> + 'l {
        CallbackSubscriberUndeclare {
            s: std::mem::ManuallyDrop::new(self),
            alive: true,
        }
    }
}
struct CallbackSubscriberUndeclare<'a> {
    s: std::mem::ManuallyDrop<CallbackSubscriber<'a>>,
    alive: bool,
}
impl Resolvable for CallbackSubscriberUndeclare<'_> {
    type Output = ZResult<()>;
}
impl SyncResolve for CallbackSubscriberUndeclare<'_> {
    fn res_sync(mut self) -> Self::Output {
=======
    pub fn close(mut self) -> impl ZFuture<Output = ZResult<()>> {
>>>>>>> 918dbc8c
        self.alive = false;
        self.s.session.unsubscribe(self.s.state.id).res_sync()
    }
}
impl AsyncResolve for CallbackSubscriberUndeclare<'_> {
    type Future = futures::future::Ready<ZResult<()>>;
    fn res_async(mut self) -> Self::Future {
        self.alive = false;
        self.s.session.unsubscribe(self.s.state.id).res_async()
    }
}
impl Drop for CallbackSubscriberUndeclare<'_> {
    fn drop(&mut self) {
        if self.alive {
            unsafe { std::mem::ManuallyDrop::drop(&mut self.s) }
        }
    }
}
impl Drop for CallbackSubscriber<'_> {
    fn drop(&mut self) {
        let _ = self.session.unsubscribe(self.state.id).res_sync();
    }
}

impl fmt::Debug for CallbackSubscriber<'_> {
    fn fmt(&self, f: &mut fmt::Formatter) -> fmt::Result {
        self.state.fmt(f)
    }
}

derive_zfuture! {
    /// A builder for initializing a [`Subscriber`](Subscriber).
    ///
    /// The result of this builder can be accessed synchronously via [`wait()`](ZFuture::wait())
    /// or asynchronously via `.await`.
    ///
    /// # Examples
    /// ```
    /// # async_std::task::block_on(async {
    /// use zenoh::prelude::*;
    ///
    /// let session = zenoh::open(config::peer()).await.unwrap();
    /// let subscriber = session
    ///     .subscribe("/key/expression")
    ///     .best_effort()
    ///     .pull_mode()
    ///     .await
    ///     .unwrap();
    /// # })
    /// ```
    #[derive(Debug, Clone)]
    pub struct SubscriberBuilder<'a, 'b> {
        pub(crate) session: SessionRef<'a>,
        pub(crate) key_expr: KeyExpr<'b>,
        pub(crate) reliability: Reliability,
        pub(crate) mode: SubMode,
        pub(crate) period: Option<Period>,
        pub(crate) local: bool,
    }
}

impl<'a, 'b> SubscriberBuilder<'a, 'b> {
    /// Make the built Subscriber a [`CallbackSubscriber`](CallbackSubscriber).
    #[inline]
    pub fn callback<Callback>(
        self,
        callback: Callback,
    ) -> CallbackSubscriberBuilder<'a, 'b, Callback>
    where
        Callback: FnMut(Sample) + Send + Sync + 'static,
    {
        CallbackSubscriberBuilder {
            session: self.session,
            key_expr: self.key_expr,
            reliability: self.reliability,
            mode: self.mode,
            period: self.period,
            local: self.local,
            callback: Some(callback),
        }
    }

    /// Make the built Subscriber a [`HandlerSubscriber`](HandlerSubscriber).
    #[inline]
    pub fn with<IntoHandler, Receiver>(
        self,
        handler: IntoHandler,
    ) -> HandlerSubscriberBuilder<'a, 'b, Receiver>
    where
        IntoHandler: crate::prelude::IntoHandler<Sample, Receiver>,
    {
        HandlerSubscriberBuilder {
            session: self.session,
            key_expr: self.key_expr,
            reliability: self.reliability,
            mode: self.mode,
            period: self.period,
            local: self.local,
            handler: Some(handler.into_handler()),
        }
    }

    /// Change the subscription reliability.
    #[inline]
    pub fn reliability(mut self, reliability: Reliability) -> Self {
        self.reliability = reliability;
        self
    }

    /// Change the subscription reliability to `Reliable`.
    #[inline]
    pub fn reliable(mut self) -> Self {
        self.reliability = Reliability::Reliable;
        self
    }

    /// Change the subscription reliability to `BestEffort`.
    #[inline]
    pub fn best_effort(mut self) -> Self {
        self.reliability = Reliability::BestEffort;
        self
    }

    /// Change the subscription mode.
    #[inline]
    pub fn mode(mut self, mode: SubMode) -> Self {
        self.mode = mode;
        self
    }

    /// Change the subscription mode to Push.
    #[inline]
    pub fn push_mode(mut self) -> Self {
        self.mode = SubMode::Push;
        self.period = None;
        self
    }

    /// Change the subscription mode to Pull.
    #[inline]
    pub fn pull_mode(mut self) -> Self {
        self.mode = SubMode::Pull;
        self
    }

    /// Change the subscription period.
    #[inline]
    pub fn period(mut self, period: Option<Period>) -> Self {
        self.period = period;
        self
    }

    /// Make the subscription local only.
    #[inline]
    pub fn local(mut self) -> Self {
        self.local = true;
        self
    }
}

impl<'a> Runnable for SubscriberBuilder<'a, '_> {
    type Output = ZResult<HandlerSubscriber<'a, flume::Receiver<Sample>>>;

    fn run(&mut self) -> Self::Output {
        log::trace!("subscribe({:?})", self.key_expr);
        HandlerSubscriberBuilder {
            session: self.session.clone(),
            key_expr: self.key_expr.clone(),
            reliability: self.reliability,
            mode: self.mode,
            period: self.period,
            local: self.local,
            handler: Some(flume::bounded(*API_DATA_RECEPTION_CHANNEL_SIZE).into_handler()),
        }
        .run()
    }
}

/// A builder for initializing a [`CallbackSubscriber`](CallbackSubscriber).
///
/// The result of this builder can be accessed synchronously via [`wait()`](ZFuture::wait())
/// or asynchronously via `.await`.
///
/// # Examples
/// ```
/// # async_std::task::block_on(async {
/// use zenoh::prelude::*;
///
/// let session = zenoh::open(config::peer()).await.unwrap();
/// let subscriber = session
///     .subscribe("/key/expression")
///     .callback(|sample| { println!("Received : {} {}", sample.key_expr, sample.value); })
///     .best_effort()
///     .pull_mode()
///     .await
///     .unwrap();
/// # })
/// ```
#[derive(Clone)]
pub struct CallbackSubscriberBuilder<'a, 'b, Callback>
where
    Callback: FnMut(Sample) + Send + Sync + 'static,
{
    session: SessionRef<'a>,
    key_expr: KeyExpr<'b>,
    reliability: Reliability,
    mode: SubMode,
    period: Option<Period>,
    local: bool,
    callback: Option<Callback>,
}

impl<'a, 'b, Callback> std::future::Future for CallbackSubscriberBuilder<'a, 'b, Callback>
where
    Callback: FnMut(Sample) + Unpin + Send + Sync + 'static,
{
    type Output = <Self as Runnable>::Output;

    #[inline]
    fn poll(
        mut self: std::pin::Pin<&mut Self>,
        _cx: &mut async_std::task::Context<'_>,
    ) -> std::task::Poll<<Self as ::std::future::Future>::Output> {
        std::task::Poll::Ready(self.run())
    }
}

impl<'a, 'b, Callback> zenoh_sync::ZFuture for CallbackSubscriberBuilder<'a, 'b, Callback>
where
    Callback: FnMut(Sample) + Unpin + Send + Sync + 'static,
{
    #[inline]
    fn wait(mut self) -> Self::Output {
        self.run()
    }
}

impl<Callback> fmt::Debug for CallbackSubscriberBuilder<'_, '_, Callback>
where
    Callback: FnMut(Sample) + Send + Sync + 'static,
{
    fn fmt(&self, f: &mut fmt::Formatter<'_>) -> fmt::Result {
        f.debug_struct("CallbackSubscriberBuilder")
            .field("session", &self.session)
            .field("key_expr", &self.key_expr)
            .field("reliability", &self.reliability)
            .field("mode", &self.mode)
            .field("period", &self.period)
            .finish()
    }
}

impl<'a, 'b, Callback> CallbackSubscriberBuilder<'a, 'b, Callback>
where
    Callback: FnMut(Sample) + Send + Sync + 'static,
{
    /// Change the subscription reliability.
    #[inline]
    pub fn reliability(mut self, reliability: Reliability) -> Self {
        self.reliability = reliability;
        self
    }

    /// Change the subscription reliability to `Reliable`.
    #[inline]
    pub fn reliable(mut self) -> Self {
        self.reliability = Reliability::Reliable;
        self
    }

    /// Change the subscription reliability to `BestEffort`.
    #[inline]
    pub fn best_effort(mut self) -> Self {
        self.reliability = Reliability::BestEffort;
        self
    }

    /// Change the subscription mode.
    #[inline]
    pub fn mode(mut self, mode: SubMode) -> Self {
        self.mode = mode;
        self
    }

    /// Change the subscription mode to Push.
    #[inline]
    pub fn push_mode(mut self) -> Self {
        self.mode = SubMode::Push;
        self.period = None;
        self
    }

    /// Change the subscription mode to Pull.
    #[inline]
    pub fn pull_mode(mut self) -> Self {
        self.mode = SubMode::Pull;
        self
    }

    /// Change the subscription period.
    #[inline]
    pub fn period(mut self, period: Option<Period>) -> Self {
        self.period = period;
        self
    }

    /// Make the subscription local onlyu.
    #[inline]
    pub fn local(mut self) -> Self {
        self.local = true;
        self
    }
}

impl<'a, Callback> Runnable for CallbackSubscriberBuilder<'a, '_, Callback>
where
    Callback: FnMut(Sample) + Send + Sync + 'static,
{
    type Output = ZResult<CallbackSubscriber<'a>>;

    fn run(&mut self) -> Self::Output {
        log::trace!("declare_callback_subscriber({:?})", self.key_expr);

        if self.local {
            self.session
<<<<<<< HEAD
                .declare_any_local_subscriber(&self.key_expr, SubscriberInvoker::Sender(sender))
                .map(|sub_state| {
                    Subscriber::new(
                        CallbackSubscriber {
                            session: self.session.clone(),
                            state: sub_state,
                        },
                        SampleReceiver::new(receiver.clone()),
                        receiver,
                    )
=======
                .declare_local_subscriber(
                    &self.key_expr,
                    Arc::new(RwLock::new(self.callback.take().unwrap())),
                )
                .map(|sub_state| CallbackSubscriber {
                    session: self.session.clone(),
                    state: sub_state,
                    alive: true,
>>>>>>> 918dbc8c
                })
        } else {
            self.session
                .declare_subscriber(
                    &self.key_expr,
                    Arc::new(RwLock::new(self.callback.take().unwrap())),
                    &SubInfo {
                        reliability: self.reliability,
                        mode: self.mode,
                        period: self.period,
                    },
                )
<<<<<<< HEAD
                .map(|sub_state| {
                    Subscriber::new(
                        CallbackSubscriber {
                            session: self.session.clone(),
                            state: sub_state,
                        },
                        SampleReceiver::new(receiver.clone()),
                        receiver,
                    )
                })
        }
    }
}

/// A builder for initializing a [`CallbackSubscriber`](CallbackSubscriber).
///
/// The result of this builder can be accessed synchronously via [`wait()`](ZFuture::wait())
/// or asynchronously via `.await`.
///
/// # Examples
/// ```
/// # async_std::task::block_on(async {
/// use zenoh::prelude::*;
///
/// let session = zenoh::open(config::peer()).await.unwrap();
/// let subscriber = session
///     .subscribe("/key/expression")
///     .callback(|sample| { println!("Received : {} {}", sample.key_expr, sample.value); })
///     .best_effort()
///     .pull_mode()
///     .await
///     .unwrap();
/// # })
/// ```
#[derive(Clone)]
pub struct CallbackSubscribeBuilder<'a, 'b> {
=======
                .map(|sub_state| CallbackSubscriber {
                    session: self.session.clone(),
                    state: sub_state,
                    alive: true,
                })
        }
    }
}

#[derive(Clone)]
#[must_use = "ZFutures do nothing unless you `.wait()`, `.await` or poll them"]
pub struct HandlerSubscriberBuilder<'a, 'b, Receiver> {
>>>>>>> 918dbc8c
    session: SessionRef<'a>,
    key_expr: KeyExpr<'b>,
    reliability: Reliability,
    mode: SubMode,
    period: Option<Period>,
    local: bool,
<<<<<<< HEAD
    handler: Arc<RwLock<DataHandler>>,
=======
    handler: Option<crate::prelude::Handler<Sample, Receiver>>,
}

impl<'a, 'b, Receiver> std::future::Future for HandlerSubscriberBuilder<'a, 'b, Receiver>
where
    Receiver: Unpin,
{
    type Output = <Self as Runnable>::Output;

    #[inline]
    fn poll(
        mut self: std::pin::Pin<&mut Self>,
        _cx: &mut async_std::task::Context<'_>,
    ) -> std::task::Poll<<Self as ::std::future::Future>::Output> {
        std::task::Poll::Ready(self.run())
    }
>>>>>>> 918dbc8c
}

impl<'a, 'b, Receiver> zenoh_sync::ZFuture for HandlerSubscriberBuilder<'a, 'b, Receiver>
where
    Receiver: Send + Sync + Unpin,
{
    #[inline]
    fn wait(mut self) -> Self::Output {
        self.run()
    }
}

impl<Receiver> fmt::Debug for HandlerSubscriberBuilder<'_, '_, Receiver> {
    fn fmt(&self, f: &mut fmt::Formatter<'_>) -> fmt::Result {
        f.debug_struct("HandlerSubscriberBuilder")
            .field("key_expr", &self.key_expr)
            .field("reliability", &self.reliability)
            .field("mode", &self.mode)
            .field("period", &self.period)
            .finish()
    }
}

impl<'a, 'b, Receiver> HandlerSubscriberBuilder<'a, 'b, Receiver> {
    /// Change the subscription reliability.
    #[inline]
    pub fn reliability(mut self, reliability: Reliability) -> Self {
        self.reliability = reliability;
        self
    }

    /// Change the subscription reliability to `Reliable`.
    #[inline]
    pub fn reliable(mut self) -> Self {
        self.reliability = Reliability::Reliable;
        self
    }

    /// Change the subscription reliability to `BestEffort`.
    #[inline]
    pub fn best_effort(mut self) -> Self {
        self.reliability = Reliability::BestEffort;
        self
    }

    /// Change the subscription mode.
    #[inline]
    pub fn mode(mut self, mode: SubMode) -> Self {
        self.mode = mode;
        self
    }

    /// Change the subscription mode to Push.
    #[inline]
    pub fn push_mode(mut self) -> Self {
        self.mode = SubMode::Push;
        self.period = None;
        self
    }

    /// Change the subscription mode to Pull.
    #[inline]
    pub fn pull_mode(mut self) -> Self {
        self.mode = SubMode::Pull;
        self
    }

    /// Change the subscription period.
    #[inline]
    pub fn period(mut self, period: Option<Period>) -> Self {
        self.period = period;
        self
    }

    /// Make the subscription local onlyu.
    #[inline]
    pub fn local(mut self) -> Self {
        self.local = true;
        self
    }
}

<<<<<<< HEAD
impl<'a> Resolvable for CallbackSubscribeBuilder<'a, '_> {
    type Output = ZResult<CallbackSubscriber<'a>>;
}
impl SyncResolve for CallbackSubscribeBuilder<'_, '_> {
    fn res_sync(self) -> Self::Output {
        log::trace!("declare_callback_subscriber({:?})", self.key_expr);
=======
pub struct HandlerSubscriber<'a, Receiver> {
    pub subscriber: CallbackSubscriber<'a>,
    pub receiver: Receiver,
}

impl<Receiver> HandlerSubscriber<'_, Receiver> {
    #[inline]
    #[must_use = "ZFutures do nothing unless you `.wait()`, `.await` or poll them"]
    pub fn pull(&self) -> impl ZFuture<Output = ZResult<()>> {
        self.subscriber.pull()
    }
    /// Close a [`HandlerSubscriber`](HandlerSubscriber) previously created with [`subscribe`](crate::Session::subscribe).
    ///
    /// Subscribers are automatically closed when dropped, but you may want to use this function to handle errors or
    /// close the Subscriber asynchronously.
    ///
    /// # Examples
    /// ```
    /// # async_std::task::block_on(async {
    /// use zenoh::prelude::*;
    ///
    /// let session = zenoh::open(config::peer()).await.unwrap();
    /// let subscriber = session.subscribe("/key/expression").await.unwrap();
    /// subscriber.close().await.unwrap();
    /// # })
    /// ```
    #[inline]
    #[must_use = "ZFutures do nothing unless you `.wait()`, `.await` or poll them"]
    pub fn close(self) -> impl ZFuture<Output = ZResult<()>> {
        self.subscriber.close()
    }
}

impl<Receiver> Deref for HandlerSubscriber<'_, Receiver> {
    type Target = Receiver;

    fn deref(&self) -> &Self::Target {
        &self.receiver
    }
}

impl HandlerSubscriber<'_, flume::Receiver<Sample>> {
    pub fn forward<'selflifetime, E: 'selflifetime, S>(
        &'selflifetime mut self,
        sink: S,
    ) -> futures::stream::Forward<
        impl futures::TryStream<Ok = Sample, Error = E, Item = Result<Sample, E>> + 'selflifetime,
        S,
    >
    where
        S: futures::sink::Sink<Sample, Error = E>,
    {
        futures::StreamExt::forward(futures::StreamExt::map(self.receiver.stream(), Ok), sink)
    }
}

impl<'a, 'b, Receiver> Runnable for HandlerSubscriberBuilder<'a, 'b, Receiver> {
    type Output = ZResult<HandlerSubscriber<'a, Receiver>>;

    fn run(&mut self) -> Self::Output {
        log::trace!("declare_handler_subscriber({:?})", self.key_expr);
        let (callback, receiver) = self.handler.take().unwrap();
>>>>>>> 918dbc8c

        let subscriber = if self.local {
            self.session
                .declare_local_subscriber(&self.key_expr, callback)
                .map(|sub_state| CallbackSubscriber {
                    session: self.session.clone(),
                    state: sub_state,
                })
        } else {
            self.session
                .declare_subscriber(
                    &self.key_expr,
                    callback,
                    &SubInfo {
                        reliability: self.reliability,
                        mode: self.mode,
                        period: self.period,
                    },
                )
                .map(|sub_state| CallbackSubscriber {
                    session: self.session.clone(),
                    state: sub_state,
                })
        };

        subscriber.map(|subscriber| HandlerSubscriber {
            subscriber,
            receiver,
        })
    }
}

impl crate::prelude::IntoHandler<Sample, flume::Receiver<Sample>>
    for (flume::Sender<Sample>, flume::Receiver<Sample>)
{
    fn into_handler(self) -> crate::prelude::Handler<Sample, flume::Receiver<Sample>> {
        let (sender, receiver) = self;
        (
            std::sync::Arc::new(std::sync::RwLock::new(move |s| {
                if let Err(e) = sender.send(s) {
                    log::warn!("Error sending sample into flume channel: {}", e)
                }
            })),
            receiver,
        )
    }
}
<<<<<<< HEAD
pub struct CallbackSubscribeFuture<'a>(futures::future::Ready<ZResult<CallbackSubscriber<'a>>>);
impl<'a> std::future::Future for CallbackSubscribeFuture<'a> {
    type Output = ZResult<CallbackSubscriber<'a>>;
    fn poll(self: Pin<&mut Self>, cx: &mut Context<'_>) -> Poll<Self::Output> {
        self.get_mut().0.poll_unpin(cx)
    }
}
impl<'a> AsyncResolve for CallbackSubscribeBuilder<'a, '_> {
    type Future = CallbackSubscribeFuture<'a>;
    fn res_async(self) -> Self::Future {
        CallbackSubscribeFuture(futures::future::ready(self.res_sync()))
    }
}
=======

pub type FlumeSubscriber<'a> = HandlerSubscriber<'a, flume::Receiver<Sample>>;
>>>>>>> 918dbc8c
<|MERGE_RESOLUTION|>--- conflicted
+++ resolved
@@ -19,21 +19,13 @@
 use crate::utils::ClosureResolve;
 use crate::API_DATA_RECEPTION_CHANNEL_SIZE;
 use crate::{Result as ZResult, SessionRef};
-<<<<<<< HEAD
-use flume::r#async::RecvFut;
-use flume::{bounded, Iter, RecvError, RecvTimeoutError, Sender, TryIter, TryRecvError};
-use futures::FutureExt;
-=======
->>>>>>> 918dbc8c
 use std::fmt;
 use std::ops::Deref;
+use std::pin::Pin;
 use std::sync::Arc;
 use std::sync::RwLock;
-<<<<<<< HEAD
 use std::task::{Context, Poll};
 use zenoh_core::{AsyncResolve, Resolvable, Resolve, SyncResolve};
-=======
->>>>>>> 918dbc8c
 use zenoh_protocol_core::SubInfo;
 use zenoh_sync::{derive_zfuture, Runnable};
 
@@ -60,162 +52,6 @@
     }
 }
 
-<<<<<<< HEAD
-zreceiver! {
-    /// A [`Receiver`] of [`Sample`](crate::prelude::Sample) returned by
-    /// [`Subscriber::receiver()`](Subscriber::receiver).
-    ///
-    /// `SampleReceiver` implements the `Stream` trait as well as the
-    /// [`Receiver`](crate::prelude::Receiver) trait which allows to access the samples:
-    ///  - synchronously as with a [`std::sync::mpsc::Receiver`](std::sync::mpsc::Receiver)
-    ///  - asynchronously as with a [`async_std::channel::Receiver`](async_std::channel::Receiver).
-    /// `SampleReceiver` also provides a [`recv_async()`](SampleReceiver::recv_async) function which allows
-    /// to access samples asynchronously without needing a mutable reference to the `SampleReceiver`.
-    ///
-    /// `SampleReceiver` implements `Clonable` and it's lifetime is not bound to it's associated
-    /// [`Subscriber`]. This is useful to move multiple instances to multiple threads/tasks and perform
-    /// job stealing. When the associated [`Subscriber`] is closed or dropped and all samples
-    /// have been received [`Receiver::recv()`](Receiver::recv) will return  `Error` and
-    /// `Receiver::next()` will return `None`.
-    ///
-    /// Examples:
-    /// ```
-    /// # async_std::task::block_on(async {
-    /// use futures::prelude::*;
-    /// use zenoh::prelude::*;
-    /// let session = zenoh::open(config::peer()).await.unwrap();
-    ///
-    /// let mut subscriber = session.subscribe("/key/expression").await.unwrap();
-    /// let task1 = async_std::task::spawn({
-    ///     let mut receiver = subscriber.receiver().clone();
-    ///     async move {
-    ///         while let Some(sample) = receiver.next().await {
-    ///             println!(">> Task1 received sample '{}'", sample);
-    ///         }
-    ///     }
-    /// });
-    /// let task2 = async_std::task::spawn({
-    ///     let mut receiver = subscriber.receiver().clone();
-    ///     async move {
-    ///         while let Some(sample) = receiver.next().await {
-    ///             println!(">> Task2 received sample '{}'", sample);
-    ///         }
-    ///     }
-    /// });
-    ///
-    /// async_std::task::sleep(std::time::Duration::from_secs(1)).await;
-    /// subscriber.close().await.unwrap();
-    /// futures::join!(task1, task2);
-    /// # })
-    /// ```
-    #[derive(Clone)]
-    pub struct SampleReceiver : Receiver<Sample> {}
-}
-
-zreceiver! {
-    /// A subscriber that provides data through a stream.
-    ///
-    /// `Subscriber` implements the `Stream` trait as well as the
-    /// [`Receiver`](crate::prelude::Receiver) trait which allows to access the samples:
-    ///  - synchronously as with a [`std::sync::mpsc::Receiver`](std::sync::mpsc::Receiver)
-    ///  - asynchronously as with a [`async_std::channel::Receiver`](async_std::channel::Receiver).
-    /// `Subscriber` also provides a [`recv_async()`](Subscriber::recv_async) function which allows
-    /// to access samples asynchronously without needing a mutable reference to the `Subscriber`.
-    ///
-    /// Subscribers are automatically undeclared when dropped.
-    ///
-    /// # Examples
-    ///
-    /// ### sync
-    /// ```no_run
-    /// # use zenoh::prelude::*;
-    /// # let session = zenoh::open(config::peer()).wait().unwrap();
-    ///
-    /// let mut subscriber = session.subscribe("/key/expression").wait().unwrap();
-    /// while let Ok(sample) = subscriber.recv() {
-    ///      println!(">> Received sample '{}'", sample);
-    /// }
-    /// ```
-    ///
-    /// ### async
-    /// ```no_run
-    /// # async_std::task::block_on(async {
-    /// # use futures::prelude::*;
-    /// # use zenoh::prelude::*;
-    /// # let session = zenoh::open(config::peer()).await.unwrap();
-    ///
-    /// let mut subscriber = session.subscribe("/key/expression").await.unwrap();
-    /// while let Some(sample) = subscriber.next().await {
-    ///      println!(">> Received sample '{}'", sample);
-    /// }
-    /// # })
-    /// ```
-    pub struct Subscriber<'a> : Receiver<Sample> {
-        pub(crate) inner: CallbackSubscriber<'a>,
-        pub(crate) sample_receiver: SampleReceiver,
-    }
-}
-
-impl<'l> Subscriber<'l> {
-    /// Returns a `Clonable` [`SampleReceiver`] which lifetime is not bound to
-    /// the associated `Subscriber` lifetime.
-    pub fn receiver(&mut self) -> &mut SampleReceiver {
-        &mut self.sample_receiver
-    }
-
-    /// Pull available data for a pull-mode [`Subscriber`](Subscriber).
-    ///
-    /// # Examples
-    /// ```
-    /// # async_std::task::block_on(async {
-    /// use futures::prelude::*;
-    /// use zenoh::prelude::*;
-    /// use zenoh::subscriber::SubMode;
-    ///
-    /// let session = zenoh::open(config::peer()).await.unwrap();
-    /// let mut subscriber = session.subscribe("/key/expression")
-    ///                             .mode(SubMode::Pull).await.unwrap();
-    /// async_std::task::spawn(subscriber.receiver().clone().for_each(
-    ///     move |sample| async move { println!("Received : {:?}", sample); }
-    /// ));
-    /// subscriber.pull();
-    /// # })
-    /// ```
-    #[must_use = "ZFutures do nothing unless you `.wait()`, `.await` or poll them"]
-    pub fn pull(&self) -> impl Resolve<ZResult<()>> + '_ {
-        self.inner.pull()
-    }
-
-    /// Close a [`Subscriber`](Subscriber) previously created with [`subscribe`](crate::Session::subscribe).
-    ///
-    /// Subscribers are automatically closed when dropped, but you may want to use this function to handle errors or
-    /// close the Subscriber asynchronously.
-    ///
-    /// # Examples
-    /// ```
-    /// # async_std::task::block_on(async {
-    /// use zenoh::prelude::*;
-    ///
-    /// let session = zenoh::open(config::peer()).await.unwrap();
-    /// let subscriber = session.subscribe("/key/expression").await.unwrap();
-    /// subscriber.close().await.unwrap();
-    /// # })
-    /// ```
-    #[inline]
-    #[must_use = "ZFutures do nothing unless you `.wait()`, `.await` or poll them"]
-    pub fn undeclare(self) -> impl Resolve<ZResult<()>> + 'l {
-        self.inner.undeclare()
-    }
-}
-
-impl fmt::Debug for Subscriber<'_> {
-    fn fmt(&self, f: &mut fmt::Formatter) -> fmt::Result {
-        self.inner.state.fmt(f)
-    }
-}
-
-=======
->>>>>>> 918dbc8c
 /// A subscriber that provides data through a callback.
 ///
 /// Subscribers are automatically undeclared when dropped.
@@ -240,13 +76,8 @@
     /// subscriber.pull();
     /// # })
     /// ```
-<<<<<<< HEAD
+    #[inline]
     pub fn pull(&self) -> impl Resolve<ZResult<()>> + '_ {
-=======
-    #[inline]
-    #[must_use = "ZFutures do nothing unless you `.wait()`, `.await` or poll them"]
-    pub fn pull(&self) -> impl ZFuture<Output = ZResult<()>> {
->>>>>>> 918dbc8c
         self.session.pull(&self.state.key_expr)
     }
 
@@ -268,8 +99,6 @@
     /// # })
     /// ```
     #[inline]
-    #[must_use = "ZFutures do nothing unless you `.wait()`, `.await` or poll them"]
-<<<<<<< HEAD
     pub fn undeclare(self) -> impl Resolve<ZResult<()>> + 'l {
         CallbackSubscriberUndeclare {
             s: std::mem::ManuallyDrop::new(self),
@@ -286,9 +115,6 @@
 }
 impl SyncResolve for CallbackSubscriberUndeclare<'_> {
     fn res_sync(mut self) -> Self::Output {
-=======
-    pub fn close(mut self) -> impl ZFuture<Output = ZResult<()>> {
->>>>>>> 918dbc8c
         self.alive = false;
         self.s.session.unsubscribe(self.s.state.id).res_sync()
     }
@@ -501,31 +327,6 @@
     callback: Option<Callback>,
 }
 
-impl<'a, 'b, Callback> std::future::Future for CallbackSubscriberBuilder<'a, 'b, Callback>
-where
-    Callback: FnMut(Sample) + Unpin + Send + Sync + 'static,
-{
-    type Output = <Self as Runnable>::Output;
-
-    #[inline]
-    fn poll(
-        mut self: std::pin::Pin<&mut Self>,
-        _cx: &mut async_std::task::Context<'_>,
-    ) -> std::task::Poll<<Self as ::std::future::Future>::Output> {
-        std::task::Poll::Ready(self.run())
-    }
-}
-
-impl<'a, 'b, Callback> zenoh_sync::ZFuture for CallbackSubscriberBuilder<'a, 'b, Callback>
-where
-    Callback: FnMut(Sample) + Unpin + Send + Sync + 'static,
-{
-    #[inline]
-    fn wait(mut self) -> Self::Output {
-        self.run()
-    }
-}
-
 impl<Callback> fmt::Debug for CallbackSubscriberBuilder<'_, '_, Callback>
 where
     Callback: FnMut(Sample) + Send + Sync + 'static,
@@ -603,29 +404,15 @@
     }
 }
 
-impl<'a, Callback> Runnable for CallbackSubscriberBuilder<'a, '_, Callback>
-where
-    Callback: FnMut(Sample) + Send + Sync + 'static,
-{
+impl<'a, F: FnMut(Sample) + Send + Sync> Resolvable for CallbackSubscriberBuilder<'a, '_, F> {
     type Output = ZResult<CallbackSubscriber<'a>>;
-
-    fn run(&mut self) -> Self::Output {
+}
+impl<F: FnMut(Sample) + Send + Sync> SyncResolve for CallbackSubscriberBuilder<'_, '_, F> {
+    fn res_sync(self) -> Self::Output {
         log::trace!("declare_callback_subscriber({:?})", self.key_expr);
 
         if self.local {
             self.session
-<<<<<<< HEAD
-                .declare_any_local_subscriber(&self.key_expr, SubscriberInvoker::Sender(sender))
-                .map(|sub_state| {
-                    Subscriber::new(
-                        CallbackSubscriber {
-                            session: self.session.clone(),
-                            state: sub_state,
-                        },
-                        SampleReceiver::new(receiver.clone()),
-                        receiver,
-                    )
-=======
                 .declare_local_subscriber(
                     &self.key_expr,
                     Arc::new(RwLock::new(self.callback.take().unwrap())),
@@ -633,8 +420,6 @@
                 .map(|sub_state| CallbackSubscriber {
                     session: self.session.clone(),
                     state: sub_state,
-                    alive: true,
->>>>>>> 918dbc8c
                 })
         } else {
             self.session
@@ -647,66 +432,29 @@
                         period: self.period,
                     },
                 )
-<<<<<<< HEAD
-                .map(|sub_state| {
-                    Subscriber::new(
-                        CallbackSubscriber {
-                            session: self.session.clone(),
-                            state: sub_state,
-                        },
-                        SampleReceiver::new(receiver.clone()),
-                        receiver,
-                    )
-                })
-        }
-    }
-}
-
-/// A builder for initializing a [`CallbackSubscriber`](CallbackSubscriber).
-///
-/// The result of this builder can be accessed synchronously via [`wait()`](ZFuture::wait())
-/// or asynchronously via `.await`.
-///
-/// # Examples
-/// ```
-/// # async_std::task::block_on(async {
-/// use zenoh::prelude::*;
-///
-/// let session = zenoh::open(config::peer()).await.unwrap();
-/// let subscriber = session
-///     .subscribe("/key/expression")
-///     .callback(|sample| { println!("Received : {} {}", sample.key_expr, sample.value); })
-///     .best_effort()
-///     .pull_mode()
-///     .await
-///     .unwrap();
-/// # })
-/// ```
-#[derive(Clone)]
-pub struct CallbackSubscribeBuilder<'a, 'b> {
-=======
                 .map(|sub_state| CallbackSubscriber {
                     session: self.session.clone(),
                     state: sub_state,
-                    alive: true,
                 })
         }
+    }
+}
+impl<F: FnMut(Sample) + Send + Sync> AsyncResolve for CallbackSubscriberBuilder<'_, '_, F> {
+    type Future = futures::future::Ready<Self::Output>;
+    fn res_async(self) -> Self::Future {
+        futures::future::ready(self.res_sync())
     }
 }
 
 #[derive(Clone)]
 #[must_use = "ZFutures do nothing unless you `.wait()`, `.await` or poll them"]
 pub struct HandlerSubscriberBuilder<'a, 'b, Receiver> {
->>>>>>> 918dbc8c
     session: SessionRef<'a>,
     key_expr: KeyExpr<'b>,
     reliability: Reliability,
     mode: SubMode,
     period: Option<Period>,
     local: bool,
-<<<<<<< HEAD
-    handler: Arc<RwLock<DataHandler>>,
-=======
     handler: Option<crate::prelude::Handler<Sample, Receiver>>,
 }
 
@@ -723,7 +471,6 @@
     ) -> std::task::Poll<<Self as ::std::future::Future>::Output> {
         std::task::Poll::Ready(self.run())
     }
->>>>>>> 918dbc8c
 }
 
 impl<'a, 'b, Receiver> zenoh_sync::ZFuture for HandlerSubscriberBuilder<'a, 'b, Receiver>
@@ -806,23 +553,14 @@
     }
 }
 
-<<<<<<< HEAD
-impl<'a> Resolvable for CallbackSubscribeBuilder<'a, '_> {
-    type Output = ZResult<CallbackSubscriber<'a>>;
-}
-impl SyncResolve for CallbackSubscribeBuilder<'_, '_> {
-    fn res_sync(self) -> Self::Output {
-        log::trace!("declare_callback_subscriber({:?})", self.key_expr);
-=======
 pub struct HandlerSubscriber<'a, Receiver> {
     pub subscriber: CallbackSubscriber<'a>,
     pub receiver: Receiver,
 }
 
-impl<Receiver> HandlerSubscriber<'_, Receiver> {
-    #[inline]
-    #[must_use = "ZFutures do nothing unless you `.wait()`, `.await` or poll them"]
-    pub fn pull(&self) -> impl ZFuture<Output = ZResult<()>> {
+impl<'a, Receiver> HandlerSubscriber<'a, Receiver> {
+    #[inline]
+    pub fn pull(&self) -> impl Resolve<ZResult<()>> + '_ {
         self.subscriber.pull()
     }
     /// Close a [`HandlerSubscriber`](HandlerSubscriber) previously created with [`subscribe`](crate::Session::subscribe).
@@ -841,9 +579,8 @@
     /// # })
     /// ```
     #[inline]
-    #[must_use = "ZFutures do nothing unless you `.wait()`, `.await` or poll them"]
-    pub fn close(self) -> impl ZFuture<Output = ZResult<()>> {
-        self.subscriber.close()
+    pub fn close(self) -> impl Resolve<ZResult<()>> + 'a {
+        self.subscriber.undeclare()
     }
 }
 
@@ -876,7 +613,6 @@
     fn run(&mut self) -> Self::Output {
         log::trace!("declare_handler_subscriber({:?})", self.key_expr);
         let (callback, receiver) = self.handler.take().unwrap();
->>>>>>> 918dbc8c
 
         let subscriber = if self.local {
             self.session
@@ -924,21 +660,5 @@
         )
     }
 }
-<<<<<<< HEAD
-pub struct CallbackSubscribeFuture<'a>(futures::future::Ready<ZResult<CallbackSubscriber<'a>>>);
-impl<'a> std::future::Future for CallbackSubscribeFuture<'a> {
-    type Output = ZResult<CallbackSubscriber<'a>>;
-    fn poll(self: Pin<&mut Self>, cx: &mut Context<'_>) -> Poll<Self::Output> {
-        self.get_mut().0.poll_unpin(cx)
-    }
-}
-impl<'a> AsyncResolve for CallbackSubscribeBuilder<'a, '_> {
-    type Future = CallbackSubscribeFuture<'a>;
-    fn res_async(self) -> Self::Future {
-        CallbackSubscribeFuture(futures::future::ready(self.res_sync()))
-    }
-}
-=======
-
-pub type FlumeSubscriber<'a> = HandlerSubscriber<'a, flume::Receiver<Sample>>;
->>>>>>> 918dbc8c
+
+pub type FlumeSubscriber<'a> = HandlerSubscriber<'a, flume::Receiver<Sample>>;