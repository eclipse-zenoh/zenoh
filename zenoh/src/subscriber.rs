--- conflicted
+++ resolved
@@ -80,93 +80,6 @@
     pub(crate) alive: bool,
 }
 
-<<<<<<< HEAD
-=======
-/// A [`PullMode`] subscriber that provides data through a callback.
-///
-/// CallbackPullSubscribers only provide data when explicitely pulled by the
-/// application with the [`pull`](CallbackPullSubscriber::pull) function.
-/// CallbackPullSubscribers can be created from a zenoh [`Session`](crate::Session)
-/// with the [`declare_subscriber`](crate::SessionDeclarations::declare_subscriber) function,
-/// the [`callback`](SubscriberBuilder::callback) function
-/// and the [`pull_mode`](SubscriberBuilder::pull_mode) function
-/// of the resulting builder.
-///
-/// Subscribers are automatically undeclared when dropped.
-///
-/// # Examples
-/// ```
-/// # async_std::task::block_on(async {
-/// use zenoh::prelude::r#async::*;
-///
-/// let session = zenoh::open(config::peer()).res().await.unwrap();
-/// let subscriber = session
-///     .declare_subscriber("key/expression")
-///     .callback(|sample| { println!("Received: {} {:?}", sample.key_expr(), sample.payload()); })
-///     .pull_mode()
-///     .res()
-///     .await
-///     .unwrap();
-/// subscriber.pull();
-/// # })
-/// ```
-pub(crate) struct PullSubscriberInner<'a> {
-    inner: SubscriberInner<'a>,
-}
-
-impl<'a> PullSubscriberInner<'a> {
-    /// Pull available data for a [`CallbackPullSubscriber`].
-    ///
-    /// # Examples
-    /// ```
-    /// # async_std::task::block_on(async {
-    /// use zenoh::prelude::r#async::*;
-    ///
-    /// let session = zenoh::open(config::peer()).res().await.unwrap();
-    /// let subscriber = session
-    ///     .declare_subscriber("key/expression")
-    ///     .callback(|sample| { println!("Received: {} {:?}", sample.key_expr(), sample.payload()); })
-    ///     .pull_mode()
-    ///     .res()
-    ///     .await
-    ///     .unwrap();
-    /// subscriber.pull();
-    /// # })
-    /// ```
-    #[inline]
-    pub fn pull(&self) -> impl Resolve<ZResult<()>> + '_ {
-        self.inner.session.pull(&self.inner.state.key_expr)
-    }
-
-    /// Close a [`CallbackPullSubscriber`](CallbackPullSubscriber).
-    ///
-    /// `CallbackPullSubscribers` are automatically closed when dropped, but you may want to use this function to handle errors or
-    /// close the `CallbackPullSubscriber` asynchronously.
-    ///
-    /// # Examples
-    /// ```
-    /// # async_std::task::block_on(async {
-    /// use zenoh::prelude::r#async::*;
-    ///
-    /// let session = zenoh::open(config::peer()).res().await.unwrap();
-    /// # fn data_handler(_sample: Sample) { };
-    /// let subscriber = session
-    ///     .declare_subscriber("key/expression")
-    ///     .callback(data_handler)
-    ///     .pull_mode()
-    ///     .res()
-    ///     .await
-    ///     .unwrap();
-    /// subscriber.undeclare().res().await.unwrap();
-    /// # })
-    /// ```
-    #[inline]
-    pub fn undeclare(self) -> impl Resolve<ZResult<()>> + 'a {
-        Undeclarable::undeclare_inner(self.inner, ())
-    }
-}
-
->>>>>>> 2e9db3f1
 impl<'a> SubscriberInner<'a> {
     /// Close a [`CallbackSubscriber`](CallbackSubscriber).
     ///
