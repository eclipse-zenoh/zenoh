--- conflicted
+++ resolved
@@ -394,33 +394,8 @@
 where
     Callback: Fn(Sample) + Send + Sync + 'static,
 {
-<<<<<<< HEAD
-    session: SessionRef<'a>,
-    key_expr: WireExpr<'b>,
-    reliability: Reliability,
-    mode: SubMode,
-    period: Option<Period>,
-    local: bool,
-    callback: Callback,
-}
-
-impl<Callback> fmt::Debug for CallbackSubscriberBuilder<'_, '_, Callback>
-where
-    Callback: Fn(Sample) + Send + Sync + 'static,
-{
-    fn fmt(&self, f: &mut fmt::Formatter<'_>) -> fmt::Result {
-        f.debug_struct("CallbackSubscriberBuilder")
-            .field("session", &self.session)
-            .field("key_expr", &self.key_expr)
-            .field("reliability", &self.reliability)
-            .field("mode", &self.mode)
-            .field("period", &self.period)
-            .finish()
-    }
-=======
     pub(crate) builder: SubscriberBuilder<'a, 'b>,
     pub(crate) callback: Callback,
->>>>>>> 0d79a52c
 }
 
 impl<'a, 'b, Callback> CallbackSubscriberBuilder<'a, 'b, Callback>
@@ -551,34 +526,9 @@
 where
     IntoHandler: crate::prelude::IntoHandler<Sample, Receiver>,
 {
-<<<<<<< HEAD
-    session: SessionRef<'a>,
-    key_expr: WireExpr<'b>,
-    reliability: Reliability,
-    mode: SubMode,
-    period: Option<Period>,
-    local: bool,
-    handler: IntoHandler,
-    receiver: PhantomData<Receiver>,
-}
-
-impl<IntoHandler, Receiver> fmt::Debug for HandlerSubscriberBuilder<'_, '_, IntoHandler, Receiver>
-where
-    IntoHandler: crate::prelude::IntoHandler<Sample, Receiver>,
-{
-    fn fmt(&self, f: &mut fmt::Formatter<'_>) -> fmt::Result {
-        f.debug_struct("HandlerSubscriberBuilder")
-            .field("key_expr", &self.key_expr)
-            .field("reliability", &self.reliability)
-            .field("mode", &self.mode)
-            .field("period", &self.period)
-            .finish()
-    }
-=======
     pub(crate) builder: SubscriberBuilder<'a, 'b>,
     pub(crate) handler: IntoHandler,
     pub(crate) receiver: PhantomData<Receiver>,
->>>>>>> 0d79a52c
 }
 
 impl<'a, 'b, IntoHandler, Receiver> HandlerSubscriberBuilder<'a, 'b, IntoHandler, Receiver>
