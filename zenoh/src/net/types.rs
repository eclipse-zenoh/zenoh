//
// Copyright (c) 2017, 2020 ADLINK Technology Inc.
//
// This program and the accompanying materials are made available under the
// terms of the Eclipse Public License 2.0 which is available at
// http://www.eclipse.org/legal/epl-2.0, or the Apache License, Version 2.0
// which is available at https://www.apache.org/licenses/LICENSE-2.0.
//
// SPDX-License-Identifier: EPL-2.0 OR Apache-2.0
//
// Contributors:
//   ADLINK zenoh team, <zenoh@adlink-labs.tech>
//
use std::fmt;
use std::collections::HashMap;
use pin_project_lite::pin_project;
use async_std::sync::{Arc, RwLock, Sender, Receiver, TrySendError};
use async_std::stream::Stream;
use crate::net::Session;

pub use zenoh_protocol::io::{RBuf, WBuf};
pub use zenoh_protocol::core::{
    ZInt,
    ResourceId,
    ResKey,
    PeerId,
    QueryConsolidation,
    QueryTarget,
    Target,
    Reliability,
    SubMode,
    Period,
<<<<<<< HEAD
    SubInfo

};
pub use zenoh_protocol::{
    proto::{DataInfo, Primitives},
    core::{WhatAmI, whatami}
=======
    SubInfo,
    whatami
>>>>>>> 52446b07
};
pub use zenoh_util::core::{ZError, ZErrorKind, ZResult};

pub type Config = zenoh_router::runtime::Config;

pub type Properties = HashMap<ZInt, Vec<u8>>;

pub struct Sample {
    pub res_name: String,
    pub payload: RBuf,
    pub data_info: Option<RBuf>,
}

pub type DataHandler = dyn FnMut(/*res_name:*/ &str, /*payload:*/ RBuf, /*data_info:*/ Option<RBuf>) + Send + Sync + 'static;

pub struct Query {
    pub res_name: String,
    pub predicate: String,
    pub replies_sender: RepliesSender,
}

pub struct Reply {
    pub data: Sample,
    pub source_kind: ZInt, 
    pub replier_id: PeerId,
}

pub(crate) type Id = usize;

#[derive(Clone)]
pub struct Publisher {
    pub(crate) id: Id,
    pub(crate) reskey: ResKey,
}

impl PartialEq for Publisher {
    fn eq(&self, other: &Publisher) -> bool {
        self.id == other.id
    }
}

impl fmt::Debug for Publisher {
    fn fmt(&self, f: &mut fmt::Formatter) -> fmt::Result {
        write!(f, "Publisher{{ id:{} }}", self.id)
    }
}

pin_project! {
    #[derive(Clone)]
    pub struct Subscriber {
        pub(crate) id: Id,
        pub(crate) reskey: ResKey,
        pub(crate) resname: String,
        pub(crate) session: Session,
        #[pin]
        pub(crate) sender: Sender<Sample>,
        #[pin]
        pub(crate) receiver: Receiver<Sample>,
    }
}

impl Subscriber {
    pub async fn pull(&self) -> ZResult<()> {
        self.session.pull(&self.reskey).await
    }
}

impl Stream for Subscriber {
    type Item = Sample;

    #[inline(always)]
    fn poll_next(self: async_std::pin::Pin<&mut Self>, cx: &mut async_std::task::Context) -> async_std::task::Poll<Option<Self::Item>> {
        self.project().receiver.poll_next(cx)
    }
}

impl PartialEq for Subscriber {
    fn eq(&self, other: &Subscriber) -> bool {
        self.id == other.id
    }
}

impl fmt::Debug for Subscriber {
    fn fmt(&self, f: &mut fmt::Formatter) -> fmt::Result {
        write!(f, "Subscriber{{ id:{}, resname:{} }}", self.id, self.resname)
    }
}

#[derive(Clone)]
pub struct DirectSubscriber {
    pub(crate) id: Id,
    pub(crate) reskey: ResKey,
    pub(crate) resname: String,
    pub(crate) session: Session,
    pub(crate) dhandler: Arc<RwLock<DataHandler>>,
}

impl DirectSubscriber {
    pub async fn pull(&self) -> ZResult<()> {
        self.session.pull(&self.reskey).await
    }
}

impl PartialEq for DirectSubscriber {
    fn eq(&self, other: &DirectSubscriber) -> bool {
        self.id == other.id
    }
}

impl fmt::Debug for DirectSubscriber {
    fn fmt(&self, f: &mut fmt::Formatter) -> fmt::Result {
        write!(f, "DirectSubscriber{{ id:{}, resname:{} }}", self.id, self.resname)
    }
}

pin_project! {
    #[derive(Clone)]
    pub struct Queryable {
        pub(crate) id: Id,
        pub(crate) reskey: ResKey,
        pub(crate) kind: ZInt,
        #[pin]
        pub(crate) req_sender: Sender<Query>,
        #[pin]
        pub(crate) req_receiver: Receiver<Query>,
    }
}

impl Stream for Queryable {
    type Item = Query;

    #[inline(always)]
    fn poll_next(self: async_std::pin::Pin<&mut Self>, cx: &mut async_std::task::Context) -> async_std::task::Poll<Option<Self::Item>> {
        self.project().req_receiver.poll_next(cx)
    }
}

impl PartialEq for Queryable {
    fn eq(&self, other: &Queryable) -> bool {
        self.id == other.id
    }
}

impl fmt::Debug for Queryable {
    fn fmt(&self, f: &mut fmt::Formatter) -> fmt::Result {
        write!(f, "Queryable{{ id:{} }}", self.id)
    }
}

pub struct RepliesSender{
    pub(crate) kind: ZInt,
    pub(crate) sender: Sender<(ZInt, Sample)>,
}

impl RepliesSender{
    pub async fn send(&'_ self, msg: Sample) {
        self.sender.send((self.kind, msg)).await
    }

    pub fn try_send(&self, msg: Sample) -> Result<(), TrySendError<Sample>> {
        match self.sender.try_send((self.kind, msg)) {
            Ok(()) => {Ok(())}
            Err(TrySendError::Full(sample)) => {Err(TrySendError::Full(sample.1))}
            Err(TrySendError::Disconnected(sample)) => {Err(TrySendError::Disconnected(sample.1))}
        }
    }

    pub fn capacity(&self) -> usize {
        self.sender.capacity()
    }

    pub fn is_empty(&self) -> bool {
        self.sender.is_empty()
    }

    pub fn is_full(&self) -> bool {
        self.sender.is_full()
    }

    pub fn len(&self) -> usize {
        self.sender.len()
    }
}<|MERGE_RESOLUTION|>--- conflicted
+++ resolved
@@ -30,18 +30,10 @@
     Reliability,
     SubMode,
     Period,
-<<<<<<< HEAD
-    SubInfo
-
-};
-pub use zenoh_protocol::{
-    proto::{DataInfo, Primitives},
-    core::{WhatAmI, whatami}
-=======
     SubInfo,
     whatami
->>>>>>> 52446b07
 };
+pub use zenoh_protocol::proto::DataInfo;
 pub use zenoh_util::core::{ZError, ZErrorKind, ZResult};
 
 pub type Config = zenoh_router::runtime::Config;
