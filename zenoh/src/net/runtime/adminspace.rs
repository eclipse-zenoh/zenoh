--- conflicted
+++ resolved
@@ -12,12 +12,8 @@
 //   ZettaScale Zenoh Team, <zenoh@zettascale.tech>
 use std::{
     collections::HashMap,
-<<<<<<< HEAD
     convert::TryInto,
-=======
-    convert::{TryFrom, TryInto},
     io::Write,
->>>>>>> 5cc1f48f
     mem,
     sync::{Arc, Mutex},
 };
