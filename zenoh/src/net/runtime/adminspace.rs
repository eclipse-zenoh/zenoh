--- conflicted
+++ resolved
@@ -12,12 +12,8 @@
 //   ZettaScale Zenoh Team, <zenoh@zettascale.tech>
 use std::{
     collections::HashMap,
-<<<<<<< HEAD
     convert::TryInto,
-=======
-    convert::{TryFrom, TryInto},
     io::Write,
->>>>>>> c6c64f25
     mem,
     sync::{Arc, Mutex},
 };
@@ -717,15 +713,7 @@
         metrics = encoder.finish().unwrap();
         encoding.push_str(";content-encoding=gzip");
     }
-<<<<<<< HEAD
-    if let Err(e) = query
-        .reply(prefix, metrics)
-        .encoding(METRICS_ENCODING)
-        .wait()
-    {
-=======
-    if let Err(e) = query.reply(reply_key, metrics).encoding(encoding).wait() {
->>>>>>> c6c64f25
+    if let Err(e) = query.reply(prefix, metrics).encoding(encoding).wait() {
         tracing::error!("Error sending AdminSpace reply: {:?}", e);
     }
 }
