--- conflicted
+++ resolved
@@ -604,15 +604,8 @@
         let mut json = json!({
             "peer": transport.get_zid().map_or_else(|_| "unknown".to_string(), |p| p.to_string()),
             "whatami": transport.get_whatami().map_or_else(|_| "unknown".to_string(), |p| p.to_string()),
-<<<<<<< HEAD
             "links": links,
-=======
-            "links": transport.get_links().map_or_else(
-                |_| Vec::new(),
-                |links| links.iter().map(|link| link.dst.to_string()).collect()
-            ),
             "weight": transport.get_zid().ok().and_then(|zid| links_info.get(&zid))
->>>>>>> dc7ae1eb
         });
         #[cfg(feature = "stats")]
         {
