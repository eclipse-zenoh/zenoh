//
// Copyright (c) 2023 ZettaScale Technology
//
// This program and the accompanying materials are made available under the
// terms of the Eclipse Public License 2.0 which is available at
// http://www.eclipse.org/legal/epl-2.0, or the Apache License, Version 2.0
// which is available at https://www.apache.org/licenses/LICENSE-2.0.
//
// SPDX-License-Identifier: EPL-2.0 OR Apache-2.0
//
// Contributors:
//   ZettaScale Zenoh Team, <zenoh@zettascale.tech>
use std::{
    collections::HashMap,
    convert::TryInto,
    mem,
    sync::{Arc, Mutex},
};

use itertools::Itertools;
use serde_json::json;
use tracing::{error, trace};
use zenoh_buffers::buffer::SplitBuffer;
use zenoh_config::{wrappers::ZenohId, ConfigValidator, WhatAmI};
use zenoh_core::Wait;
use zenoh_keyexpr::keyexpr;
use zenoh_link::Link;
#[cfg(all(feature = "plugins", feature = "runtime_plugins"))]
use zenoh_plugin_trait::PluginDiff;
#[cfg(feature = "plugins")]
use zenoh_plugin_trait::{PluginControl, PluginStatus};
use zenoh_protocol::{
    core::{key_expr::OwnedKeyExpr, ExprId, Reliability, WireExpr, ZenohIdProto, EMPTY_EXPR_ID},
    network::{
        declare::{queryable::ext::QueryableInfoType, QueryableId},
        ext, Declare, DeclareBody, DeclareQueryable, DeclareSubscriber, Interest, Push, Request,
        Response, ResponseFinal,
    },
    zenoh::{PushBody, RequestBody},
};
use zenoh_result::ZResult;
use zenoh_transport::{multicast::TransportMulticast, unicast::TransportUnicast, TransportPeer};

use super::{routing::dispatcher::face::Face, Runtime};
#[cfg(all(feature = "plugins", feature = "runtime_plugins"))]
use crate::api::plugins::PluginsManager;
#[cfg(all(feature = "plugins", feature = "runtime_plugins"))]
use crate::internal::runtime::DynamicRuntime;
use crate::{
    api::{
        bytes::ZBytes,
        key_expr::KeyExpr,
        queryable::{Query, QueryInner},
    },
    bytes::Encoding,
<<<<<<< HEAD
    net::{primitives::Primitives, routing::dispatcher::region::Region},
=======
    net::primitives::Primitives,
    LONG_VERSION,
>>>>>>> 6f8a97f0
};

pub const METRICS_ENCODING: &str = "application/openmetrics-text; version=1.0.0; charset=utf-8";

pub struct AdminContext {
    runtime: Runtime,
}

type Handler = Arc<dyn Fn(&AdminContext, Query) + Send + Sync>;

pub struct AdminSpace {
    zid: ZenohId,
    queryable_id: QueryableId,
    primitives: Mutex<Option<Arc<Face>>>,
    mappings: Mutex<HashMap<ExprId, String>>,
    handlers: HashMap<OwnedKeyExpr, Handler>,
    context: Arc<AdminContext>,
}

impl ConfigValidator for AdminSpace {
    fn check_config(
        &self,
        name: &str,
        path: &str,
        current: &serde_json::Map<String, serde_json::Value>,
        new: &serde_json::Map<String, serde_json::Value>,
    ) -> ZResult<Option<serde_json::Map<String, serde_json::Value>>> {
        #[cfg(feature = "plugins")]
        {
            let plugins_mgr = self.context.runtime.plugins_manager();
            let Some(plugin) = plugins_mgr.started_plugin(name) else {
                tracing::warn!("Plugin `{}` is not started", name);
                // If plugin not started, just allow any config. The plugin `name` will be attempted to start with this config
                // on config comparison (see `PluginDiff`)
                return Ok(None);
            };
            plugin
                .instance()
                .config_checker(path, &current.into(), &new.into())
                .map(|m| m.map(|kv| kv.into()))
        }
        #[cfg(not(feature = "plugins"))]
        {
            let _ = (name, path, current, new);
            Ok(None)
        }
    }
}

impl AdminSpace {
    #[cfg(all(feature = "plugins", feature = "runtime_plugins"))]
    fn start_plugin(
        plugin_mgr: &mut PluginsManager,
        config: &zenoh_config::PluginLoad,
        start_args: &DynamicRuntime,
        required: bool,
    ) -> ZResult<()> {
        let id = &config.id;
        let name = &config.name;
        let declared = if let Some(declared) = plugin_mgr.plugin_mut(id) {
            tracing::warn!("Plugin `{}` was already declared", declared.id());
            declared
        } else if let Some(paths) = &config.paths {
            plugin_mgr.declare_dynamic_plugin_by_paths(id, name, paths, required)?
        } else {
            plugin_mgr.declare_dynamic_plugin_by_name(id, name, required)?
        };

        let loaded = if let Some(loaded) = declared.loaded_mut() {
            tracing::warn!(
                "Plugin `{}` was already loaded from {}",
                loaded.id(),
                loaded.path()
            );
            loaded
        } else {
            match declared.load()? {
                Some(loaded) => loaded,
                None => {
                    tracing::warn!(
                        "Plugin `{}` will not be loaded as plugin loading is disabled",
                        config.name
                    );
                    return Ok(());
                }
            }
        };

        if let Some(started) = loaded.started_mut() {
            tracing::warn!("Plugin `{}` was already started", started.id());
        } else {
            let started = loaded.start(start_args)?;
            tracing::info!(
                "Successfully started plugin `{}` from {}",
                started.id(),
                started.path()
            );
        };

        Ok(())
    }

    pub async fn start(runtime: &Runtime) {
        let zid_str = runtime.state.zid.to_string();
        let whatami_str = runtime.state.whatami.to_str();
        let config = &mut runtime.config().lock().0;
        let root_key: OwnedKeyExpr = format!("@/{zid_str}/{whatami_str}").try_into().unwrap();

        let mut handlers: HashMap<_, Handler> = HashMap::new();
        handlers.insert(root_key.clone(), Arc::new(local_data));
        handlers.insert(
            format!("@/{zid_str}/{whatami_str}/metrics")
                .try_into()
                .unwrap(),
            Arc::new(metrics),
        );
        if runtime.state.whatami == WhatAmI::Router {
            handlers.insert(
                format!("@/{zid_str}/{whatami_str}/linkstate/*")
                    .try_into()
                    .unwrap(),
                Arc::new(linkstate_data),
            );
        }
        handlers.insert(
            format!("@/{zid_str}/{whatami_str}/subscriber/**")
                .try_into()
                .unwrap(),
            Arc::new(subscribers_data),
        );
        handlers.insert(
            format!("@/{zid_str}/{whatami_str}/publisher/**")
                .try_into()
                .unwrap(),
            Arc::new(publishers_data),
        );
        handlers.insert(
            format!("@/{zid_str}/{whatami_str}/queryable/**")
                .try_into()
                .unwrap(),
            Arc::new(queryables_data),
        );
        handlers.insert(
            format!("@/{zid_str}/{whatami_str}/querier/**")
                .try_into()
                .unwrap(),
            Arc::new(queriers_data),
        );
        if runtime.state.whatami == WhatAmI::Router {
            handlers.insert(
                format!("@/{zid_str}/{whatami_str}/route/successor/**")
                    .try_into()
                    .unwrap(),
                Arc::new(route_successor),
            );
        }

        #[cfg(feature = "plugins")]
        handlers.insert(
            format!("@/{zid_str}/{whatami_str}/plugins/**")
                .try_into()
                .unwrap(),
            Arc::new(plugins_data),
        );

        #[cfg(feature = "plugins")]
        handlers.insert(
            format!("@/{zid_str}/{whatami_str}/status/plugins/**")
                .try_into()
                .unwrap(),
            Arc::new(plugins_status),
        );

        #[cfg(all(feature = "plugins", feature = "runtime_plugins"))]
        let mut active_plugins = runtime
            .plugins_manager()
            .started_plugins_iter()
            .map(|rec| (rec.id().to_string(), rec.path().to_string()))
            .collect::<HashMap<_, _>>();

        let context = Arc::new(AdminContext {
            runtime: runtime.clone(),
        });
        let admin = Arc::new(AdminSpace {
            zid: runtime.zid(),
            queryable_id: runtime.next_id(),
            primitives: Mutex::new(None),
            mappings: Mutex::new(HashMap::new()),
            handlers,
            context,
        });

        config.set_plugin_validator(Arc::downgrade(&admin));

        #[cfg(all(feature = "plugins", feature = "runtime_plugins"))]
        {
            let cfg_rx = admin.context.runtime.state.config.subscribe();

            tokio::task::spawn({
                let admin = admin.clone();
                async move {
                    while let Ok(change) = cfg_rx.recv_async().await {
                        let change = change.strip_prefix('/').unwrap_or(&change);
                        if !change.starts_with("plugins") {
                            continue;
                        }

                        let requested_plugins = {
                            let cfg_guard = admin.context.runtime.state.config.lock();
                            cfg_guard.0.plugins().load_requests().collect::<Vec<_>>()
                        };
                        let mut diffs = Vec::new();
                        for plugin in active_plugins.keys() {
                            if !requested_plugins.iter().any(|r| &r.id == plugin) {
                                diffs.push(PluginDiff::Delete(plugin.clone()))
                            }
                        }
                        for request in requested_plugins {
                            if let Some(active) = active_plugins.get(&request.id) {
                                if request
                                    .paths
                                    .as_ref()
                                    .map(|p| p.contains(active))
                                    .unwrap_or(true)
                                {
                                    continue;
                                }
                                diffs.push(PluginDiff::Delete(request.id.clone()))
                            }
                            diffs.push(PluginDiff::Start(request))
                        }
                        let mut plugins_mgr = admin.context.runtime.plugins_manager();
                        for diff in diffs {
                            match diff {
                                PluginDiff::Delete(id) => {
                                    active_plugins.remove(id.as_str());
                                    if let Some(running) = plugins_mgr.started_plugin_mut(&id) {
                                        running.stop()
                                    }
                                }
                                PluginDiff::Start(plugin) => {
                                    let dynamic_runtime = admin.context.runtime.clone().into();
                                    if let Err(e) = Self::start_plugin(
                                        &mut plugins_mgr,
                                        &plugin,
                                        &dynamic_runtime,
                                        plugin.required,
                                    ) {
                                        if plugin.required {
                                            panic!("Failed to load plugin `{}`: {}", plugin.id, e)
                                        } else {
                                            tracing::error!(
                                                "Failed to load plugin `{}`: {}",
                                                plugin.id,
                                                e
                                            )
                                        }
                                    }
                                }
                            }
                        }
                    }
                    tracing::info!("Running plugins: {:?}", &active_plugins)
                }
            });
        }

        let _span =
            tracing::debug_span!("adminspace", zid = %ZenohIdProto::from(admin.zid).short())
                .entered();

        let primitives = runtime
            .state
            .router
            .new_primitives(admin.clone(), Region::Local);
        zlock!(admin.primitives).replace(primitives.clone());

        primitives.send_declare(&mut Declare {
            interest_id: None,
            ext_qos: ext::QoSType::DECLARE,
            ext_tstamp: None,
            ext_nodeid: ext::NodeIdType::DEFAULT,
            body: DeclareBody::DeclareQueryable(DeclareQueryable {
                id: runtime.next_id(),
                wire_expr: [&root_key, "/**"].concat().into(),
                ext_info: QueryableInfoType::DEFAULT,
            }),
        });

        primitives.send_declare(&mut Declare {
            interest_id: None,
            ext_qos: ext::QoSType::DECLARE,
            ext_tstamp: None,
            ext_nodeid: ext::NodeIdType::DEFAULT,
            body: DeclareBody::DeclareSubscriber(DeclareSubscriber {
                id: runtime.next_id(),
                wire_expr: [&root_key, "/config/**"].concat().into(),
            }),
        });
    }

    pub fn key_expr_to_string<'a>(&self, key_expr: &'a WireExpr) -> ZResult<KeyExpr<'a>> {
        if key_expr.scope == EMPTY_EXPR_ID {
            key_expr.suffix.as_ref().try_into()
        } else if key_expr.suffix.is_empty() {
            match zlock!(self.mappings).get(&key_expr.scope) {
                Some(prefix) => prefix.clone().try_into(),
                None => bail!("Failed to resolve ExprId {}", key_expr.scope),
            }
        } else {
            match zlock!(self.mappings).get(&key_expr.scope) {
                Some(prefix) => format!("{}{}", prefix, key_expr.suffix.as_ref()).try_into(),
                None => bail!("Failed to resolve ExprId {}", key_expr.scope),
            }
        }
    }
}

impl Primitives for AdminSpace {
    fn send_interest(&self, msg: &mut Interest) {
        tracing::trace!("Recv interest {:?}", msg);
    }

    fn send_declare(&self, msg: &mut Declare) {
        tracing::trace!("Recv declare {:?}", msg);
        if let DeclareBody::DeclareKeyExpr(m) = &msg.body {
            match self.key_expr_to_string(&m.wire_expr) {
                Ok(s) => {
                    zlock!(self.mappings).insert(m.id, s.into());
                }
                Err(e) => error!("Unknown expr_id {}! ({})", m.id, e),
            }
        }
    }

    fn send_push(&self, msg: &mut Push, _reliability: Reliability) {
        trace!("recv Push {:?}", msg);
        {
            let conf = &self.context.runtime.state.config.lock().0;
            if !conf.adminspace.permissions().write {
                tracing::error!(
                    "Received PUT on '{}' but adminspace.permissions.write=false in configuration",
                    msg.wire_expr
                );
                return;
            }
        }

        if let Some(key) = msg.wire_expr.as_str().strip_prefix(&format!(
            "@/{}/{}/config/",
            self.context.runtime.state.zid, self.context.runtime.state.whatami,
        )) {
            match &msg.payload {
                PushBody::Put(put) => match std::str::from_utf8(&put.payload.contiguous()) {
                    Ok(json) => {
                        tracing::trace!(
                            "Insert conf value @/{}/{}/config/{} : {}",
                            self.context.runtime.state.zid,
                            self.context.runtime.state.whatami,
                            key,
                            json
                        );
                        if let Err(e) = self.context.runtime.state.config.insert_json5(key, json) {
                            error!(
                                "Error inserting conf value @/{}/{}/config/{} : {} - {}",
                                self.context.runtime.state.zid,
                                self.context.runtime.state.whatami,
                                key,
                                json,
                                e
                            );
                        }
                    }
                    Err(e) => error!(
                        "Received non utf8 conf value on @/{}/{}/config/{} : {}",
                        self.context.runtime.state.zid, self.context.runtime.state.whatami, key, e
                    ),
                },
                PushBody::Del(_) => {
                    tracing::trace!(
                        "Deleting conf value /@/{}/{}/config/{}",
                        self.context.runtime.state.zid,
                        self.context.runtime.state.whatami,
                        key
                    );
                    if let Err(e) = self.context.runtime.state.config.remove(key) {
                        tracing::error!("Error deleting conf value {} : {}", msg.wire_expr, e)
                    }
                }
            }
        }
    }

    fn send_request(&self, msg: &mut Request) {
        trace!("recv Request {:?}", msg);
        match &mut msg.payload {
            RequestBody::Query(query) => {
                let _span =
                    tracing::debug_span!("adminspace", zid = %ZenohIdProto::from(self.zid).short())
                        .entered();
                let primitives = zlock!(self.primitives).as_ref().unwrap().clone();
                {
                    let conf = &self.context.runtime.state.config.lock().0;
                    if !conf.adminspace.permissions().read {
                        tracing::error!(
                        "Received GET on '{}' but adminspace.permissions.read=false in configuration",
                        msg.wire_expr
                    );
                        primitives.send_response_final(&mut ResponseFinal {
                            rid: msg.id,
                            ext_qos: ext::QoSType::RESPONSE_FINAL,
                            ext_tstamp: None,
                        });
                        return;
                    }
                }

                let key_expr = match self.key_expr_to_string(&msg.wire_expr) {
                    Ok(key_expr) => key_expr.into_owned(),
                    Err(e) => {
                        tracing::error!("Unknown KeyExpr: {}", e);
                        primitives.send_response_final(&mut ResponseFinal {
                            rid: msg.id,
                            ext_qos: ext::QoSType::RESPONSE_FINAL,
                            ext_tstamp: None,
                        });
                        return;
                    }
                };
                let zid = self.zid;
                let query = Query {
                    inner: Arc::new(QueryInner {
                        key_expr: key_expr.clone(),
                        parameters: mem::take(&mut query.parameters).into(),
                        qid: msg.id,
                        zid: zid.into(),
                        #[cfg(feature = "unstable")]
                        source_info: query.ext_sinfo.map(Into::into),
                        primitives,
                    }),
                    eid: self.queryable_id,
                    value: mem::take(&mut query.ext_body)
                        .map(|b| (b.payload.into(), b.encoding.into())),
                    attachment: query.ext_attachment.take().map(Into::into),
                };

                for (key, handler) in &self.handlers {
                    if key_expr.intersects(key) {
                        handler(&self.context, query.clone());
                    }
                }
            }
        }
    }

    fn send_response(&self, msg: &mut Response) {
        trace!("recv Response {:?}", msg);
    }

    fn send_response_final(&self, msg: &mut ResponseFinal) {
        trace!("recv ResponseFinal {:?}", msg);
    }

    fn send_close(&self) {
        trace!("recv Close");
    }

    fn as_any(&self) -> &dyn std::any::Any {
        self
    }
}

impl crate::net::primitives::EPrimitives for AdminSpace {
    #[inline]
    fn send_interest(&self, ctx: crate::net::routing::RoutingContext<&mut Interest>) {
        (self as &dyn Primitives).send_interest(ctx.msg)
    }

    #[inline]
    fn send_declare(&self, ctx: crate::net::routing::RoutingContext<&mut Declare>) {
        (self as &dyn Primitives).send_declare(ctx.msg)
    }

    #[inline]
    fn send_push(&self, msg: &mut Push, reliability: Reliability) {
        (self as &dyn Primitives).send_push(msg, reliability)
    }

    #[inline]
    fn send_request(&self, msg: &mut Request) {
        (self as &dyn Primitives).send_request(msg)
    }

    #[inline]
    fn send_response(&self, msg: &mut Response) {
        (self as &dyn Primitives).send_response(msg)
    }

    #[inline]
    fn send_response_final(&self, msg: &mut ResponseFinal) {
        (self as &dyn Primitives).send_response_final(msg)
    }

    fn as_any(&self) -> &dyn std::any::Any {
        self
    }
}

#[tracing::instrument(level = "trace", skip_all)]
fn local_data(context: &AdminContext, query: Query) {
    let reply_key: OwnedKeyExpr = format!(
        "@/{}/{}",
        context.runtime.state.zid, context.runtime.state.whatami
    )
    .try_into()
    .unwrap();

    let transport_mgr = context.runtime.manager().clone();

    // plugins info
    #[cfg(feature = "plugins")]
    let plugins: serde_json::Value = {
        let plugins_mgr = context.runtime.plugins_manager();
        plugins_mgr
            .started_plugins_iter()
            .map(|rec| (rec.id(), json!({"name":rec.name(), "path": rec.path() })))
            .collect()
    };
    #[cfg(not(all(feature = "unstable", feature = "plugins")))]
    let plugins = serde_json::Value::Null;

    // locators info
    let locators: Vec<serde_json::Value> = transport_mgr
        .get_locators()
        .iter()
        .map(|locator| json!(locator.as_str()))
        .collect();

    let links_info = context.runtime.get_links_info();
    // transports info
    let transport_unicast_to_json = |transport: &TransportUnicast| {
        let link_to_json = |link: &Link| {
            json!({
                "src": link.src.to_string(),
                "dst": link.dst.to_string()
            })
        };
        let links = transport
            .get_links()
            .unwrap_or_default()
            .iter()
            .map(link_to_json)
            .collect_vec();
        #[cfg(feature = "shared-memory")]
        let shm = transport.is_shm().unwrap_or_default();
        #[cfg(not(feature = "shared-memory"))]
        let shm = false;
        let json = json!({
            "peer": transport.get_zid().map_or_else(|_| "unknown".to_string(), |p| p.to_string()),
            "whatami": transport.get_whatami().map_or_else(|_| "unknown".to_string(), |p| p.to_string()),
            "links": links,
            "weight": transport.get_zid().ok().and_then(|zid| links_info.get(&zid)),
            "shm": shm,
        });
        json
    };
    let transport_multicast_peer_to_json =
        |transport: &TransportMulticast, mcast_peer: &TransportPeer| {
            let link_to_json = |link: &Link| {
                json!({
                    "src": link.src.to_string(),
                    "dst": link.dst.to_string()
                })
            };
            let links = mcast_peer.links.iter().map(link_to_json).collect_vec();
            let json = json!({
                "peer": mcast_peer.zid.to_string(),
                "whatami": mcast_peer.whatami.to_string(),
                "group": transport
                    .get_link()
                    .ok()
                    .and_then(|t| t.group.map(|g| g.to_string()))
                    .unwrap_or("unknown".to_string()),

                "links": links,
            });
            json
        };
    let mut transports: Vec<serde_json::Value> = vec![];
    zenoh_runtime::ZRuntime::Net.block_in_place(async {
        for transport in transport_mgr.get_transports_unicast().await {
            transports.push(transport_unicast_to_json(&transport));
        }
        for mcast_transport in transport_mgr.get_transports_multicast().await {
            if let Ok(peers) = mcast_transport.get_peers() {
                for mcast_peer in &peers {
                    transports.push(transport_multicast_peer_to_json(
                        &mcast_transport,
                        mcast_peer,
                    ));
                }
            }
        }
    });
    #[cfg_attr(not(feature = "stats"), allow(unused_mut))]
    let mut json = json!({
        "zid": context.runtime.state.zid,
        "version": &*LONG_VERSION,
        "metadata": context.runtime.config().lock().0.metadata(),
        "locators": locators,
        "sessions": transports,
        "plugins": plugins,
    });

    #[cfg(feature = "stats")]
    if query
        .parameters()
        .iter()
        .any(|(k, v)| k == "_stats" && v != "false")
    {
        context.runtime.stats().merge_stats(&mut json);
    }

    tracing::trace!("AdminSpace router_data: {:?}", json);
    let payload = match serde_json::to_vec(&json) {
        Ok(bytes) => ZBytes::from(bytes),
        Err(e) => {
            tracing::error!("Error serializing AdminSpace reply: {:?}", e);
            return;
        }
    };
    if let Err(e) = query
        .reply(reply_key, payload)
        .encoding(Encoding::APPLICATION_JSON)
        .wait()
    {
        tracing::error!("Error sending AdminSpace reply: {:?}", e);
    }
}

#[tracing::instrument(level = "trace", skip_all)]
fn metrics(context: &AdminContext, query: Query) {
    let reply_key: OwnedKeyExpr = format!(
        "@/{}/{}/metrics",
        context.runtime.state.zid, context.runtime.state.whatami
    )
    .try_into()
    .unwrap();
    #[cfg(not(feature = "stats"))]
    let metrics = format!(
        concat!(
            "# HELP zenoh_build Zenoh build version.\n",
            "# TYPE zenoh_build info\n",
            "zenoh_build_info{{local_id=\"{zid}\",local_whatami=\"{whatami}\",version=\"{version}\"}} 1\n",
            "# EOF\n ",
        ),
        zid = context.runtime.state.zid,
        whatami = context.runtime.state.whatami,
        version = &*LONG_VERSION,
    );
    #[cfg(feature = "stats")]
    let mut metrics = String::new();
    #[cfg(feature = "stats")]
    context
        .runtime
        .stats()
        .encode_metrics(
            &mut metrics,
            query.parameters().get("per_transport") != Some("false"),
            query.parameters().get("per_link") != Some("false"),
            query.parameters().get("disconnected") == Some("true"),
            query.parameters().get("per_key") != Some("false"),
        )
        .expect("metrics should be encodable");
    #[cfg(feature = "stats")]
    if query.parameters().get("descriptors") == Some("false") {
        metrics = metrics
            .split_inclusive("\n")
            .filter(|l| !l.starts_with('#'))
            .chain(["# EOF\n"])
            .collect();
    }
    #[cfg(feature = "stats")]
    if query.parameters().get("buckets") == Some("false") {
        metrics = metrics
            .split_inclusive("\n")
            .filter(|l| !l.split('{').next().is_some_and(|n| n.ends_with("_bucket")))
            .collect();
    }
    #[allow(unused_mut)]
    let mut metrics = metrics.into_bytes();
    #[cfg(feature = "stats")]
    if query.parameters().get("compress") == Some("lz4") {
        metrics = lz4_flex::compress(&metrics);
    }
    if let Err(e) = query
        .reply(reply_key, metrics)
        .encoding(METRICS_ENCODING)
        .wait()
    {
        tracing::error!("Error sending AdminSpace reply: {:?}", e);
    }
}

#[tracing::instrument(level = "trace", skip_all)]
fn linkstate_data(context: &AdminContext, query: Query) {
    let tables = &context.runtime.state.router.tables;
    let rtables = zread!(tables.tables);

    for (rgn, hat) in rtables
        .hats
        .iter()
        .filter(|(_, hat)| hat.whatami().is_router())
    {
        let reply_key: OwnedKeyExpr = format!(
            "@/{}/{}/linkstate/{}",
            context.runtime.state.zid, context.runtime.state.whatami, rgn
        )
        .try_into()
        .unwrap();

        if let Err(e) = query
            .reply(reply_key, hat.info(WhatAmI::Router))
            .encoding(Encoding::TEXT_PLAIN)
            .wait()
        {
            tracing::error!("Error sending AdminSpace reply: {:?}", e);
        }
    }
}

#[tracing::instrument(level = "trace", skip_all)]
fn subscribers_data(context: &AdminContext, query: Query) {
    let tables = &context.runtime.state.router.tables;
    let rtables = zread!(tables.tables);

    for sub in rtables.sourced_subscribers() {
        let key = KeyExpr::try_from(format!(
            "@/{}/{}/subscriber/{}",
            context.runtime.state.zid,
            context.runtime.state.whatami,
            sub.0.expr(),
        ))
        .unwrap();
        if query.key_expr().intersects(&key) {
            let payload =
                ZBytes::from(serde_json::to_string(&sub.1).unwrap_or_else(|_| "{}".to_string()));
            if let Err(e) = query
                .reply(key, payload)
                .encoding(Encoding::APPLICATION_JSON)
                .wait()
            {
                tracing::error!("Error sending AdminSpace reply: {:?}", e);
            }
        }
    }
}

#[tracing::instrument(level = "trace", skip_all)]
fn publishers_data(context: &AdminContext, query: Query) {
    let tables = &context.runtime.state.router.tables;
    let rtables = zread!(tables.tables);
    for sub in rtables.sourced_publishers() {
        let key = KeyExpr::try_from(format!(
            "@/{}/{}/publisher/{}",
            context.runtime.state.zid,
            context.runtime.state.whatami,
            sub.0.expr()
        ))
        .unwrap();
        if query.key_expr().intersects(&key) {
            let payload =
                ZBytes::from(serde_json::to_string(&sub.1).unwrap_or_else(|_| "{}".to_string()));
            if let Err(e) = query
                .reply(key, payload)
                .encoding(Encoding::APPLICATION_JSON)
                .wait()
            {
                tracing::error!("Error sending AdminSpace reply: {:?}", e);
            }
        }
    }
}

#[tracing::instrument(level = "trace", skip_all)]
fn queryables_data(context: &AdminContext, query: Query) {
    let tables = &context.runtime.state.router.tables;
    let rtables = zread!(tables.tables);
    for qabl in rtables.sourced_queryables() {
        let key = KeyExpr::try_from(format!(
            "@/{}/{}/queryable/{}",
            context.runtime.state.zid,
            context.runtime.state.whatami,
            qabl.0.expr()
        ))
        .unwrap();
        if query.key_expr().intersects(&key) {
            let payload =
                ZBytes::from(serde_json::to_string(&qabl.1).unwrap_or_else(|_| "{}".to_string()));
            if let Err(e) = query
                .reply(key, payload)
                .encoding(Encoding::APPLICATION_JSON)
                .wait()
            {
                tracing::error!("Error sending AdminSpace reply: {:?}", e);
            }
        }
    }
}

#[tracing::instrument(level = "trace", skip_all)]
fn queriers_data(context: &AdminContext, query: Query) {
    let tables = &context.runtime.state.router.tables;
    let rtables = zread!(tables.tables);

    for sub in rtables.sourced_queriers() {
        let key = KeyExpr::try_from(format!(
            "@/{}/{}/querier/{}",
            context.runtime.state.zid,
            context.runtime.state.whatami,
            sub.0.expr()
        ))
        .unwrap();
        if query.key_expr().intersects(&key) {
            let payload =
                ZBytes::from(serde_json::to_string(&sub.1).unwrap_or_else(|_| "{}".to_string()));
            if let Err(e) = query
                .reply(key, payload)
                .encoding(Encoding::APPLICATION_JSON)
                .wait()
            {
                tracing::error!("Error sending AdminSpace reply: {:?}", e);
            }
        }
    }
}

#[tracing::instrument(level = "trace", skip_all)]
fn route_successor(context: &AdminContext, query: Query) {
    let reply = |keyexpr: &keyexpr, successor: ZenohIdProto| {
        if let Err(e) = query
            .reply(keyexpr, serde_json::to_vec(&json!(successor)).unwrap())
            .encoding(Encoding::APPLICATION_JSON)
            .wait()
        {
            tracing::error!("Error sending AdminSpace reply: {:?}", e);
        }
    };
    let prefix = format!("@/{}/router/route/successor", context.runtime.zid());
    let tables = &context.runtime.state.router.tables;
    let rtables = zread!(tables.tables);

    // Try to shortcut full successor retrieval if suffix matches 'src/<zid>/dst/<zid>' pattern.
    let suffix = query.key_expr().as_str().strip_prefix(&prefix);
    if let Some((src, dst)) = suffix.and_then(|s| s.strip_prefix("/src/")?.split_once("/dst/")) {
        if let (Ok(src_zid), Ok(dst_zid)) = (src.parse(), dst.parse()) {
            for hat in rtables
                .hats
                .values()
                .filter(|hat| hat.whatami().is_router())
            {
                if let Some(successor) = hat.route_successor(src_zid, dst_zid) {
                    reply(query.key_expr(), successor);
                }
            }
        }
    }

    // Reply with every successor suffix matching the keyexpr.
    let successors = rtables
        .hats
        .values()
        .filter(|hat| hat.whatami().is_router())
        .flat_map(|hat| hat.route_successors())
        .collect_vec();
    drop(rtables);
    for entry in successors {
        let keyexpr = KeyExpr::new(format!(
            "{prefix}/src/{src}/dst/{dst}",
            src = entry.source,
            dst = entry.destination
        ))
        .unwrap();
        if query.key_expr().intersects(&keyexpr) {
            reply(&keyexpr, entry.successor);
        }
    }
}

#[cfg(feature = "plugins")]
#[tracing::instrument(level = "trace", skip_all)]
fn plugins_data(context: &AdminContext, query: Query) {
    let guard = context.runtime.plugins_manager();
    let root_key = format!(
        "@/{}/{}/plugins",
        &context.runtime.state.zid, context.runtime.state.whatami
    );
    let root_key = unsafe { zenoh_keyexpr::keyexpr::from_str_unchecked(&root_key) };
    tracing::debug!("requested plugins status {:?}", query.key_expr());
    if let [names, ..] = query.key_expr().strip_prefix(root_key)[..] {
        let statuses = guard.plugins_status(names);
        for status in statuses {
            tracing::debug!("plugin status: {:?}", status);
            let key = root_key.join(status.id()).unwrap();
            match serde_json::to_vec(&status) {
                Ok(bytes) => {
                    if let Err(e) = query
                        .reply(key, bytes)
                        .encoding(Encoding::APPLICATION_JSON)
                        .wait()
                    {
                        tracing::error!("Error sending AdminSpace reply: {:?}", e);
                    }
                }
                Err(e) => tracing::debug!("Admin query error: {}", e),
            }
        }
    }
}

#[cfg(feature = "plugins")]
#[tracing::instrument(level = "trace", skip_all)]
fn plugins_status(context: &AdminContext, query: Query) {
    let key_expr = query.key_expr();
    let guard = context.runtime.plugins_manager();
    let mut root_key = format!(
        "@/{}/{}/status/plugins/",
        &context.runtime.state.zid, context.runtime.state.whatami
    );

    for plugin in guard.started_plugins_iter() {
        with_extended_string(&mut root_key, &[plugin.id()], |plugin_key| {
            // @TODO: response to "__version__", this need not to be implemented by each plugin
            with_extended_string(plugin_key, &["/__path__"], |plugin_path_key| {
                if let Ok(key_expr) = KeyExpr::try_from(plugin_path_key.clone()) {
                    if query.key_expr().intersects(&key_expr) {
                        if let Err(e) = query
                            .reply(key_expr, plugin.path())
                            .encoding(Encoding::TEXT_PLAIN)
                            .wait()
                        {
                            tracing::error!("Error sending AdminSpace reply: {:?}", e);
                        }
                    }
                } else {
                    tracing::error!("Error: invalid plugin path key {}", plugin_path_key);
                }
            });
            let matches_plugin = |plugin_status_space: &mut String| {
                query
                    .key_expr()
                    .intersects(plugin_status_space.as_str().try_into().unwrap())
            };
            if !with_extended_string(plugin_key, &["/**"], matches_plugin) {
                return;
            }
            match std::panic::catch_unwind(std::panic::AssertUnwindSafe(|| {
                plugin.instance().adminspace_getter(key_expr, plugin_key)
            })) {
                Ok(Ok(responses)) => {
                    for response in responses {
                        if let Ok(key_expr) = KeyExpr::try_from(response.key) {
                            match serde_json::to_vec::<serde_json::Value>(&response.value.into()) {
                                Ok(bytes) => {
                                    if let Err(e) = query.reply(key_expr, bytes).encoding(Encoding::APPLICATION_JSON).wait() {
                                        tracing::error!("Error sending AdminSpace reply: {:?}", e);
                                    }
                                }
                                Err(e) => tracing::debug!("Admin query error: {}", e),
                            }
                        } else {
                            tracing::error!("Error: plugin {} replied with an invalid key", plugin_key);
                        }
                    }
                }
                Ok(Err(e)) => {
                    tracing::error!("Plugin {} bailed from responding to {}: {}", plugin.id(), query.key_expr(), e)
                }
                Err(e) => match e
                    .downcast_ref::<String>()
                    .map(|s| s.as_str())
                    .or_else(|| e.downcast_ref::<&str>().copied())
                {
                    Some(e) => tracing::error!("Plugin {} panicked while responding to {}: {}", plugin.id(), query.key_expr(), e),
                    None => tracing::error!("Plugin {} panicked while responding to {}. The panic message couldn't be recovered.", plugin.id(), query.key_expr()),
                },
            }
        });
    }
}

#[cfg(feature = "plugins")]
fn with_extended_string<R, F: FnMut(&mut String) -> R>(
    prefix: &mut String,
    suffixes: &[&str],
    mut closure: F,
) -> R {
    let prefix_len = prefix.len();
    for suffix in suffixes {
        prefix.push_str(suffix);
    }
    let result = closure(prefix);
    prefix.truncate(prefix_len);
    result
}<|MERGE_RESOLUTION|>--- conflicted
+++ resolved
@@ -53,12 +53,8 @@
         queryable::{Query, QueryInner},
     },
     bytes::Encoding,
-<<<<<<< HEAD
     net::{primitives::Primitives, routing::dispatcher::region::Region},
-=======
-    net::primitives::Primitives,
     LONG_VERSION,
->>>>>>> 6f8a97f0
 };
 
 pub const METRICS_ENCODING: &str = "application/openmetrics-text; version=1.0.0; charset=utf-8";
