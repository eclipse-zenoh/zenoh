--- conflicted
+++ resolved
@@ -14,11 +14,7 @@
 use super::Runtime;
 use crate::key_expr::KeyExpr;
 use crate::net::primitives::Primitives;
-<<<<<<< HEAD
-use crate::plugins::sealed as plugins;
-=======
 use crate::plugins::sealed::{self as plugins};
->>>>>>> 7ebdb3ca
 use crate::prelude::sync::{Sample, SyncResolve};
 use crate::queryable::Query;
 use crate::queryable::QueryInner;
@@ -607,96 +603,6 @@
     }
 }
 
-<<<<<<< HEAD
-fn routers_linkstate_data(_context: &AdminContext, _query: Query) {
-    // let reply_key: OwnedKeyExpr = format!("@/router/{}/linkstate/routers", context.zid_str)
-    //     .try_into()
-    //     .unwrap();
-
-    // let tables = zread!(context.runtime.router.tables.tables);
-
-    // if let Err(e) = query
-    //     .reply(Ok(Sample::new(
-    //         reply_key,
-    //         Value::from(
-    //             tables
-    //                 .hat
-    //                 .routers_net
-    //                 .as_ref()
-    //                 .map(|net| net.dot())
-    //                 .unwrap_or_else(|| "graph {}".to_string())
-    //                 .as_bytes()
-    //                 .to_vec(),
-    //         )
-    //         .encoding(KnownEncoding::TextPlain.into()),
-    //     )))
-    //     .res()
-    // {
-    //     log::error!("Error sending AdminSpace reply: {:?}", e);
-    // }
-}
-
-fn peers_linkstate_data(_context: &AdminContext, _query: Query) {
-    // let reply_key: OwnedKeyExpr = format!("@/router/{}/linkstate/peers", context.zid_str)
-    //     .try_into()
-    //     .unwrap();
-
-    // let tables = zread!(context.runtime.router.tables.tables);
-
-    // if let Err(e) = query
-    //     .reply(Ok(Sample::new(
-    //         reply_key,
-    //         Value::from(
-    //             tables
-    //                 .hat
-    //                 .peers_net
-    //                 .as_ref()
-    //                 .map(|net| net.dot())
-    //                 .unwrap_or_else(|| "graph {}".to_string())
-    //                 .as_bytes()
-    //                 .to_vec(),
-    //         )
-    //         .encoding(KnownEncoding::TextPlain.into()),
-    //     )))
-    //     .res()
-    // {
-    //     log::error!("Error sending AdminSpace reply: {:?}", e);
-    // }
-}
-
-fn subscribers_data(_context: &AdminContext, _query: Query) {
-    // let tables = zread!(context.runtime.router.tables.tables);
-    // for sub in tables.hat.router_subs.iter() {
-    //     let key = KeyExpr::try_from(format!(
-    //         "@/router/{}/subscriber/{}",
-    //         context.zid_str,
-    //         sub.expr()
-    //     ))
-    //     .unwrap();
-    //     if query.key_expr().intersects(&key) {
-    //         if let Err(e) = query.reply(Ok(Sample::new(key, Value::empty()))).res() {
-    //             log::error!("Error sending AdminSpace reply: {:?}", e);
-    //         }
-    //     }
-    // }
-}
-
-fn queryables_data(_context: &AdminContext, _query: Query) {
-    // let tables = zread!(context.runtime.router.tables.tables);
-    // for qabl in tables.hat.router_qabls.iter() {
-    //     let key = KeyExpr::try_from(format!(
-    //         "@/router/{}/queryable/{}",
-    //         context.zid_str,
-    //         qabl.expr()
-    //     ))
-    //     .unwrap();
-    //     if query.key_expr().intersects(&key) {
-    //         if let Err(e) = query.reply(Ok(Sample::new(key, Value::empty()))).res() {
-    //             log::error!("Error sending AdminSpace reply: {:?}", e);
-    //         }
-    //     }
-    // }
-=======
 fn routers_linkstate_data(context: &AdminContext, query: Query) {
     let reply_key: OwnedKeyExpr = format!("@/router/{}/linkstate/routers", context.zid_str)
         .try_into()
@@ -779,7 +685,6 @@
             }
         }
     }
->>>>>>> 7ebdb3ca
 }
 
 fn plugins_data(context: &AdminContext, query: Query) {
