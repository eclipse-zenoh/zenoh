//
// Copyright (c) 2023 ZettaScale Technology
//
// This program and the accompanying materials are made available under the
// terms of the Eclipse Public License 2.0 which is available at
// http://www.eclipse.org/legal/epl-2.0, or the Apache License, Version 2.0
// which is available at https://www.apache.org/licenses/LICENSE-2.0.
//
// SPDX-License-Identifier: EPL-2.0 OR Apache-2.0
//
// Contributors:
//   ZettaScale Zenoh Team, <zenoh@zettascale.tech>
use super::routing::dispatcher::face::Face;
use super::Runtime;
use crate::api::builders::sample::ValueBuilderTrait;
use crate::api::bytes::ZBytes;
use crate::api::key_expr::KeyExpr;
#[cfg(all(feature = "unstable", feature = "plugins"))]
use crate::api::plugins::PluginsManager;
use crate::api::queryable::Query;
use crate::api::queryable::QueryInner;
use crate::api::value::Value;
use crate::encoding::Encoding;
use crate::net::primitives::Primitives;
use serde_json::json;
use std::collections::HashMap;
use std::convert::TryFrom;
use std::convert::TryInto;
use std::sync::Arc;
use std::sync::Mutex;
use tracing::{error, trace};
use zenoh_buffers::buffer::SplitBuffer;
use zenoh_config::{unwrap_or_default, ConfigValidator, ValidatedMap, WhatAmI};
use zenoh_core::Wait;
#[cfg(all(feature = "unstable", feature = "plugins"))]
use zenoh_plugin_trait::{PluginControl, PluginStatus};
#[cfg(all(feature = "unstable", feature = "plugins"))]
use zenoh_protocol::core::key_expr::keyexpr;
use zenoh_protocol::network::declare::QueryableId;
use zenoh_protocol::network::Interest;
use zenoh_protocol::{
    core::{key_expr::OwnedKeyExpr, ExprId, WireExpr, ZenohId, EMPTY_EXPR_ID},
    network::{
        declare::{queryable::ext::QueryableInfoType, subscriber::ext::SubscriberInfo},
        ext, Declare, DeclareBody, DeclareQueryable, DeclareSubscriber, Push, Request, Response,
        ResponseFinal,
    },
    zenoh::{PushBody, RequestBody},
};
use zenoh_result::ZResult;
use zenoh_transport::unicast::TransportUnicast;

pub struct AdminContext {
    runtime: Runtime,
    version: String,
    metadata: serde_json::Value,
}

type Handler = Arc<dyn Fn(&AdminContext, Query) + Send + Sync>;

pub struct AdminSpace {
    zid: ZenohId,
    queryable_id: QueryableId,
    primitives: Mutex<Option<Arc<Face>>>,
    mappings: Mutex<HashMap<ExprId, String>>,
    handlers: HashMap<OwnedKeyExpr, Handler>,
    context: Arc<AdminContext>,
}

#[cfg(all(feature = "unstable", feature = "plugins"))]
#[derive(Debug, Clone)]
enum PluginDiff {
    Delete(String),
    Start(zenoh_config::PluginLoad),
}

impl ConfigValidator for AdminSpace {
    fn check_config(
        &self,
        name: &str,
        path: &str,
        current: &serde_json::Map<String, serde_json::Value>,
        new: &serde_json::Map<String, serde_json::Value>,
    ) -> ZResult<Option<serde_json::Map<String, serde_json::Value>>> {
        #[cfg(all(feature = "unstable", feature = "plugins"))]
        {
            let plugins_mgr = self.context.runtime.plugins_manager();
            let Some(plugin) = plugins_mgr.started_plugin(name) else {
                tracing::warn!("Plugin `{}` is not started", name);
                // If plugin not started, just allow any config. The plugin `name` will be attempted to start with this config
                // on config comparison (see `PluginDiff`)
                return Ok(None);
            };
            plugin.instance().config_checker(path, current, new)
        }
        #[cfg(not(all(feature = "unstable", feature = "plugins")))]
        {
            let _ = (name, path, current, new);
            Ok(None)
        }
    }
}

impl AdminSpace {
    #[cfg(all(feature = "unstable", feature = "plugins"))]
    fn start_plugin(
        plugin_mgr: &mut PluginsManager,
        config: &zenoh_config::PluginLoad,
        start_args: &Runtime,
        required: bool,
    ) -> ZResult<()> {
        let name = &config.name;
        let declared = if let Some(declared) = plugin_mgr.plugin_mut(name) {
            tracing::warn!("Plugin `{}` was already declared", declared.name());
            declared
        } else if let Some(paths) = &config.paths {
            plugin_mgr.declare_dynamic_plugin_by_paths(name, paths, required)?
        } else {
            plugin_mgr.declare_dynamic_plugin_by_name(name, name, required)?
        };

        let loaded = if let Some(loaded) = declared.loaded_mut() {
            tracing::warn!(
                "Plugin `{}` was already loaded from {}",
                loaded.name(),
                loaded.path()
            );
            loaded
        } else {
            declared.load()?
        };

        if let Some(started) = loaded.started_mut() {
            tracing::warn!("Plugin `{}` was already started", started.name());
        } else {
            let started = loaded.start(start_args)?;
            tracing::info!(
                "Successfully started plugin `{}` from {}",
                started.name(),
                started.path()
            );
        };

        Ok(())
    }

    pub async fn start(runtime: &Runtime, version: String) {
        let zid_str = runtime.state.zid.to_string();
        let whatami_str = runtime.state.whatami.to_str();
        let mut config = runtime.config().lock();
        let metadata = runtime.state.metadata.clone();
        let root_key: OwnedKeyExpr = format!("@/{whatami_str}/{zid_str}").try_into().unwrap();

        let mut handlers: HashMap<_, Handler> = HashMap::new();
        handlers.insert(root_key.clone(), Arc::new(local_data));
        handlers.insert(
            format!("@/{whatami_str}/{zid_str}/metrics")
                .try_into()
                .unwrap(),
            Arc::new(metrics),
        );
        if runtime.state.whatami == WhatAmI::Router {
            handlers.insert(
                format!("@/{whatami_str}/{zid_str}/linkstate/routers")
                    .try_into()
                    .unwrap(),
                Arc::new(routers_linkstate_data),
            );
        }
        if runtime.state.whatami != WhatAmI::Client
            && unwrap_or_default!(config.routing().peer().mode()) == *"linkstate"
        {
            handlers.insert(
                format!("@/{whatami_str}/{zid_str}/linkstate/peers")
                    .try_into()
                    .unwrap(),
                Arc::new(peers_linkstate_data),
            );
        }
        handlers.insert(
            format!("@/{whatami_str}/{zid_str}/subscriber/**")
                .try_into()
                .unwrap(),
            Arc::new(subscribers_data),
        );
        handlers.insert(
            format!("@/{whatami_str}/{zid_str}/queryable/**")
                .try_into()
                .unwrap(),
            Arc::new(queryables_data),
        );

        #[cfg(all(feature = "unstable", feature = "plugins"))]
        handlers.insert(
            format!("@/{whatami_str}/{zid_str}/plugins/**")
                .try_into()
                .unwrap(),
            Arc::new(plugins_data),
        );

        #[cfg(all(feature = "unstable", feature = "plugins"))]
        handlers.insert(
            format!("@/{whatami_str}/{zid_str}/status/plugins/**")
                .try_into()
                .unwrap(),
            Arc::new(plugins_status),
        );

        #[cfg(all(feature = "unstable", feature = "plugins"))]
        let mut active_plugins = runtime
            .plugins_manager()
            .started_plugins_iter()
            .map(|rec| (rec.name().to_string(), rec.path().to_string()))
            .collect::<HashMap<_, _>>();

        let context = Arc::new(AdminContext {
            runtime: runtime.clone(),
            version,
            metadata,
        });
        let admin = Arc::new(AdminSpace {
            zid: runtime.zid(),
            queryable_id: runtime.next_id(),
            primitives: Mutex::new(None),
            mappings: Mutex::new(HashMap::new()),
            handlers,
            context,
        });

        config.set_plugin_validator(Arc::downgrade(&admin));

        #[cfg(all(feature = "unstable", feature = "plugins"))]
        {
            let cfg_rx = admin.context.runtime.state.config.subscribe();

            tokio::task::spawn({
                let admin = admin.clone();
                async move {
                    while let Ok(change) = cfg_rx.recv_async().await {
                        let change = change.strip_prefix('/').unwrap_or(&change);
                        if !change.starts_with("plugins") {
                            continue;
                        }

                        let requested_plugins = {
                            let cfg_guard = admin.context.runtime.state.config.lock();
                            cfg_guard.plugins().load_requests().collect::<Vec<_>>()
                        };
                        let mut diffs = Vec::new();
                        for plugin in active_plugins.keys() {
                            if !requested_plugins.iter().any(|r| &r.name == plugin) {
                                diffs.push(PluginDiff::Delete(plugin.clone()))
                            }
                        }
                        for request in requested_plugins {
                            if let Some(active) = active_plugins.get(&request.name) {
                                if request
                                    .paths
                                    .as_ref()
                                    .map(|p| p.contains(active))
                                    .unwrap_or(true)
                                {
                                    continue;
                                }
                                diffs.push(PluginDiff::Delete(request.name.clone()))
                            }
                            diffs.push(PluginDiff::Start(request))
                        }
                        let mut plugins_mgr = admin.context.runtime.plugins_manager();
                        for diff in diffs {
                            match diff {
                                PluginDiff::Delete(name) => {
                                    active_plugins.remove(name.as_str());
                                    if let Some(running) = plugins_mgr.started_plugin_mut(&name) {
                                        running.stop()
                                    }
                                }
                                PluginDiff::Start(plugin) => {
                                    if let Err(e) = Self::start_plugin(
                                        &mut plugins_mgr,
                                        &plugin,
                                        &admin.context.runtime,
                                        plugin.required,
                                    ) {
                                        if plugin.required {
                                            panic!("Failed to load plugin `{}`: {}", plugin.name, e)
                                        } else {
                                            tracing::error!(
                                                "Failed to load plugin `{}`: {}",
                                                plugin.name,
                                                e
                                            )
                                        }
                                    }
                                }
                            }
                        }
                    }
                    tracing::info!("Running plugins: {:?}", &active_plugins)
                }
            });
        }

        let primitives = runtime.state.router.new_primitives(admin.clone());
        zlock!(admin.primitives).replace(primitives.clone());

        primitives.send_declare(Declare {
            interest_id: None,

            ext_qos: ext::QoSType::DECLARE,
            ext_tstamp: None,
            ext_nodeid: ext::NodeIdType::DEFAULT,
            body: DeclareBody::DeclareQueryable(DeclareQueryable {
                id: runtime.next_id(),
                wire_expr: [&root_key, "/**"].concat().into(),
                ext_info: QueryableInfoType::DEFAULT,
            }),
        });

        primitives.send_declare(Declare {
            interest_id: None,
            ext_qos: ext::QoSType::DECLARE,
            ext_tstamp: None,
            ext_nodeid: ext::NodeIdType::DEFAULT,
            body: DeclareBody::DeclareSubscriber(DeclareSubscriber {
                id: runtime.next_id(),
                wire_expr: [&root_key, "/config/**"].concat().into(),
                ext_info: SubscriberInfo::DEFAULT,
            }),
        });
    }

    pub fn key_expr_to_string<'a>(&self, key_expr: &'a WireExpr) -> ZResult<KeyExpr<'a>> {
        if key_expr.scope == EMPTY_EXPR_ID {
            key_expr.suffix.as_ref().try_into()
        } else if key_expr.suffix.is_empty() {
            match zlock!(self.mappings).get(&key_expr.scope) {
                Some(prefix) => prefix.clone().try_into(),
                None => bail!("Failed to resolve ExprId {}", key_expr.scope),
            }
        } else {
            match zlock!(self.mappings).get(&key_expr.scope) {
                Some(prefix) => format!("{}{}", prefix, key_expr.suffix.as_ref()).try_into(),
                None => bail!("Failed to resolve ExprId {}", key_expr.scope),
            }
        }
    }
}

impl Primitives for AdminSpace {
    fn send_interest(&self, msg: Interest) {
        tracing::trace!("Recv interest {:?}", msg);
    }

    fn send_declare(&self, msg: Declare) {
        tracing::trace!("Recv declare {:?}", msg);
        if let DeclareBody::DeclareKeyExpr(m) = msg.body {
            match self.key_expr_to_string(&m.wire_expr) {
                Ok(s) => {
                    zlock!(self.mappings).insert(m.id, s.into());
                }
                Err(e) => error!("Unknown expr_id {}! ({})", m.id, e),
            }
        }
    }

    fn send_push(&self, msg: Push) {
        trace!("recv Push {:?}", msg);
        {
            let conf = self.context.runtime.state.config.lock();
            if !conf.adminspace.permissions().write {
                tracing::error!(
                    "Received PUT on '{}' but adminspace.permissions.write=false in configuration",
                    msg.wire_expr
                );
                return;
            }
        }

        if let Some(key) = msg.wire_expr.as_str().strip_prefix(&format!(
            "@/{}/{}/config/",
            self.context.runtime.state.whatami, self.context.runtime.state.zid
        )) {
            match msg.payload {
                PushBody::Put(put) => match std::str::from_utf8(&put.payload.contiguous()) {
                    Ok(json) => {
                        tracing::trace!(
                            "Insert conf value /@/{}/{}/config/{} : {}",
                            self.context.runtime.state.whatami,
                            self.context.runtime.state.zid,
                            key,
                            json
                        );
                        if let Err(e) = (&self.context.runtime.state.config).insert_json5(key, json)
                        {
                            error!(
                                "Error inserting conf value /@/{}/{}/config/{} : {} - {}",
                                self.context.runtime.state.whatami,
                                self.context.runtime.state.zid,
                                key,
                                json,
                                e
                            );
                        }
                    }
                    Err(e) => error!(
                        "Received non utf8 conf value on /@/{}/{}/config/{} : {}",
                        self.context.runtime.state.whatami, self.context.runtime.state.zid, key, e
                    ),
                },
                PushBody::Del(_) => {
                    tracing::trace!(
                        "Deleting conf value /@/{}/{}/config/{}",
                        self.context.runtime.state.whatami,
                        self.context.runtime.state.zid,
                        key
                    );
                    if let Err(e) = self.context.runtime.state.config.remove(key) {
                        tracing::error!("Error deleting conf value {} : {}", msg.wire_expr, e)
                    }
                }
            }
        }
    }

    fn send_request(&self, msg: Request) {
        trace!("recv Request {:?}", msg);
        match msg.payload {
            RequestBody::Query(query) => {
                let primitives = zlock!(self.primitives).as_ref().unwrap().clone();
                {
                    let conf = self.context.runtime.state.config.lock();
                    if !conf.adminspace.permissions().read {
                        tracing::error!(
                        "Received GET on '{}' but adminspace.permissions.read=false in configuration",
                        msg.wire_expr
                    );
                        primitives.send_response_final(ResponseFinal {
                            rid: msg.id,
                            ext_qos: ext::QoSType::RESPONSE_FINAL,
                            ext_tstamp: None,
                        });
                        return;
                    }
                }

                let key_expr = match self.key_expr_to_string(&msg.wire_expr) {
                    Ok(key_expr) => key_expr.into_owned(),
                    Err(e) => {
                        tracing::error!("Unknown KeyExpr: {}", e);
                        primitives.send_response_final(ResponseFinal {
                            rid: msg.id,
                            ext_qos: ext::QoSType::RESPONSE_FINAL,
                            ext_tstamp: None,
                        });
                        return;
                    }
                };

                let zid = self.zid;
                let query = Query {
                    inner: Arc::new(QueryInner {
                        key_expr: key_expr.clone(),
                        parameters: query.parameters.into(),
                        value: query.ext_body.map(|b| Value::new(b.payload, b.encoding)),
                        qid: msg.id,
                        zid,
                        primitives,
                        #[cfg(feature = "unstable")]
                        attachment: query.ext_attachment.map(Into::into),
                    }),
                    eid: self.queryable_id,
                };

                for (key, handler) in &self.handlers {
                    if key_expr.intersects(key) {
                        handler(&self.context, query.clone());
                    }
                }
            }
        }
    }

    fn send_response(&self, msg: Response) {
        trace!("recv Response {:?}", msg);
    }

    fn send_response_final(&self, msg: ResponseFinal) {
        trace!("recv ResponseFinal {:?}", msg);
    }

    fn send_close(&self) {
        trace!("recv Close");
    }
}

impl crate::net::primitives::EPrimitives for AdminSpace {
    #[inline]
    fn send_declare(&self, ctx: crate::net::routing::RoutingContext<Declare>) {
        (self as &dyn Primitives).send_declare(ctx.msg)
    }

    #[inline]
    fn send_push(&self, msg: Push) {
        (self as &dyn Primitives).send_push(msg)
    }

    #[inline]
    fn send_request(&self, ctx: crate::net::routing::RoutingContext<Request>) {
        (self as &dyn Primitives).send_request(ctx.msg)
    }

    #[inline]
    fn send_response(&self, ctx: crate::net::routing::RoutingContext<Response>) {
        (self as &dyn Primitives).send_response(ctx.msg)
    }

    #[inline]
    fn send_response_final(&self, ctx: crate::net::routing::RoutingContext<ResponseFinal>) {
        (self as &dyn Primitives).send_response_final(ctx.msg)
    }

    #[inline]
    fn send_close(&self) {
        (self as &dyn Primitives).send_close()
    }

    fn as_any(&self) -> &dyn std::any::Any {
        self
    }
}

fn local_data(context: &AdminContext, query: Query) {
    let reply_key: OwnedKeyExpr = format!(
        "@/{}/{}",
        context.runtime.state.whatami, context.runtime.state.zid
    )
    .try_into()
    .unwrap();

    let transport_mgr = context.runtime.manager().clone();

    // plugins info
    #[cfg(all(feature = "unstable", feature = "plugins"))]
    let plugins: serde_json::Value = {
        let plugins_mgr = context.runtime.plugins_manager();
        plugins_mgr
            .started_plugins_iter()
            .map(|rec| (rec.name(), json!({ "path": rec.path() })))
            .collect()
    };
    #[cfg(not(all(feature = "unstable", feature = "plugins")))]
    let plugins = serde_json::Value::Null;

    // locators info
    let locators: Vec<serde_json::Value> = transport_mgr
        .get_locators()
        .iter()
        .map(|locator| json!(locator.as_str()))
        .collect();

    // transports info
    let transport_to_json = |transport: &TransportUnicast| {
        #[allow(unused_mut)]
        let mut json = json!({
            "peer": transport.get_zid().map_or_else(|_| "unknown".to_string(), |p| p.to_string()),
            "whatami": transport.get_whatami().map_or_else(|_| "unknown".to_string(), |p| p.to_string()),
            "links": transport.get_links().map_or_else(
                |_| Vec::new(),
                |links| links.iter().map(|link| link.dst.to_string()).collect()
            ),
        });
        #[cfg(feature = "stats")]
        {
            let stats = query
                .selector()
                .parameters()
                .iter()
                .any(|(k, v)| k == "_stats" && v != "false");
            if stats {
                json.as_object_mut().unwrap().insert(
                    "stats".to_string(),
                    transport
                        .get_stats()
                        .map_or_else(|_| json!({}), |p| json!(p.report())),
                );
            }
        }
        json
    };
    let transports: Vec<serde_json::Value> = zenoh_runtime::ZRuntime::Net
        .block_in_place(transport_mgr.get_transports_unicast())
        .iter()
        .map(transport_to_json)
        .collect();

    #[allow(unused_mut)]
    let mut json = json!({
        "zid": context.runtime.state.zid,
        "version": context.version,
        "metadata": context.metadata,
        "locators": locators,
        "sessions": transports,
        "plugins": plugins,
    });

    #[cfg(feature = "stats")]
    {
        let stats = query
            .selector()
            .parameters()
            .iter()
            .any(|(k, v)| k == "_stats" && v != "false");
        if stats {
            json.as_object_mut().unwrap().insert(
                "stats".to_string(),
                json!(transport_mgr.get_stats().report()),
            );
        }
    }

    tracing::trace!("AdminSpace router_data: {:?}", json);
    let payload = match ZBytes::try_from(json) {
        Ok(p) => p,
        Err(e) => {
            tracing::error!("Error serializing AdminSpace reply: {:?}", e);
            return;
        }
    };
    if let Err(e) = query
        .reply(reply_key, payload)
        .encoding(Encoding::APPLICATION_JSON)
        .wait()
    {
        tracing::error!("Error sending AdminSpace reply: {:?}", e);
    }
}

fn metrics(context: &AdminContext, query: Query) {
    let reply_key: OwnedKeyExpr = format!(
        "@/{}/{}/metrics",
        context.runtime.state.whatami, context.runtime.state.zid
    )
    .try_into()
    .unwrap();
    #[allow(unused_mut)]
    let mut metrics = format!(
        r#"# HELP zenoh_build Informations about zenoh.
# TYPE zenoh_build gauge
zenoh_build{{version="{}"}} 1
"#,
        context.version
    );

    #[cfg(feature = "stats")]
    metrics.push_str(
        &context
            .runtime
            .manager()
            .get_stats()
            .report()
            .openmetrics_text(),
    );

    if let Err(e) = query.reply(reply_key, metrics).wait() {
        tracing::error!("Error sending AdminSpace reply: {:?}", e);
    }
}

fn routers_linkstate_data(context: &AdminContext, query: Query) {
    let reply_key: OwnedKeyExpr = format!(
        "@/{}/{}/linkstate/routers",
        context.runtime.state.whatami, context.runtime.state.zid
    )
    .try_into()
    .unwrap();

    let tables = zread!(context.runtime.state.router.tables.tables);

    if let Err(e) = query
        .reply(reply_key, tables.hat_code.info(&tables, WhatAmI::Router))
        .wait()
    {
        tracing::error!("Error sending AdminSpace reply: {:?}", e);
    }
}

fn peers_linkstate_data(context: &AdminContext, query: Query) {
    let reply_key: OwnedKeyExpr = format!(
        "@/{}/{}/linkstate/peers",
        context.runtime.state.whatami, context.runtime.state.zid
    )
    .try_into()
    .unwrap();

    let tables = zread!(context.runtime.state.router.tables.tables);

    if let Err(e) = query
        .reply(reply_key, tables.hat_code.info(&tables, WhatAmI::Peer))
        .wait()
    {
        tracing::error!("Error sending AdminSpace reply: {:?}", e);
    }
}

fn subscribers_data(context: &AdminContext, query: Query) {
    let tables = zread!(context.runtime.state.router.tables.tables);
    for sub in tables.hat_code.get_subscriptions(&tables) {
        let key = KeyExpr::try_from(format!(
            "@/{}/{}/subscriber/{}",
            context.runtime.state.whatami,
            context.runtime.state.zid,
            sub.0.expr()
        ))
        .unwrap();
        if query.key_expr().intersects(&key) {
            let payload =
                ZBytes::from(serde_json::to_string(&sub.1).unwrap_or_else(|_| "{}".to_string()));
            if let Err(e) = query
                .reply(key, payload)
                .encoding(Encoding::APPLICATION_JSON)
                .wait()
            {
                tracing::error!("Error sending AdminSpace reply: {:?}", e);
            }
        }
    }
}

fn queryables_data(context: &AdminContext, query: Query) {
    let tables = zread!(context.runtime.state.router.tables.tables);
    for qabl in tables.hat_code.get_queryables(&tables) {
        let key = KeyExpr::try_from(format!(
            "@/{}/{}/queryable/{}",
            context.runtime.state.whatami,
            context.runtime.state.zid,
            qabl.0.expr()
        ))
        .unwrap();
        if query.key_expr().intersects(&key) {
            let payload =
                ZBytes::from(serde_json::to_string(&qabl.1).unwrap_or_else(|_| "{}".to_string()));
            if let Err(e) = query
                .reply(key, payload)
                .encoding(Encoding::APPLICATION_JSON)
                .wait()
            {
                tracing::error!("Error sending AdminSpace reply: {:?}", e);
            }
        }
    }
}

#[cfg(all(feature = "unstable", feature = "plugins"))]
fn plugins_data(context: &AdminContext, query: Query) {
    let guard = context.runtime.plugins_manager();
    let root_key = format!(
        "@/{}/{}/plugins",
        context.runtime.state.whatami, &context.runtime.state.zid
    );
    let root_key = unsafe { keyexpr::from_str_unchecked(&root_key) };
    tracing::debug!("requested plugins status {:?}", query.key_expr());
    if let [names, ..] = query.key_expr().strip_prefix(root_key)[..] {
        let statuses = guard.plugins_status(names);
        for status in statuses {
            tracing::debug!("plugin status: {:?}", status);
            let key = root_key.join(status.name()).unwrap();
            let status = serde_json::to_value(status).unwrap();
            match ZBytes::try_from(status) {
                Ok(zbuf) => {
                    if let Err(e) = query.reply(key, zbuf).wait() {
                        tracing::error!("Error sending AdminSpace reply: {:?}", e);
                    }
                }
                Err(e) => tracing::debug!("Admin query error: {}", e),
            }
        }
    }
}

#[cfg(all(feature = "unstable", feature = "plugins"))]
fn plugins_status(context: &AdminContext, query: Query) {
    let selector = query.selector();
    let guard = context.runtime.plugins_manager();
    let mut root_key = format!(
        "@/{}/{}/status/plugins/",
        context.runtime.state.whatami, &context.runtime.state.zid
    );

    for plugin in guard.started_plugins_iter() {
        with_extended_string(&mut root_key, &[plugin.name()], |plugin_key| {
            // @TODO: response to "__version__", this need not to be implemented by each plugin
            with_extended_string(plugin_key, &["/__path__"], |plugin_path_key| {
                if let Ok(key_expr) = KeyExpr::try_from(plugin_path_key.clone()) {
                    if query.key_expr().intersects(&key_expr) {
<<<<<<< HEAD
                        if let Err(e) = query.reply(key_expr, plugin.path()).wait() {
=======
                        if let Err(e) = query
                            .reply(Ok(Sample::new(
                                key_expr,
                                serde_json::Value::String(plugin.path().into()),
                            )))
                            .res()
                        {
>>>>>>> 4806af01
                            tracing::error!("Error sending AdminSpace reply: {:?}", e);
                        }
                    }
                } else {
                    tracing::error!("Error: invalid plugin path key {}", plugin_path_key);
                }
            });
            let matches_plugin = |plugin_status_space: &mut String| {
                query
                    .key_expr()
                    .intersects(plugin_status_space.as_str().try_into().unwrap())
            };
            if !with_extended_string(plugin_key, &["/**"], matches_plugin) {
                return;
            }
            match std::panic::catch_unwind(std::panic::AssertUnwindSafe(|| {
                plugin.instance().adminspace_getter(&selector, plugin_key)
            })) {
                Ok(Ok(responses)) => {
                    for response in responses {
                        if let Ok(key_expr) = KeyExpr::try_from(response.key) {
                            match ZBytes::try_from(response.value) {
                                Ok(zbuf) => {
                                    if let Err(e) = query.reply(key_expr, zbuf).wait() {
                                        tracing::error!("Error sending AdminSpace reply: {:?}", e);
                                    }
                                },
                                Err(e) => tracing::debug!("Admin query error: {}", e),
                            }
                        } else {
                            tracing::error!("Error: plugin {} replied with an invalid key", plugin_key);
                        }
                    }
                }
                Ok(Err(e)) => {
                    tracing::error!("Plugin {} bailed from responding to {}: {}", plugin.name(), query.key_expr(), e)
                }
                Err(e) => match e
                    .downcast_ref::<String>()
                    .map(|s| s.as_str())
                    .or_else(|| e.downcast_ref::<&str>().copied())
                {
                    Some(e) => tracing::error!("Plugin {} panicked while responding to {}: {}", plugin.name(), query.key_expr(), e),
                    None => tracing::error!("Plugin {} panicked while responding to {}. The panic message couldn't be recovered.", plugin.name(), query.key_expr()),
                },
            }
        });
    }
}

#[cfg(all(feature = "unstable", feature = "plugins"))]
fn with_extended_string<R, F: FnMut(&mut String) -> R>(
    prefix: &mut String,
    suffixes: &[&str],
    mut closure: F,
) -> R {
    let prefix_len = prefix.len();
    for suffix in suffixes {
        prefix.push_str(suffix);
    }
    let result = closure(prefix);
    prefix.truncate(prefix_len);
    result
}<|MERGE_RESOLUTION|>--- conflicted
+++ resolved
@@ -793,17 +793,14 @@
             with_extended_string(plugin_key, &["/__path__"], |plugin_path_key| {
                 if let Ok(key_expr) = KeyExpr::try_from(plugin_path_key.clone()) {
                     if query.key_expr().intersects(&key_expr) {
-<<<<<<< HEAD
-                        if let Err(e) = query.reply(key_expr, plugin.path()).wait() {
-=======
                         if let Err(e) = query
-                            .reply(Ok(Sample::new(
+                            .reply(
                                 key_expr,
-                                serde_json::Value::String(plugin.path().into()),
-                            )))
-                            .res()
+                                serde_json::to_string(plugin.path())
+                                    .unwrap_or_else(|_| String::from("{}")),
+                            )
+                            .wait()
                         {
->>>>>>> 4806af01
                             tracing::error!("Error sending AdminSpace reply: {:?}", e);
                         }
                     }
