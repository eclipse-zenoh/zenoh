//
// Copyright (c) 2023 ZettaScale Technology
//
// This program and the accompanying materials are made available under the
// terms of the Eclipse Public License 2.0 which is available at
// http://www.eclipse.org/legal/epl-2.0, or the Apache License, Version 2.0
// which is available at https://www.apache.org/licenses/LICENSE-2.0.
//
// SPDX-License-Identifier: EPL-2.0 OR Apache-2.0
//
// Contributors:
//   ZettaScale Zenoh Team, <zenoh@zettascale.tech>
use super::routing::dispatcher::face::Face;
use super::Runtime;
use crate::bytes::ZBytes;
use crate::encoding::Encoding;
use crate::key_expr::KeyExpr;
use crate::net::primitives::Primitives;
#[cfg(all(feature = "unstable", feature = "plugins"))]
use crate::plugins::sealed::{self as plugins};
use crate::prelude::sync::SyncResolve;
use crate::queryable::Query;
use crate::queryable::QueryInner;
use crate::sample::builder::ValueBuilderTrait;
use crate::value::Value;
use serde_json::json;
use std::collections::HashMap;
use std::convert::TryFrom;
use std::convert::TryInto;
use std::sync::Arc;
use std::sync::Mutex;
use tracing::{error, trace};
use zenoh_buffers::buffer::SplitBuffer;
use zenoh_config::{unwrap_or_default, ConfigValidator, ValidatedMap, WhatAmI};
#[cfg(all(feature = "unstable", feature = "plugins"))]
use zenoh_plugin_trait::{PluginControl, PluginStatus};
#[cfg(all(feature = "unstable", feature = "plugins"))]
use zenoh_protocol::core::key_expr::keyexpr;
use zenoh_protocol::network::declare::QueryableId;
use zenoh_protocol::network::Interest;
use zenoh_protocol::{
    core::{key_expr::OwnedKeyExpr, ExprId, WireExpr, ZenohId, EMPTY_EXPR_ID},
    network::{
        declare::{queryable::ext::QueryableInfoType, subscriber::ext::SubscriberInfo},
        ext, Declare, DeclareBody, DeclareQueryable, DeclareSubscriber, Push, Request, Response,
        ResponseFinal,
    },
    zenoh::{PushBody, RequestBody},
};
use zenoh_result::ZResult;
use zenoh_transport::unicast::TransportUnicast;

pub struct AdminContext {
    runtime: Runtime,
    version: String,
    metadata: serde_json::Value,
}

type Handler = Arc<dyn Fn(&AdminContext, Query) + Send + Sync>;

pub struct AdminSpace {
    zid: ZenohId,
    queryable_id: QueryableId,
    primitives: Mutex<Option<Arc<Face>>>,
    mappings: Mutex<HashMap<ExprId, String>>,
    handlers: HashMap<OwnedKeyExpr, Handler>,
    context: Arc<AdminContext>,
}

#[cfg(all(feature = "unstable", feature = "plugins"))]
#[derive(Debug, Clone)]
enum PluginDiff {
    Delete(String),
    Start(crate::config::PluginLoad),
}

impl ConfigValidator for AdminSpace {
    fn check_config(
        &self,
        name: &str,
        path: &str,
        current: &serde_json::Map<String, serde_json::Value>,
        new: &serde_json::Map<String, serde_json::Value>,
    ) -> ZResult<Option<serde_json::Map<String, serde_json::Value>>> {
        #[cfg(all(feature = "unstable", feature = "plugins"))]
        {
            let plugins_mgr = self.context.runtime.plugins_manager();
            let Some(plugin) = plugins_mgr.started_plugin(name) else {
                tracing::warn!("Plugin `{}` is not started", name);
                // If plugin not started, just allow any config. The plugin `name` will be attempted to start with this config
                // on config comparison (see `PluginDiff`)
                return Ok(None);
            };
            plugin.instance().config_checker(path, current, new)
        }
        #[cfg(not(all(feature = "unstable", feature = "plugins")))]
        {
            let _ = (name, path, current, new);
            Ok(None)
        }
    }
}

impl AdminSpace {
    #[cfg(all(feature = "unstable", feature = "plugins"))]
    fn start_plugin(
        plugin_mgr: &mut plugins::PluginsManager,
        config: &crate::config::PluginLoad,
        start_args: &Runtime,
        required: bool,
    ) -> ZResult<()> {
        let name = &config.name;
        let declared = if let Some(declared) = plugin_mgr.plugin_mut(name) {
            tracing::warn!("Plugin `{}` was already declared", declared.name());
            declared
        } else if let Some(paths) = &config.paths {
            plugin_mgr.declare_dynamic_plugin_by_paths(name, paths, required)?
        } else {
            plugin_mgr.declare_dynamic_plugin_by_name(name, name, required)?
        };

        let loaded = if let Some(loaded) = declared.loaded_mut() {
            tracing::warn!(
                "Plugin `{}` was already loaded from {}",
                loaded.name(),
                loaded.path()
            );
            loaded
        } else {
            declared.load()?
        };

        if let Some(started) = loaded.started_mut() {
            tracing::warn!("Plugin `{}` was already started", started.name());
        } else {
            let started = loaded.start(start_args)?;
            tracing::info!(
                "Successfully started plugin `{}` from {}",
                started.name(),
                started.path()
            );
        };

        Ok(())
    }

    pub async fn start(runtime: &Runtime, version: String) {
        let zid_str = runtime.state.zid.to_string();
        let whatami_str = runtime.state.whatami.to_str();
        let mut config = runtime.config().lock();
        let metadata = runtime.state.metadata.clone();
        let root_key: OwnedKeyExpr = format!("@/{whatami_str}/{zid_str}").try_into().unwrap();

        let mut handlers: HashMap<_, Handler> = HashMap::new();
        handlers.insert(root_key.clone(), Arc::new(local_data));
        handlers.insert(
            format!("@/{whatami_str}/{zid_str}/metrics")
                .try_into()
                .unwrap(),
            Arc::new(metrics),
        );
        if runtime.state.whatami == WhatAmI::Router {
            handlers.insert(
                format!("@/{whatami_str}/{zid_str}/linkstate/routers")
                    .try_into()
                    .unwrap(),
                Arc::new(routers_linkstate_data),
            );
        }
        if runtime.state.whatami != WhatAmI::Client
            && unwrap_or_default!(config.routing().peer().mode()) == *"linkstate"
        {
            handlers.insert(
                format!("@/{whatami_str}/{zid_str}/linkstate/peers")
                    .try_into()
                    .unwrap(),
                Arc::new(peers_linkstate_data),
            );
        }
        handlers.insert(
            format!("@/{whatami_str}/{zid_str}/subscriber/**")
                .try_into()
                .unwrap(),
            Arc::new(subscribers_data),
        );
        handlers.insert(
            format!("@/{whatami_str}/{zid_str}/queryable/**")
                .try_into()
                .unwrap(),
            Arc::new(queryables_data),
        );

        #[cfg(all(feature = "unstable", feature = "plugins"))]
        handlers.insert(
            format!("@/{whatami_str}/{zid_str}/plugins/**")
                .try_into()
                .unwrap(),
            Arc::new(plugins_data),
        );

        #[cfg(all(feature = "unstable", feature = "plugins"))]
        handlers.insert(
            format!("@/{whatami_str}/{zid_str}/status/plugins/**")
                .try_into()
                .unwrap(),
            Arc::new(plugins_status),
        );

        #[cfg(all(feature = "unstable", feature = "plugins"))]
        let mut active_plugins = runtime
            .plugins_manager()
            .started_plugins_iter()
            .map(|rec| (rec.name().to_string(), rec.path().to_string()))
            .collect::<HashMap<_, _>>();

        let context = Arc::new(AdminContext {
            runtime: runtime.clone(),
            version,
            metadata,
        });
        let admin = Arc::new(AdminSpace {
            zid: runtime.zid(),
            queryable_id: runtime.next_id(),
            primitives: Mutex::new(None),
            mappings: Mutex::new(HashMap::new()),
            handlers,
            context,
        });

        config.set_plugin_validator(Arc::downgrade(&admin));

        #[cfg(all(feature = "unstable", feature = "plugins"))]
        {
            let cfg_rx = admin.context.runtime.state.config.subscribe();

            tokio::task::spawn({
                let admin = admin.clone();
                async move {
                    while let Ok(change) = cfg_rx.recv_async().await {
                        let change = change.strip_prefix('/').unwrap_or(&change);
                        if !change.starts_with("plugins") {
                            continue;
                        }

                        let requested_plugins = {
                            let cfg_guard = admin.context.runtime.state.config.lock();
                            cfg_guard.plugins().load_requests().collect::<Vec<_>>()
                        };
                        let mut diffs = Vec::new();
                        for plugin in active_plugins.keys() {
                            if !requested_plugins.iter().any(|r| &r.name == plugin) {
                                diffs.push(PluginDiff::Delete(plugin.clone()))
                            }
                        }
                        for request in requested_plugins {
                            if let Some(active) = active_plugins.get(&request.name) {
                                if request
                                    .paths
                                    .as_ref()
                                    .map(|p| p.contains(active))
                                    .unwrap_or(true)
                                {
                                    continue;
                                }
                                diffs.push(PluginDiff::Delete(request.name.clone()))
                            }
                            diffs.push(PluginDiff::Start(request))
                        }
                        let mut plugins_mgr = admin.context.runtime.plugins_manager();
                        for diff in diffs {
                            match diff {
                                PluginDiff::Delete(name) => {
                                    active_plugins.remove(name.as_str());
                                    if let Some(running) = plugins_mgr.started_plugin_mut(&name) {
                                        running.stop()
                                    }
                                }
                                PluginDiff::Start(plugin) => {
                                    if let Err(e) = Self::start_plugin(
                                        &mut plugins_mgr,
                                        &plugin,
                                        &admin.context.runtime,
                                        plugin.required,
                                    ) {
                                        if plugin.required {
                                            panic!("Failed to load plugin `{}`: {}", plugin.name, e)
                                        } else {
                                            tracing::error!(
                                                "Failed to load plugin `{}`: {}",
                                                plugin.name,
                                                e
                                            )
                                        }
                                    }
                                }
                            }
                        }
                    }
                    tracing::info!("Running plugins: {:?}", &active_plugins)
                }
            });
        }

        let primitives = runtime.state.router.new_primitives(admin.clone());
        zlock!(admin.primitives).replace(primitives.clone());

        primitives.send_declare(Declare {
            interest_id: None,

            ext_qos: ext::QoSType::DECLARE,
            ext_tstamp: None,
            ext_nodeid: ext::NodeIdType::DEFAULT,
            body: DeclareBody::DeclareQueryable(DeclareQueryable {
                id: runtime.next_id(),
                wire_expr: [&root_key, "/**"].concat().into(),
                ext_info: QueryableInfoType::DEFAULT,
            }),
        });

        primitives.send_declare(Declare {
            interest_id: None,
            ext_qos: ext::QoSType::DECLARE,
            ext_tstamp: None,
            ext_nodeid: ext::NodeIdType::DEFAULT,
            body: DeclareBody::DeclareSubscriber(DeclareSubscriber {
                id: runtime.next_id(),
                wire_expr: [&root_key, "/config/**"].concat().into(),
                ext_info: SubscriberInfo::DEFAULT,
            }),
        });
    }

    pub fn key_expr_to_string<'a>(&self, key_expr: &'a WireExpr) -> ZResult<KeyExpr<'a>> {
        if key_expr.scope == EMPTY_EXPR_ID {
            key_expr.suffix.as_ref().try_into()
        } else if key_expr.suffix.is_empty() {
            match zlock!(self.mappings).get(&key_expr.scope) {
                Some(prefix) => prefix.clone().try_into(),
                None => bail!("Failed to resolve ExprId {}", key_expr.scope),
            }
        } else {
            match zlock!(self.mappings).get(&key_expr.scope) {
                Some(prefix) => format!("{}{}", prefix, key_expr.suffix.as_ref()).try_into(),
                None => bail!("Failed to resolve ExprId {}", key_expr.scope),
            }
        }
    }
}

impl Primitives for AdminSpace {
    fn send_interest(&self, msg: Interest) {
        tracing::trace!("Recv interest {:?}", msg);
    }

    fn send_declare(&self, msg: Declare) {
        tracing::trace!("Recv declare {:?}", msg);
        if let DeclareBody::DeclareKeyExpr(m) = msg.body {
            match self.key_expr_to_string(&m.wire_expr) {
                Ok(s) => {
                    zlock!(self.mappings).insert(m.id, s.into());
                }
                Err(e) => error!("Unknown expr_id {}! ({})", m.id, e),
            }
        }
    }

    fn send_push(&self, msg: Push) {
        trace!("recv Push {:?}", msg);
        {
            let conf = self.context.runtime.state.config.lock();
            if !conf.adminspace.permissions().write {
                tracing::error!(
                    "Received PUT on '{}' but adminspace.permissions.write=false in configuration",
                    msg.wire_expr
                );
                return;
            }
        }

        if let Some(key) = msg.wire_expr.as_str().strip_prefix(&format!(
            "@/{}/{}/config/",
            self.context.runtime.state.whatami, self.context.runtime.state.zid
        )) {
            match msg.payload {
                PushBody::Put(put) => match std::str::from_utf8(&put.payload.contiguous()) {
                    Ok(json) => {
                        tracing::trace!(
                            "Insert conf value /@/{}/{}/config/{} : {}",
                            self.context.runtime.state.whatami,
                            self.context.runtime.state.zid,
                            key,
                            json
                        );
                        if let Err(e) = (&self.context.runtime.state.config).insert_json5(key, json)
                        {
                            error!(
                                "Error inserting conf value /@/{}/{}/config/{} : {} - {}",
                                self.context.runtime.state.whatami,
                                self.context.runtime.state.zid,
                                key,
                                json,
                                e
                            );
                        }
                    }
                    Err(e) => error!(
                        "Received non utf8 conf value on /@/{}/{}/config/{} : {}",
                        self.context.runtime.state.whatami, self.context.runtime.state.zid, key, e
                    ),
                },
                PushBody::Del(_) => {
                    tracing::trace!(
                        "Deleting conf value /@/{}/{}/config/{}",
                        self.context.runtime.state.whatami,
                        self.context.runtime.state.zid,
                        key
                    );
                    if let Err(e) = self.context.runtime.state.config.remove(key) {
                        tracing::error!("Error deleting conf value {} : {}", msg.wire_expr, e)
                    }
                }
            }
        }
    }

    fn send_request(&self, msg: Request) {
        trace!("recv Request {:?}", msg);
        match msg.payload {
            RequestBody::Query(query) => {
                let primitives = zlock!(self.primitives).as_ref().unwrap().clone();
                {
                    let conf = self.context.runtime.state.config.lock();
                    if !conf.adminspace.permissions().read {
                        tracing::error!(
                        "Received GET on '{}' but adminspace.permissions.read=false in configuration",
                        msg.wire_expr
                    );
                        primitives.send_response_final(ResponseFinal {
                            rid: msg.id,
                            ext_qos: ext::QoSType::RESPONSE_FINAL,
                            ext_tstamp: None,
                        });
                        return;
                    }
                }

                let key_expr = match self.key_expr_to_string(&msg.wire_expr) {
                    Ok(key_expr) => key_expr.into_owned(),
                    Err(e) => {
                        tracing::error!("Unknown KeyExpr: {}", e);
                        primitives.send_response_final(ResponseFinal {
                            rid: msg.id,
                            ext_qos: ext::QoSType::RESPONSE_FINAL,
                            ext_tstamp: None,
                        });
                        return;
                    }
                };

                let zid = self.zid;
                let query = Query {
                    inner: Arc::new(QueryInner {
                        key_expr: key_expr.clone(),
                        parameters: query.parameters.into(),
                        value: query.ext_body.map(|b| Value::new(b.payload, b.encoding)),
                        qid: msg.id,
                        zid,
                        primitives,
                        #[cfg(feature = "unstable")]
                        attachment: query.ext_attachment.map(Into::into),
                    }),
                    eid: self.queryable_id,
                };

                for (key, handler) in &self.handlers {
                    if key_expr.intersects(key) {
                        handler(&self.context, query.clone());
                    }
                }
            }
        }
    }

    fn send_response(&self, msg: Response) {
        trace!("recv Response {:?}", msg);
    }

    fn send_response_final(&self, msg: ResponseFinal) {
        trace!("recv ResponseFinal {:?}", msg);
    }

    fn send_close(&self) {
        trace!("recv Close");
    }
}

impl crate::net::primitives::EPrimitives for AdminSpace {
    #[inline]
    fn send_declare(&self, ctx: crate::net::routing::RoutingContext<Declare>) {
        (self as &dyn Primitives).send_declare(ctx.msg)
    }

    #[inline]
    fn send_push(&self, msg: Push) {
        (self as &dyn Primitives).send_push(msg)
    }

    #[inline]
    fn send_request(&self, ctx: crate::net::routing::RoutingContext<Request>) {
        (self as &dyn Primitives).send_request(ctx.msg)
    }

    #[inline]
    fn send_response(&self, ctx: crate::net::routing::RoutingContext<Response>) {
        (self as &dyn Primitives).send_response(ctx.msg)
    }

    #[inline]
    fn send_response_final(&self, ctx: crate::net::routing::RoutingContext<ResponseFinal>) {
        (self as &dyn Primitives).send_response_final(ctx.msg)
    }

    #[inline]
    fn send_close(&self) {
        (self as &dyn Primitives).send_close()
    }

    fn as_any(&self) -> &dyn std::any::Any {
        self
    }
}

fn local_data(context: &AdminContext, query: Query) {
    let reply_key: OwnedKeyExpr = format!(
        "@/{}/{}",
        context.runtime.state.whatami, context.runtime.state.zid
    )
    .try_into()
    .unwrap();

    let transport_mgr = context.runtime.manager().clone();

    // plugins info
    #[cfg(all(feature = "unstable", feature = "plugins"))]
    let plugins: serde_json::Value = {
        let plugins_mgr = context.runtime.plugins_manager();
        plugins_mgr
            .started_plugins_iter()
            .map(|rec| (rec.name(), json!({ "path": rec.path() })))
            .collect()
    };
    #[cfg(not(all(feature = "unstable", feature = "plugins")))]
    let plugins = serde_json::Value::Null;

    // locators info
    let locators: Vec<serde_json::Value> = transport_mgr
        .get_locators()
        .iter()
        .map(|locator| json!(locator.as_str()))
        .collect();

    // transports info
    let transport_to_json = |transport: &TransportUnicast| {
        #[allow(unused_mut)]
        let mut json = json!({
            "peer": transport.get_zid().map_or_else(|_| "unknown".to_string(), |p| p.to_string()),
            "whatami": transport.get_whatami().map_or_else(|_| "unknown".to_string(), |p| p.to_string()),
            "links": transport.get_links().map_or_else(
                |_| Vec::new(),
                |links| links.iter().map(|link| link.dst.to_string()).collect()
            ),
        });
        #[cfg(feature = "stats")]
        {
            let stats = query
                .selector()
                .parameters()
                .iter()
                .any(|(k, v)| k == "_stats" && v != "false");
            if stats {
                json.as_object_mut().unwrap().insert(
                    "stats".to_string(),
                    transport
                        .get_stats()
                        .map_or_else(|_| json!({}), |p| json!(p.report())),
                );
            }
        }
        json
    };
    let transports: Vec<serde_json::Value> = zenoh_runtime::ZRuntime::Net
        .block_in_place(transport_mgr.get_transports_unicast())
        .iter()
        .map(transport_to_json)
        .collect();

    #[allow(unused_mut)]
    let mut json = json!({
        "zid": context.runtime.state.zid,
        "version": context.version,
        "metadata": context.metadata,
        "locators": locators,
        "sessions": transports,
        "plugins": plugins,
    });

    #[cfg(feature = "stats")]
    {
        let stats = query
            .selector()
            .parameters()
            .iter()
            .any(|(k, v)| k == "_stats" && v != "false");
        if stats {
            json.as_object_mut().unwrap().insert(
                "stats".to_string(),
                json!(transport_mgr.get_stats().report()),
            );
        }
    }

    tracing::trace!("AdminSpace router_data: {:?}", json);
    let payload = match ZBytes::try_from(json) {
        Ok(p) => p,
        Err(e) => {
            tracing::error!("Error serializing AdminSpace reply: {:?}", e);
            return;
        }
    };
    if let Err(e) = query
        .reply(reply_key, payload)
        .encoding(Encoding::APPLICATION_JSON)
        .res_sync()
    {
        tracing::error!("Error sending AdminSpace reply: {:?}", e);
    }
}

fn metrics(context: &AdminContext, query: Query) {
    let reply_key: OwnedKeyExpr = format!(
        "@/{}/{}/metrics",
        context.runtime.state.whatami, context.runtime.state.zid
    )
    .try_into()
    .unwrap();
    #[allow(unused_mut)]
    let mut metrics = format!(
        r#"# HELP zenoh_build Informations about zenoh.
# TYPE zenoh_build gauge
zenoh_build{{version="{}"}} 1
"#,
        context.version
    );

    #[cfg(feature = "stats")]
    metrics.push_str(
        &context
            .runtime
            .manager()
            .get_stats()
            .report()
            .openmetrics_text(),
    );

    if let Err(e) = query.reply(reply_key, metrics).res() {
        tracing::error!("Error sending AdminSpace reply: {:?}", e);
    }
}

fn routers_linkstate_data(context: &AdminContext, query: Query) {
    let reply_key: OwnedKeyExpr = format!(
        "@/{}/{}/linkstate/routers",
        context.runtime.state.whatami, context.runtime.state.zid
    )
    .try_into()
    .unwrap();

    let tables = zread!(context.runtime.state.router.tables.tables);

    if let Err(e) = query
        .reply(reply_key, tables.hat_code.info(&tables, WhatAmI::Router))
        .res()
    {
        tracing::error!("Error sending AdminSpace reply: {:?}", e);
    }
}

fn peers_linkstate_data(context: &AdminContext, query: Query) {
    let reply_key: OwnedKeyExpr = format!(
        "@/{}/{}/linkstate/peers",
        context.runtime.state.whatami, context.runtime.state.zid
    )
    .try_into()
    .unwrap();

    let tables = zread!(context.runtime.state.router.tables.tables);

    if let Err(e) = query
        .reply(reply_key, tables.hat_code.info(&tables, WhatAmI::Peer))
        .res()
    {
        tracing::error!("Error sending AdminSpace reply: {:?}", e);
    }
}

fn subscribers_data(context: &AdminContext, query: Query) {
    let tables = zread!(context.runtime.state.router.tables.tables);
    for sub in tables.hat_code.get_subscriptions(&tables) {
        let key = KeyExpr::try_from(format!(
            "@/{}/{}/subscriber/{}",
            context.runtime.state.whatami,
            context.runtime.state.zid,
            sub.0.expr()
        ))
        .unwrap();
        if query.key_expr().intersects(&key) {
<<<<<<< HEAD
            if let Err(e) = query.reply(key, ZBytes::empty()).res() {
=======
            if let Err(e) = query
                .reply(Ok(Sample::new(
                    key,
                    Value::from(serde_json::to_string(&sub.1).unwrap_or_else(|_| "{}".to_string()))
                        .encoding(KnownEncoding::AppJson.into()),
                )))
                .res()
            {
>>>>>>> 7c64d99e
                tracing::error!("Error sending AdminSpace reply: {:?}", e);
            }
        }
    }
}

fn queryables_data(context: &AdminContext, query: Query) {
    let tables = zread!(context.runtime.state.router.tables.tables);
    for qabl in tables.hat_code.get_queryables(&tables) {
        let key = KeyExpr::try_from(format!(
            "@/{}/{}/queryable/{}",
            context.runtime.state.whatami,
            context.runtime.state.zid,
            qabl.0.expr()
        ))
        .unwrap();
        if query.key_expr().intersects(&key) {
<<<<<<< HEAD
            if let Err(e) = query.reply(key, ZBytes::empty()).res() {
=======
            if let Err(e) = query
                .reply(Ok(Sample::new(
                    key,
                    Value::from(
                        serde_json::to_string(&qabl.1).unwrap_or_else(|_| "{}".to_string()),
                    )
                    .encoding(KnownEncoding::AppJson.into()),
                )))
                .res()
            {
>>>>>>> 7c64d99e
                tracing::error!("Error sending AdminSpace reply: {:?}", e);
            }
        }
    }
}

#[cfg(all(feature = "unstable", feature = "plugins"))]
fn plugins_data(context: &AdminContext, query: Query) {
    let guard = context.runtime.plugins_manager();
    let root_key = format!(
        "@/{}/{}/plugins",
        context.runtime.state.whatami, &context.runtime.state.zid
    );
    let root_key = unsafe { keyexpr::from_str_unchecked(&root_key) };
    tracing::debug!("requested plugins status {:?}", query.key_expr());
    if let [names, ..] = query.key_expr().strip_prefix(root_key)[..] {
        let statuses = guard.plugins_status(names);
        for status in statuses {
            tracing::debug!("plugin status: {:?}", status);
            let key = root_key.join(status.name()).unwrap();
            let status = serde_json::to_value(status).unwrap();
            match ZBytes::try_from(status) {
                Ok(zbuf) => {
                    if let Err(e) = query.reply(key, zbuf).res_sync() {
                        tracing::error!("Error sending AdminSpace reply: {:?}", e);
                    }
                }
                Err(e) => tracing::debug!("Admin query error: {}", e),
            }
        }
    }
}

#[cfg(all(feature = "unstable", feature = "plugins"))]
fn plugins_status(context: &AdminContext, query: Query) {
    let selector = query.selector();
    let guard = context.runtime.plugins_manager();
    let mut root_key = format!(
        "@/{}/{}/status/plugins/",
        context.runtime.state.whatami, &context.runtime.state.zid
    );

    for plugin in guard.started_plugins_iter() {
        with_extended_string(&mut root_key, &[plugin.name()], |plugin_key| {
            // @TODO: response to "__version__", this need not to be implemented by each plugin
            with_extended_string(plugin_key, &["/__path__"], |plugin_path_key| {
                if let Ok(key_expr) = KeyExpr::try_from(plugin_path_key.clone()) {
                    if query.key_expr().intersects(&key_expr) {
                        if let Err(e) = query.reply(key_expr, plugin.path()).res() {
                            tracing::error!("Error sending AdminSpace reply: {:?}", e);
                        }
                    }
                } else {
                    tracing::error!("Error: invalid plugin path key {}", plugin_path_key);
                }
            });
            let matches_plugin = |plugin_status_space: &mut String| {
                query
                    .key_expr()
                    .intersects(plugin_status_space.as_str().try_into().unwrap())
            };
            if !with_extended_string(plugin_key, &["/**"], matches_plugin) {
                return;
            }
            match std::panic::catch_unwind(std::panic::AssertUnwindSafe(|| {
                plugin.instance().adminspace_getter(&selector, plugin_key)
            })) {
                Ok(Ok(responses)) => {
                    for response in responses {
                        if let Ok(key_expr) = KeyExpr::try_from(response.key) {
                            match ZBytes::try_from(response.value) {
                                Ok(zbuf) => {
                                    if let Err(e) = query.reply(key_expr, zbuf).res_sync() {
                                        tracing::error!("Error sending AdminSpace reply: {:?}", e);
                                    }
                                },
                                Err(e) => tracing::debug!("Admin query error: {}", e),
                            }
                        } else {
                            tracing::error!("Error: plugin {} replied with an invalid key", plugin_key);
                        }
                    }
                }
                Ok(Err(e)) => {
                    tracing::error!("Plugin {} bailed from responding to {}: {}", plugin.name(), query.key_expr(), e)
                }
                Err(e) => match e
                    .downcast_ref::<String>()
                    .map(|s| s.as_str())
                    .or_else(|| e.downcast_ref::<&str>().copied())
                {
                    Some(e) => tracing::error!("Plugin {} panicked while responding to {}: {}", plugin.name(), query.key_expr(), e),
                    None => tracing::error!("Plugin {} panicked while responding to {}. The panic message couldn't be recovered.", plugin.name(), query.key_expr()),
                },
            }
        });
    }
}

#[cfg(all(feature = "unstable", feature = "plugins"))]
fn with_extended_string<R, F: FnMut(&mut String) -> R>(
    prefix: &mut String,
    suffixes: &[&str],
    mut closure: F,
) -> R {
    let prefix_len = prefix.len();
    for suffix in suffixes {
        prefix.push_str(suffix);
    }
    let result = closure(prefix);
    prefix.truncate(prefix_len);
    result
}<|MERGE_RESOLUTION|>--- conflicted
+++ resolved
@@ -714,18 +714,20 @@
         ))
         .unwrap();
         if query.key_expr().intersects(&key) {
-<<<<<<< HEAD
-            if let Err(e) = query.reply(key, ZBytes::empty()).res() {
-=======
+            let payload = match ZBytes::try_from(
+                serde_json::to_string(&sub.1).unwrap_or_else(|_| "{}".to_string()),
+            ) {
+                Ok(p) => p,
+                Err(e) => {
+                    tracing::error!("Error serializing AdminSpace reply: {:?}", e);
+                    return;
+                }
+            };
             if let Err(e) = query
-                .reply(Ok(Sample::new(
-                    key,
-                    Value::from(serde_json::to_string(&sub.1).unwrap_or_else(|_| "{}".to_string()))
-                        .encoding(KnownEncoding::AppJson.into()),
-                )))
-                .res()
+                .reply(key, payload)
+                .encoding(Encoding::APPLICATION_JSON)
+                .res_sync()
             {
->>>>>>> 7c64d99e
                 tracing::error!("Error sending AdminSpace reply: {:?}", e);
             }
         }
@@ -743,20 +745,20 @@
         ))
         .unwrap();
         if query.key_expr().intersects(&key) {
-<<<<<<< HEAD
-            if let Err(e) = query.reply(key, ZBytes::empty()).res() {
-=======
+            let payload = match ZBytes::try_from(
+                serde_json::to_string(&qabl.1).unwrap_or_else(|_| "{}".to_string()),
+            ) {
+                Ok(p) => p,
+                Err(e) => {
+                    tracing::error!("Error serializing AdminSpace reply: {:?}", e);
+                    return;
+                }
+            };
             if let Err(e) = query
-                .reply(Ok(Sample::new(
-                    key,
-                    Value::from(
-                        serde_json::to_string(&qabl.1).unwrap_or_else(|_| "{}".to_string()),
-                    )
-                    .encoding(KnownEncoding::AppJson.into()),
-                )))
-                .res()
+                .reply(key, payload)
+                .encoding(Encoding::APPLICATION_JSON)
+                .res_sync()
             {
->>>>>>> 7c64d99e
                 tracing::error!("Error sending AdminSpace reply: {:?}", e);
             }
         }
