//
// Copyright (c) 2023 ZettaScale Technology
//
// This program and the accompanying materials are made available under the
// terms of the Eclipse Public License 2.0 which is available at
// http://www.eclipse.org/legal/epl-2.0, or the Apache License, Version 2.0
// which is available at https://www.apache.org/licenses/LICENSE-2.0.
//
// SPDX-License-Identifier: EPL-2.0 OR Apache-2.0
//
// Contributors:
//   ZettaScale Zenoh Team, <zenoh@zettascale.tech>
use std::{
    collections::HashMap,
    convert::TryInto,
    mem,
    sync::{Arc, Mutex},
};

use itertools::Itertools;
use serde_json::json;
use tracing::{error, trace};
use zenoh_buffers::buffer::SplitBuffer;
use zenoh_config::{unwrap_or_default, wrappers::ZenohId, ConfigValidator, WhatAmI};
use zenoh_core::Wait;
use zenoh_keyexpr::keyexpr;
use zenoh_link::Link;
#[cfg(all(feature = "plugins", feature = "runtime_plugins"))]
use zenoh_plugin_trait::PluginDiff;
#[cfg(feature = "plugins")]
use zenoh_plugin_trait::{PluginControl, PluginStatus};
use zenoh_protocol::{
    core::{key_expr::OwnedKeyExpr, ExprId, Reliability, WireExpr, ZenohIdProto, EMPTY_EXPR_ID},
    network::{
        declare::{queryable::ext::QueryableInfoType, QueryableId},
        ext, Declare, DeclareBody, DeclareQueryable, DeclareSubscriber, Interest, Push, Request,
        Response, ResponseFinal,
    },
    zenoh::{PushBody, RequestBody},
};
use zenoh_result::ZResult;
use zenoh_transport::{multicast::TransportMulticast, unicast::TransportUnicast, TransportPeer};

use super::{
    routing::{dispatcher::face::Face, hat::HatTrait},
    Runtime,
};
#[cfg(all(feature = "plugins", feature = "runtime_plugins"))]
use crate::api::plugins::PluginsManager;
#[cfg(all(feature = "plugins", feature = "runtime_plugins"))]
use crate::internal::runtime::DynamicRuntime;
use crate::{
    api::{
        bytes::ZBytes,
        key_expr::KeyExpr,
        queryable::{Query, QueryInner},
    },
    bytes::Encoding,
<<<<<<< HEAD
    net::{
        primitives::Primitives,
        routing::{dispatcher::tables::Tables, hat::Sources, router::Resource},
    },
=======
    net::primitives::Primitives,
    LONG_VERSION,
>>>>>>> 2c252228
};

pub const METRICS_ENCODING: &str = "application/openmetrics-text; version=1.0.0; charset=utf-8";

pub struct AdminContext {
    runtime: Runtime,
}

type Handler = Arc<dyn Fn(&keyexpr, &AdminContext, Query) + Send + Sync>;

pub struct AdminSpace {
    zid: ZenohId,
    queryable_id: QueryableId,
    primitives: Mutex<Option<Arc<Face>>>,
    mappings: Mutex<HashMap<ExprId, String>>,
    // key is full key expression (root_key/key[/glob]), value is (handler, glob_len)
    // glob_len is the length of the glob suffix including the '/' separator
    // to pass only the prefix to the handler
    handlers: HashMap<OwnedKeyExpr, (Handler, usize)>,
    context: Arc<AdminContext>,
}

impl ConfigValidator for AdminSpace {
    fn check_config(
        &self,
        name: &str,
        path: &str,
        current: &serde_json::Map<String, serde_json::Value>,
        new: &serde_json::Map<String, serde_json::Value>,
    ) -> ZResult<Option<serde_json::Map<String, serde_json::Value>>> {
        #[cfg(feature = "plugins")]
        {
            let plugins_mgr = self.context.runtime.plugins_manager();
            let Some(plugin) = plugins_mgr.started_plugin(name) else {
                tracing::warn!("Plugin `{}` is not started", name);
                // If plugin not started, just allow any config. The plugin `name` will be attempted to start with this config
                // on config comparison (see `PluginDiff`)
                return Ok(None);
            };
            plugin
                .instance()
                .config_checker(path, &current.into(), &new.into())
                .map(|m| m.map(|kv| kv.into()))
        }
        #[cfg(not(feature = "plugins"))]
        {
            let _ = (name, path, current, new);
            Ok(None)
        }
    }
}

impl AdminSpace {
    #[cfg(all(feature = "plugins", feature = "runtime_plugins"))]
    fn start_plugin(
        plugin_mgr: &mut PluginsManager,
        config: &zenoh_config::PluginLoad,
        start_args: &DynamicRuntime,
        required: bool,
    ) -> ZResult<()> {
        let id = &config.id;
        let name = &config.name;
        let declared = if let Some(declared) = plugin_mgr.plugin_mut(id) {
            tracing::warn!("Plugin `{}` was already declared", declared.id());
            declared
        } else if let Some(paths) = &config.paths {
            plugin_mgr.declare_dynamic_plugin_by_paths(id, name, paths, required)?
        } else {
            plugin_mgr.declare_dynamic_plugin_by_name(id, name, required)?
        };

        let loaded = if let Some(loaded) = declared.loaded_mut() {
            tracing::warn!(
                "Plugin `{}` was already loaded from {}",
                loaded.id(),
                loaded.path()
            );
            loaded
        } else {
            match declared.load()? {
                Some(loaded) => loaded,
                None => {
                    tracing::warn!(
                        "Plugin `{}` will not be loaded as plugin loading is disabled",
                        config.name
                    );
                    return Ok(());
                }
            }
        };

        if let Some(started) = loaded.started_mut() {
            tracing::warn!("Plugin `{}` was already started", started.id());
        } else {
            let started = loaded.start(start_args)?;
            tracing::info!(
                "Successfully started plugin `{}` from {}",
                started.id(),
                started.path()
            );
        };

        Ok(())
    }

    pub async fn start(runtime: &Runtime) {
        let zid_str = runtime.state.zid.to_string();
        let whatami_str = runtime.state.whatami.to_str();
        let config = &mut runtime.config().lock().0;
        let root_key: OwnedKeyExpr = format!("@/{zid_str}/{whatami_str}").try_into().unwrap();

        let mut handlers: HashMap<OwnedKeyExpr, (Handler, usize)> = HashMap::new();
        macro_rules! add_handler {
            ($key:expr, $glob:expr, $handler:expr) => {{
                let key_expr = keyexpr::new($key).unwrap();
                let glob_expr = keyexpr::new($glob).unwrap();
                let full_key = &root_key / key_expr / glob_expr;
                let glob_len = $glob.len() + 1; // +1 for the '/' separator
                handlers.insert(full_key, (Arc::new($handler), glob_len));
            }};
            ($key:expr, $handler:expr) => {{
                let key_expr = keyexpr::new($key).unwrap();
                let full_key = &root_key / key_expr;
                handlers.insert(full_key, (Arc::new($handler), 0));
            }};
            ($handler:expr) => {{
                handlers.insert(root_key.clone(), (Arc::new($handler), 0));
            }};
        }

        add_handler!(local_data);
        add_handler!("metrics", metrics);
        if runtime.state.whatami == WhatAmI::Router {
            add_handler!("linkstate/routers", routers_linkstate_data);
        }
        if runtime.state.whatami != WhatAmI::Client
            && unwrap_or_default!(config.routing().peer().mode()) == *"linkstate"
        {
            add_handler!("linkstate/peers", peers_linkstate_data);
        }
        add_handler!("subscriber", "**", subscribers_data);
        add_handler!("publisher", "**", publishers_data);
        add_handler!("queryable", "**", queryables_data);
        add_handler!("querier", "**", queriers_data);
        add_handler!("token", "**", tokens_data);
        if runtime.state.whatami == WhatAmI::Router {
            add_handler!("route/successor", "**", route_successor);
        }

        #[cfg(feature = "plugins")]
        add_handler!("plugins", "**", plugins_data);
        #[cfg(feature = "plugins")]
        add_handler!("status/plugins", "**", plugins_status);

        #[cfg(all(feature = "plugins", feature = "runtime_plugins"))]
        let mut active_plugins = runtime
            .plugins_manager()
            .started_plugins_iter()
            .map(|rec| (rec.id().to_string(), rec.path().to_string()))
            .collect::<HashMap<_, _>>();

        let context = Arc::new(AdminContext {
            runtime: runtime.clone(),
        });
        let admin = Arc::new(AdminSpace {
            zid: runtime.zid(),
            queryable_id: runtime.next_id(),
            primitives: Mutex::new(None),
            mappings: Mutex::new(HashMap::new()),
            handlers,
            context,
        });

        config.set_plugin_validator(Arc::downgrade(&admin));

        #[cfg(all(feature = "plugins", feature = "runtime_plugins"))]
        {
            let cfg_rx = admin.context.runtime.state.config.subscribe();

            tokio::task::spawn({
                let admin = admin.clone();
                async move {
                    while let Ok(change) = cfg_rx.recv_async().await {
                        let change = change.strip_prefix('/').unwrap_or(&change);
                        if !change.starts_with("plugins") {
                            continue;
                        }

                        let requested_plugins = {
                            let cfg_guard = admin.context.runtime.state.config.lock();
                            cfg_guard.0.plugins().load_requests().collect::<Vec<_>>()
                        };
                        let mut diffs = Vec::new();
                        for plugin in active_plugins.keys() {
                            if !requested_plugins.iter().any(|r| &r.id == plugin) {
                                diffs.push(PluginDiff::Delete(plugin.clone()))
                            }
                        }
                        for request in requested_plugins {
                            if let Some(active) = active_plugins.get(&request.id) {
                                if request
                                    .paths
                                    .as_ref()
                                    .map(|p| p.contains(active))
                                    .unwrap_or(true)
                                {
                                    continue;
                                }
                                diffs.push(PluginDiff::Delete(request.id.clone()))
                            }
                            diffs.push(PluginDiff::Start(request))
                        }
                        let mut plugins_mgr = admin.context.runtime.plugins_manager();
                        for diff in diffs {
                            match diff {
                                PluginDiff::Delete(id) => {
                                    active_plugins.remove(id.as_str());
                                    if let Some(running) = plugins_mgr.started_plugin_mut(&id) {
                                        running.stop()
                                    }
                                }
                                PluginDiff::Start(plugin) => {
                                    let dynamic_runtime = admin.context.runtime.clone().into();
                                    if let Err(e) = Self::start_plugin(
                                        &mut plugins_mgr,
                                        &plugin,
                                        &dynamic_runtime,
                                        plugin.required,
                                    ) {
                                        if plugin.required {
                                            panic!("Failed to load plugin `{}`: {}", plugin.id, e)
                                        } else {
                                            tracing::error!(
                                                "Failed to load plugin `{}`: {}",
                                                plugin.id,
                                                e
                                            )
                                        }
                                    }
                                }
                            }
                        }
                    }
                    tracing::info!("Running plugins: {:?}", &active_plugins)
                }
            });
        }

        let primitives = runtime.state.router.new_primitives(admin.clone());
        zlock!(admin.primitives).replace(primitives.clone());

        primitives.send_declare(&mut Declare {
            interest_id: None,

            ext_qos: ext::QoSType::DECLARE,
            ext_tstamp: None,
            ext_nodeid: ext::NodeIdType::DEFAULT,
            body: DeclareBody::DeclareQueryable(DeclareQueryable {
                id: runtime.next_id(),
                wire_expr: [&root_key, "/**"].concat().into(),
                ext_info: QueryableInfoType::DEFAULT,
            }),
        });

        primitives.send_declare(&mut Declare {
            interest_id: None,
            ext_qos: ext::QoSType::DECLARE,
            ext_tstamp: None,
            ext_nodeid: ext::NodeIdType::DEFAULT,
            body: DeclareBody::DeclareSubscriber(DeclareSubscriber {
                id: runtime.next_id(),
                wire_expr: [&root_key, "/config/**"].concat().into(),
            }),
        });
    }

    pub fn key_expr_to_string<'a>(&self, key_expr: &'a WireExpr) -> ZResult<KeyExpr<'a>> {
        if key_expr.scope == EMPTY_EXPR_ID {
            key_expr.suffix.as_ref().try_into()
        } else if key_expr.suffix.is_empty() {
            match zlock!(self.mappings).get(&key_expr.scope) {
                Some(prefix) => prefix.clone().try_into(),
                None => bail!("Failed to resolve ExprId {}", key_expr.scope),
            }
        } else {
            match zlock!(self.mappings).get(&key_expr.scope) {
                Some(prefix) => format!("{}{}", prefix, key_expr.suffix.as_ref()).try_into(),
                None => bail!("Failed to resolve ExprId {}", key_expr.scope),
            }
        }
    }
}

impl Primitives for AdminSpace {
    fn send_interest(&self, msg: &mut Interest) {
        tracing::trace!("Recv interest {:?}", msg);
    }

    fn send_declare(&self, msg: &mut Declare) {
        tracing::trace!("Recv declare {:?}", msg);
        if let DeclareBody::DeclareKeyExpr(m) = &msg.body {
            match self.key_expr_to_string(&m.wire_expr) {
                Ok(s) => {
                    zlock!(self.mappings).insert(m.id, s.into());
                }
                Err(e) => error!("Unknown expr_id {}! ({})", m.id, e),
            }
        }
    }

    fn send_push(&self, msg: &mut Push, _reliability: Reliability) {
        trace!("recv Push {:?}", msg);
        {
            let conf = &self.context.runtime.state.config.lock().0;
            if !conf.adminspace.permissions().write {
                tracing::error!(
                    "Received PUT on '{}' but adminspace.permissions.write=false in configuration",
                    msg.wire_expr
                );
                return;
            }
        }

        if let Some(key) = msg.wire_expr.as_str().strip_prefix(&format!(
            "@/{}/{}/config/",
            self.context.runtime.state.zid, self.context.runtime.state.whatami,
        )) {
            match &msg.payload {
                PushBody::Put(put) => match std::str::from_utf8(&put.payload.contiguous()) {
                    Ok(json) => {
                        tracing::trace!(
                            "Insert conf value @/{}/{}/config/{} : {}",
                            self.context.runtime.state.zid,
                            self.context.runtime.state.whatami,
                            key,
                            json
                        );
                        if let Err(e) = self.context.runtime.state.config.insert_json5(key, json) {
                            error!(
                                "Error inserting conf value @/{}/{}/config/{} : {} - {}",
                                self.context.runtime.state.zid,
                                self.context.runtime.state.whatami,
                                key,
                                json,
                                e
                            );
                        }
                    }
                    Err(e) => error!(
                        "Received non utf8 conf value on @/{}/{}/config/{} : {}",
                        self.context.runtime.state.zid, self.context.runtime.state.whatami, key, e
                    ),
                },
                PushBody::Del(_) => {
                    tracing::trace!(
                        "Deleting conf value /@/{}/{}/config/{}",
                        self.context.runtime.state.zid,
                        self.context.runtime.state.whatami,
                        key
                    );
                    if let Err(e) = self.context.runtime.state.config.remove(key) {
                        tracing::error!("Error deleting conf value {} : {}", msg.wire_expr, e)
                    }
                }
            }
        }
    }

    fn send_request(&self, msg: &mut Request) {
        trace!("recv Request {:?}", msg);
        match &mut msg.payload {
            RequestBody::Query(query) => {
                let primitives = zlock!(self.primitives).as_ref().unwrap().clone();
                {
                    let conf = &self.context.runtime.state.config.lock().0;
                    if !conf.adminspace.permissions().read {
                        tracing::error!(
                        "Received GET on '{}' but adminspace.permissions.read=false in configuration",
                        msg.wire_expr
                    );
                        primitives.send_response_final(&mut ResponseFinal {
                            rid: msg.id,
                            ext_qos: ext::QoSType::RESPONSE_FINAL,
                            ext_tstamp: None,
                        });
                        return;
                    }
                }

                let key_expr = match self.key_expr_to_string(&msg.wire_expr) {
                    Ok(key_expr) => key_expr.into_owned(),
                    Err(e) => {
                        tracing::error!("Unknown KeyExpr: {}", e);
                        primitives.send_response_final(&mut ResponseFinal {
                            rid: msg.id,
                            ext_qos: ext::QoSType::RESPONSE_FINAL,
                            ext_tstamp: None,
                        });
                        return;
                    }
                };
                let zid = self.zid;
                let query = Query {
                    inner: Arc::new(QueryInner {
                        key_expr: key_expr.clone(),
                        parameters: mem::take(&mut query.parameters).into(),
                        qid: msg.id,
                        zid: zid.into(),
                        #[cfg(feature = "unstable")]
                        source_info: query.ext_sinfo.map(Into::into),
                        primitives,
                    }),
                    eid: self.queryable_id,
                    value: mem::take(&mut query.ext_body)
                        .map(|b| (b.payload.into(), b.encoding.into())),
                    attachment: query.ext_attachment.take().map(Into::into),
                };

                for (full_key, (handler, glob_len)) in &self.handlers {
                    if key_expr.intersects(full_key) {
                        // Extract prefix by removing the glob suffix
                        let prefix_str = &full_key.as_str()[..full_key.as_str().len() - glob_len];
                        let prefix = keyexpr::new(prefix_str).unwrap();
                        handler(prefix, &self.context, query.clone());
                    }
                }
            }
        }
    }

    fn send_response(&self, msg: &mut Response) {
        trace!("recv Response {:?}", msg);
    }

    fn send_response_final(&self, msg: &mut ResponseFinal) {
        trace!("recv ResponseFinal {:?}", msg);
    }

    fn send_close(&self) {
        trace!("recv Close");
    }

    fn as_any(&self) -> &dyn std::any::Any {
        self
    }
}

impl crate::net::primitives::EPrimitives for AdminSpace {
    #[inline]
    fn send_interest(&self, ctx: crate::net::routing::RoutingContext<&mut Interest>) {
        (self as &dyn Primitives).send_interest(ctx.msg)
    }

    #[inline]
    fn send_declare(&self, ctx: crate::net::routing::RoutingContext<&mut Declare>) {
        (self as &dyn Primitives).send_declare(ctx.msg)
    }

    #[inline]
    fn send_push(&self, msg: &mut Push, reliability: Reliability) {
        (self as &dyn Primitives).send_push(msg, reliability)
    }

    #[inline]
    fn send_request(&self, msg: &mut Request) {
        (self as &dyn Primitives).send_request(msg)
    }

    #[inline]
    fn send_response(&self, msg: &mut Response) {
        (self as &dyn Primitives).send_response(msg)
    }

    #[inline]
    fn send_response_final(&self, msg: &mut ResponseFinal) {
        (self as &dyn Primitives).send_response_final(msg)
    }

    fn as_any(&self) -> &dyn std::any::Any {
        self
    }
}

fn local_data(prefix: &keyexpr, context: &AdminContext, query: Query) {
    let transport_mgr = context.runtime.manager().clone();

    // plugins info
    #[cfg(feature = "plugins")]
    let plugins: serde_json::Value = {
        let plugins_mgr = context.runtime.plugins_manager();
        plugins_mgr
            .started_plugins_iter()
            .map(|rec| (rec.id(), json!({"name":rec.name(), "path": rec.path() })))
            .collect()
    };
    #[cfg(not(all(feature = "unstable", feature = "plugins")))]
    let plugins = serde_json::Value::Null;

    // locators info
    let locators: Vec<serde_json::Value> = transport_mgr
        .get_locators()
        .iter()
        .map(|locator| json!(locator.as_str()))
        .collect();

    let links_info = context.runtime.get_links_info();
    // transports info
    let transport_unicast_to_json = |transport: &TransportUnicast| {
        let link_to_json = |link: &Link| {
            json!({
                "src": link.src.to_string(),
                "dst": link.dst.to_string()
            })
        };
        let links = transport
            .get_links()
            .unwrap_or_default()
            .iter()
            .map(link_to_json)
            .collect_vec();
        #[cfg(feature = "shared-memory")]
        let shm = transport.is_shm().unwrap_or_default();
        #[cfg(not(feature = "shared-memory"))]
        let shm = false;
        let json = json!({
            "peer": transport.get_zid().map_or_else(|_| "unknown".to_string(), |p| p.to_string()),
            "whatami": transport.get_whatami().map_or_else(|_| "unknown".to_string(), |p| p.to_string()),
            "links": links,
            "weight": transport.get_zid().ok().and_then(|zid| links_info.get(&zid)),
            "shm": shm,
        });
        json
    };
    let transport_multicast_peer_to_json =
        |transport: &TransportMulticast, mcast_peer: &TransportPeer| {
            let link_to_json = |link: &Link| {
                json!({
                    "src": link.src.to_string(),
                    "dst": link.dst.to_string()
                })
            };
            let links = mcast_peer.links.iter().map(link_to_json).collect_vec();
            let json = json!({
                "peer": mcast_peer.zid.to_string(),
                "whatami": mcast_peer.whatami.to_string(),
                "group": transport
                    .get_link()
                    .ok()
                    .and_then(|t| t.group.map(|g| g.to_string()))
                    .unwrap_or("unknown".to_string()),

                "links": links,
            });
            json
        };
    let mut transports: Vec<serde_json::Value> = vec![];
    zenoh_runtime::ZRuntime::Net.block_in_place(async {
        for transport in transport_mgr.get_transports_unicast().await {
            transports.push(transport_unicast_to_json(&transport));
        }
        for mcast_transport in transport_mgr.get_transports_multicast().await {
            if let Ok(peers) = mcast_transport.get_peers() {
                for mcast_peer in &peers {
                    transports.push(transport_multicast_peer_to_json(
                        &mcast_transport,
                        mcast_peer,
                    ));
                }
            }
        }
    });
    #[cfg_attr(not(feature = "stats"), allow(unused_mut))]
    let mut json = json!({
        "zid": context.runtime.state.zid,
        "version": &*LONG_VERSION,
        "metadata": context.runtime.config().lock().0.metadata(),
        "locators": locators,
        "sessions": transports,
        "plugins": plugins,
    });

    #[cfg(feature = "stats")]
    if query
        .parameters()
        .iter()
        .any(|(k, v)| k == "_stats" && v != "false")
    {
        context.runtime.stats().merge_stats(&mut json);
    }

    tracing::trace!("AdminSpace router_data: {:?}", json);
    let payload = match serde_json::to_vec(&json) {
        Ok(bytes) => ZBytes::from(bytes),
        Err(e) => {
            tracing::error!("Error serializing AdminSpace reply: {:?}", e);
            return;
        }
    };
    if let Err(e) = query
        .reply(prefix, payload)
        .encoding(Encoding::APPLICATION_JSON)
        .wait()
    {
        tracing::error!("Error sending AdminSpace reply: {:?}", e);
    }
}

<<<<<<< HEAD
fn metrics(prefix: &keyexpr, context: &AdminContext, query: Query) {
    #[allow(unused_mut)]
    let mut metrics = format!(
        r#"# HELP zenoh_build Information about zenoh.
# TYPE zenoh_build gauge
zenoh_build{{version="{}"}} 1
"#,
        context.version
=======
fn metrics(context: &AdminContext, query: Query) {
    let reply_key: OwnedKeyExpr = format!(
        "@/{}/{}/metrics",
        context.runtime.state.zid, context.runtime.state.whatami
    )
    .try_into()
    .unwrap();
    #[cfg(not(feature = "stats"))]
    let metrics = format!(
        concat!(
            "# HELP zenoh_build Zenoh build version.\n",
            "# TYPE zenoh_build info\n",
            "zenoh_build_info{{local_id=\"{zid}\",local_whatami=\"{whatami}\",version=\"{version}\"}} 1\n",
            "# EOF\n ",
        ),
        zid = context.runtime.state.zid,
        whatami = context.runtime.state.whatami,
        version = &*LONG_VERSION,
>>>>>>> 2c252228
    );
    #[cfg(feature = "stats")]
    let mut metrics = String::new();
    #[cfg(feature = "stats")]
    context
        .runtime
        .stats()
        .encode_metrics(
            &mut metrics,
            query.parameters().get("per_transport") != Some("false"),
            query.parameters().get("per_link") != Some("false"),
            query.parameters().get("disconnected") == Some("true"),
        )
        .expect("metrics should be encodable");
    #[cfg(feature = "stats")]
    if query.parameters().get("descriptors") == Some("false") {
        metrics = metrics
            .split_inclusive("\n")
            .filter(|l| !l.starts_with('#'))
            .chain(["# EOF\n"])
            .collect();
    }
    #[cfg(feature = "stats")]
    if query.parameters().get("buckets") == Some("false") {
        metrics = metrics
            .split_inclusive("\n")
            .filter(|l| !l.split('{').next().is_some_and(|n| n.ends_with("_bucket")))
            .collect();
    }
    #[allow(unused_mut)]
    let mut metrics = metrics.into_bytes();
    #[cfg(feature = "stats")]
    if query.parameters().get("compress") == Some("lz4") {
        metrics = lz4_flex::compress(&metrics);
    }
    if let Err(e) = query
<<<<<<< HEAD
        .reply(prefix, metrics)
        .encoding(Encoding::TEXT_PLAIN)
=======
        .reply(reply_key, metrics)
        .encoding(METRICS_ENCODING)
>>>>>>> 2c252228
        .wait()
    {
        tracing::error!("Error sending AdminSpace reply: {:?}", e);
    }
}

fn routers_linkstate_data(prefix: &keyexpr, context: &AdminContext, query: Query) {
    let tables = &context.runtime.state.router.tables;
    let rtables = zread!(tables.tables);

    if let Err(e) = query
        .reply(prefix, tables.hat_code.info(&rtables, WhatAmI::Router))
        .encoding(Encoding::TEXT_PLAIN)
        .wait()
    {
        tracing::error!("Error sending AdminSpace reply: {:?}", e);
    }
}

fn peers_linkstate_data(prefix: &keyexpr, context: &AdminContext, query: Query) {
    let tables = &context.runtime.state.router.tables;
    let rtables = zread!(tables.tables);

    if let Err(e) = query
        .reply(prefix, tables.hat_code.info(&rtables, WhatAmI::Peer))
        .encoding(Encoding::TEXT_PLAIN)
        .wait()
    {
        tracing::error!("Error sending AdminSpace reply: {:?}", e);
    }
}

fn resources_data<F>(prefix: &keyexpr, context: &AdminContext, query: Query, f: F)
where
    F: Fn(&dyn HatTrait, &Tables) -> Vec<(Arc<Resource>, Sources)>,
{
    let tables = &context.runtime.state.router.tables;
    let rtables = zread!(tables.tables);
    for res in f(&*tables.hat_code, &rtables) {
        let key = prefix / keyexpr::new(res.0.expr()).unwrap();
        if query.key_expr().intersects(&key) {
            let payload =
                ZBytes::from(serde_json::to_string(&res.1).unwrap_or_else(|_| "{}".to_string()));
            if let Err(e) = query
                .reply(key, payload)
                .encoding(Encoding::APPLICATION_JSON)
                .wait()
            {
                tracing::error!("Error sending AdminSpace reply: {:?}", e);
            }
        }
    }
}

fn subscribers_data(prefix: &keyexpr, context: &AdminContext, query: Query) {
    resources_data(prefix, context, query, |hat_code, rtables| {
        hat_code.get_subscriptions(rtables)
    });
}

fn publishers_data(prefix: &keyexpr, context: &AdminContext, query: Query) {
    resources_data(prefix, context, query, |hat_code, rtables| {
        hat_code.get_publications(rtables)
    });
}

fn queryables_data(prefix: &keyexpr, context: &AdminContext, query: Query) {
    resources_data(prefix, context, query, |hat_code, rtables| {
        hat_code.get_queryables(rtables)
    });
}

fn queriers_data(prefix: &keyexpr, context: &AdminContext, query: Query) {
    resources_data(prefix, context, query, |hat_code, rtables| {
        hat_code.get_queriers(rtables)
    });
}

fn tokens_data(prefix: &keyexpr, context: &AdminContext, query: Query) {
    resources_data(prefix, context, query, |hat_code, rtables| {
        hat_code.get_tokens(rtables)
    });
}

fn route_successor(prefix: &keyexpr, context: &AdminContext, query: Query) {
    let reply = |keyexpr: &keyexpr, successor: ZenohIdProto| {
        if let Err(e) = query
            .reply(keyexpr, serde_json::to_vec(&json!(successor)).unwrap())
            .encoding(Encoding::APPLICATION_JSON)
            .wait()
        {
            tracing::error!("Error sending AdminSpace reply: {:?}", e);
        }
    };
    let tables = &context.runtime.state.router.tables;
    let rtables = zread!(tables.tables);
    // Try to shortcut full successor retrieval if suffix matches 'src/<zid>/dst/<zid>' pattern.

    let suffix = query.key_expr().as_str().strip_prefix(prefix.as_str());
    if let Some((src, dst)) = suffix.and_then(|s| s.strip_prefix("/src/")?.split_once("/dst/")) {
        if let (Ok(src_zid), Ok(dst_zid)) = (src.parse(), dst.parse()) {
            if let Some(successor) = tables.hat_code.route_successor(&rtables, src_zid, dst_zid) {
                reply(query.key_expr(), successor);
                return;
            }
        }
    }
    // Reply with every successor suffix matching the keyexpr.
    let successors = tables.hat_code.route_successors(&rtables);
    drop(rtables);
    for entry in successors.iter() {
        let keyexpr = KeyExpr::new(format!(
            "{prefix}/src/{src}/dst/{dst}",
            src = entry.source,
            dst = entry.destination
        ))
        .unwrap();
        if query.key_expr().intersects(&keyexpr) {
            reply(&keyexpr, entry.successor);
        }
    }
}

#[cfg(feature = "plugins")]
fn plugins_data(prefix: &keyexpr, context: &AdminContext, query: Query) {
    let guard = context.runtime.plugins_manager();
    tracing::debug!("requested plugins status {:?}", query.key_expr());
    if let [names, ..] = query.key_expr().strip_prefix(prefix)[..] {
        let statuses = guard.plugins_status(names);
        for status in statuses {
            tracing::debug!("plugin status: {:?}", status);
            let key = prefix / keyexpr::new(status.id()).unwrap();
            match serde_json::to_vec(&status) {
                Ok(bytes) => {
                    if let Err(e) = query
                        .reply(key, bytes)
                        .encoding(Encoding::APPLICATION_JSON)
                        .wait()
                    {
                        tracing::error!("Error sending AdminSpace reply: {:?}", e);
                    }
                }
                Err(e) => tracing::debug!("Admin query error: {}", e),
            }
        }
    }
}

#[cfg(feature = "plugins")]
fn plugins_status(prefix: &keyexpr, context: &AdminContext, query: Query) {
    let key_expr = query.key_expr();
    let guard = context.runtime.plugins_manager();
    let mut root_key = prefix.as_str().to_string();
    for plugin in guard.started_plugins_iter() {
        with_extended_string(&mut root_key, &[plugin.id()], |plugin_key| {
            // @TODO: response to "__version__", this need not to be implemented by each plugin
            with_extended_string(plugin_key, &["/__path__"], |plugin_path_key| {
                if let Ok(key_expr) = KeyExpr::try_from(plugin_path_key.clone()) {
                    if query.key_expr().intersects(&key_expr) {
                        if let Err(e) = query
                            .reply(key_expr, plugin.path())
                            .encoding(Encoding::TEXT_PLAIN)
                            .wait()
                        {
                            tracing::error!("Error sending AdminSpace reply: {:?}", e);
                        }
                    }
                } else {
                    tracing::error!("Error: invalid plugin path key {}", plugin_path_key);
                }
            });
            let matches_plugin = |plugin_status_space: &mut String| {
                query
                    .key_expr()
                    .intersects(plugin_status_space.as_str().try_into().unwrap())
            };
            if !with_extended_string(plugin_key, &["/**"], matches_plugin) {
                return;
            }
            match std::panic::catch_unwind(std::panic::AssertUnwindSafe(|| {
                plugin.instance().adminspace_getter(key_expr, plugin_key)
            })) {
                Ok(Ok(responses)) => {
                    for response in responses {
                        if let Ok(key_expr) = KeyExpr::try_from(response.key) {
                            match serde_json::to_vec::<serde_json::Value>(&response.value.into()) {
                                Ok(bytes) => {
                                    if let Err(e) = query.reply(key_expr, bytes).encoding(Encoding::APPLICATION_JSON).wait() {
                                        tracing::error!("Error sending AdminSpace reply: {:?}", e);
                                    }
                                }
                                Err(e) => tracing::debug!("Admin query error: {}", e),
                            }
                        } else {
                            tracing::error!("Error: plugin {} replied with an invalid key", plugin_key);
                        }
                    }
                }
                Ok(Err(e)) => {
                    tracing::error!("Plugin {} bailed from responding to {}: {}", plugin.id(), query.key_expr(), e)
                }
                Err(e) => match e
                    .downcast_ref::<String>()
                    .map(|s| s.as_str())
                    .or_else(|| e.downcast_ref::<&str>().copied())
                {
                    Some(e) => tracing::error!("Plugin {} panicked while responding to {}: {}", plugin.id(), query.key_expr(), e),
                    None => tracing::error!("Plugin {} panicked while responding to {}. The panic message couldn't be recovered.", plugin.id(), query.key_expr()),
                },
            }
        });
    }
}

#[cfg(feature = "plugins")]
fn with_extended_string<R, F: FnMut(&mut String) -> R>(
    prefix: &mut String,
    suffixes: &[&str],
    mut closure: F,
) -> R {
    let prefix_len = prefix.len();
    for suffix in suffixes {
        prefix.push_str(suffix);
    }
    let result = closure(prefix);
    prefix.truncate(prefix_len);
    result
}<|MERGE_RESOLUTION|>--- conflicted
+++ resolved
@@ -56,15 +56,8 @@
         queryable::{Query, QueryInner},
     },
     bytes::Encoding,
-<<<<<<< HEAD
-    net::{
-        primitives::Primitives,
-        routing::{dispatcher::tables::Tables, hat::Sources, router::Resource},
-    },
-=======
     net::primitives::Primitives,
     LONG_VERSION,
->>>>>>> 2c252228
 };
 
 pub const METRICS_ENCODING: &str = "application/openmetrics-text; version=1.0.0; charset=utf-8";
@@ -672,23 +665,7 @@
     }
 }
 
-<<<<<<< HEAD
 fn metrics(prefix: &keyexpr, context: &AdminContext, query: Query) {
-    #[allow(unused_mut)]
-    let mut metrics = format!(
-        r#"# HELP zenoh_build Information about zenoh.
-# TYPE zenoh_build gauge
-zenoh_build{{version="{}"}} 1
-"#,
-        context.version
-=======
-fn metrics(context: &AdminContext, query: Query) {
-    let reply_key: OwnedKeyExpr = format!(
-        "@/{}/{}/metrics",
-        context.runtime.state.zid, context.runtime.state.whatami
-    )
-    .try_into()
-    .unwrap();
     #[cfg(not(feature = "stats"))]
     let metrics = format!(
         concat!(
@@ -700,7 +677,6 @@
         zid = context.runtime.state.zid,
         whatami = context.runtime.state.whatami,
         version = &*LONG_VERSION,
->>>>>>> 2c252228
     );
     #[cfg(feature = "stats")]
     let mut metrics = String::new();
@@ -737,13 +713,8 @@
         metrics = lz4_flex::compress(&metrics);
     }
     if let Err(e) = query
-<<<<<<< HEAD
         .reply(prefix, metrics)
-        .encoding(Encoding::TEXT_PLAIN)
-=======
-        .reply(reply_key, metrics)
         .encoding(METRICS_ENCODING)
->>>>>>> 2c252228
         .wait()
     {
         tracing::error!("Error sending AdminSpace reply: {:?}", e);
