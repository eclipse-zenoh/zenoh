--- conflicted
+++ resolved
@@ -19,24 +19,13 @@
     time::Duration,
 };
 
-<<<<<<< HEAD
-=======
 use futures::{prelude::*, stream::FuturesUnordered};
->>>>>>> 1a61bf70
 use socket2::{Domain, Socket, Type};
 use tokio::{
     net::UdpSocket,
     sync::{futures::Notified, Mutex, Notify},
 };
-<<<<<<< HEAD
-=======
 use tokio_util::sync::CancellationToken;
-use zenoh_buffers::{
-    reader::{DidntRead, HasReader},
-    writer::HasWriter,
-};
-use zenoh_codec::{RCodec, WCodec, Zenoh080};
->>>>>>> 1a61bf70
 use zenoh_config::{
     get_global_connect_timeout, get_global_listener_timeout, unwrap_or_default,
     ConnectionRetryPeriod, ModeDependent,
