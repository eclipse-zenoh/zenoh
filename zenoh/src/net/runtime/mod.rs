//
// Copyright (c) 2023 ZettaScale Technology
//
// This program and the accompanying materials are made available under the
// terms of the Eclipse Public License 2.0 which is available at
// http://www.eclipse.org/legal/epl-2.0, or the Apache License, Version 2.0
// which is available at https://www.apache.org/licenses/LICENSE-2.0.
//
// SPDX-License-Identifier: EPL-2.0 OR Apache-2.0
//
// Contributors:
//   ZettaScale Zenoh Team, <zenoh@zettascale.tech>
//

//! ⚠️ WARNING ⚠️
//!
//! This module is intended for Zenoh's internal use.
//!
//! [Click here for Zenoh's documentation](../zenoh/index.html)
mod adminspace;
pub mod orchestrator;

use super::routing;
use super::routing::face::Face;
use super::routing::pubsub::full_reentrant_route_data;
use super::routing::router::{LinkStateInterceptor, Router};
use crate::config::{unwrap_or_default, Config, ModeDependent, Notifier};
use crate::GIT_VERSION;
pub use adminspace::AdminSpace;
use async_std::task::JoinHandle;
use futures::stream::StreamExt;
use futures::Future;
use std::any::Any;
use std::sync::{Arc, Weak};
use std::time::Duration;
use stop_token::future::FutureExt;
use stop_token::{StopSource, TimedOutError};
use uhlc::{HLCBuilder, HLC};
use zenoh_link::{EndPoint, Link};
use zenoh_protocol::core::{whatami::WhatAmIMatcher, Locator, WhatAmI, ZenohId};
use zenoh_protocol::network::{NetworkBody, NetworkMessage};
use zenoh_result::{bail, ZResult};
use zenoh_sync::get_mut_unchecked;
use zenoh_transport::{
    multicast::TransportMulticast, primitives::DeMux, unicast::TransportUnicast,
    TransportEventHandler, TransportManager, TransportMulticastEventHandler, TransportPeer,
    TransportPeerEventHandler,
};

pub struct RuntimeState {
    pub zid: ZenohId,
    pub whatami: WhatAmI,
    pub metadata: serde_json::Value,
    pub router: Arc<Router>,
    pub config: Notifier<Config>,
    pub manager: TransportManager,
    pub transport_handlers: std::sync::RwLock<Vec<Arc<dyn TransportEventHandler>>>,
    pub(crate) locators: std::sync::RwLock<Vec<Locator>>,
    pub hlc: Option<Arc<HLC>>,
    pub(crate) stop_source: std::sync::RwLock<Option<StopSource>>,
}

static CURRENT_ID: std::sync::atomic::AtomicU8 = std::sync::atomic::AtomicU8::new(0);

// #[derive(Clone)]
pub struct Runtime {
    pub state: Arc<RuntimeState>,
    pub id: u8,
    pub parent: u8
}

impl Clone for Runtime {
    fn clone(&self) -> Self {
        // print stack trace
        let mut stack = backtrace::Backtrace::new();
        stack.resolve();
        let r = Runtime {
            state: self.state.clone(),
            parent: self.id,
            id: CURRENT_ID.fetch_add(1, std::sync::atomic::Ordering::SeqCst)
        };
        log::warn!(
            "Runtime::clone() - Arc count: {}, id: {}, parent: {}",
            Arc::strong_count(&r.state),
            r.id,
            r.parent
        );
        println!("Runtime::clone() - Arc count: {}, id: {}, parent: {}", Arc::strong_count(&r.state), r.id, r.parent);
        println!("{:?}", stack);
        r
    }
}

impl std::ops::Deref for Runtime {
    type Target = RuntimeState;

    fn deref(&self) -> &RuntimeState {
        self.state.deref()
    }
}

<<<<<<< HEAD
impl Drop for Runtime {
    fn drop(&mut self) {
        // print stack trace
        let mut stack = backtrace::Backtrace::new();
        stack.resolve();
        println!("{:?}", stack);

        // trace state's Arc counter
        log::error!(
            "Runtime::drop() - Arc count: {}, id: {}, parent: {}",
            Arc::strong_count(&self.state),
            self.id,
            self.parent
        );
    }
}

impl Drop for RuntimeState {
    fn drop(&mut self) {
        log::debug!("RuntimeState::drop()");
=======
#[derive(Clone)]
pub(crate) struct WeakRuntime(Weak<RuntimeState>);

impl WeakRuntime {
    pub fn upgrade(&self) -> Option<Runtime> {
        self.0.upgrade().map(|state| Runtime { state })
    }
}

impl From<Runtime> for WeakRuntime {
    fn from(value: Runtime) -> Self {
        WeakRuntime(Arc::downgrade(&value.state))
>>>>>>> e92af289
    }
}

impl Runtime {
    pub async fn new(config: Config) -> ZResult<Runtime> {
        let mut runtime = Runtime::init(config).await?;
        match runtime.start().await {
            Ok(()) => Ok(runtime),
            Err(err) => Err(err),
        }
    }

    pub(crate) async fn init(config: Config) -> ZResult<Runtime> {
        log::debug!("Zenoh Rust API {}", GIT_VERSION);

        let zid = *config.id();

        log::info!("Using PID: {}", zid);

        let whatami = unwrap_or_default!(config.mode());
        let metadata = config.metadata().clone();
        let hlc = (*unwrap_or_default!(config.timestamping().enabled().get(whatami)))
            .then(|| Arc::new(HLCBuilder::new().with_id(uhlc::ID::from(&zid)).build()));
        let drop_future_timestamp =
            unwrap_or_default!(config.timestamping().drop_future_timestamp());

        let gossip = unwrap_or_default!(config.scouting().gossip().enabled());
        let gossip_multihop = unwrap_or_default!(config.scouting().gossip().multihop());
        let autoconnect = if gossip {
            *unwrap_or_default!(config.scouting().gossip().autoconnect().get(whatami))
        } else {
            WhatAmIMatcher::empty()
        };

        let router_link_state = whatami == WhatAmI::Router;
        let peer_link_state = whatami != WhatAmI::Client
            && unwrap_or_default!(config.routing().peer().mode()) == *"linkstate";
        let router_peers_failover_brokering =
            unwrap_or_default!(config.routing().router().peers_failover_brokering());
        let queries_default_timeout =
            Duration::from_millis(unwrap_or_default!(config.queries_default_timeout()));

        let router = Arc::new(Router::new(
            zid,
            whatami,
            hlc.clone(),
            drop_future_timestamp,
            router_peers_failover_brokering,
            queries_default_timeout,
        ));

        let handler = Arc::new(RuntimeTransportEventHandler {
            runtime: std::sync::RwLock::new(None),
        });

        let transport_manager = TransportManager::builder()
            .from_config(&config)
            .await?
            .whatami(whatami)
            .zid(zid)
            .build(handler.clone())?;

        let config = Notifier::new(config);

        let runtime = Runtime {
            state: Arc::new(RuntimeState {
                zid,
                whatami,
                metadata,
                router,
                config: config.clone(),
                manager: transport_manager,
                transport_handlers: std::sync::RwLock::new(vec![]),
                locators: std::sync::RwLock::new(vec![]),
                hlc,
                stop_source: std::sync::RwLock::new(Some(StopSource::new())),
            }),
            id: 255,
            parent: 255
        };
        // LEAK 0
        *handler.runtime.write().unwrap() = Some(runtime.clone());
        get_mut_unchecked(&mut runtime.router.clone()).init_link_state(
            runtime.clone(), // LEAK 1
            router_link_state,
            peer_link_state,
            router_peers_failover_brokering,
            gossip,
            gossip_multihop,
            autoconnect,
        );

        let receiver = config.subscribe();
        runtime.spawn({
            let runtime2 = runtime.clone();
            async move {
                let mut stream = receiver.into_stream();
                while let Some(event) = stream.next().await {
                    if &*event == "connect/endpoints" {
                        if let Err(e) = runtime2.update_peers().await {
                            log::error!("Error updating peers: {}", e);
                        }
                    }
                }
            }
        });

        // runtime.spawn({
        //     let runtime2 = runtime.clone();
        //    async move {
        //         log::debug!("SPAWN MIND FUNCKER STARTED");
        //         loop {
        //             async_std::task::sleep(Duration::from_millis(1)).await;
        //             log::debug!(
        //                 "RUNTIME2 MIND FUNCK COUNT {}",
        //                 Arc::strong_count(&runtime2.state)
        //             );
        //         }
        //     }
        // });

        Ok(runtime)
    }

    #[inline(always)]
    pub fn manager(&self) -> &TransportManager {
        &self.manager
    }

    pub fn new_handler(&self, handler: Arc<dyn TransportEventHandler>) {
        zwrite!(self.state.transport_handlers).push(handler);
    }

    pub async fn close(&self) -> ZResult<()> {
        log::trace!("Runtime::close())");
        drop(self.stop_source.write().unwrap().take());
        self.manager().close().await;
        Ok(())
    }

    pub fn new_timestamp(&self) -> Option<uhlc::Timestamp> {
        self.hlc.as_ref().map(|hlc| hlc.new_timestamp())
    }

    pub fn get_locators(&self) -> Vec<Locator> {
        self.locators.read().unwrap().clone()
    }

    pub(crate) fn spawn<F, T>(&self, future: F) -> Option<JoinHandle<Result<T, TimedOutError>>>
    where
        F: Future<Output = T> + Send + 'static,
        T: Send + 'static,
    {
        self.stop_source.read().unwrap().as_ref().map(|source| {
            async_std::task::spawn({
                let q = future.timeout_at(source.token());
                wrap_future_to_log(q)
            })
        })
    }
}

async fn wrap_future_to_log<F, T>(future: F) -> Result<T, TimedOutError>
where
    F: Future<Output = Result<T, TimedOutError>> + Send + 'static,
    T: Send + 'static,
{
    log::debug!("wrap_future_to_log() - STARTED");
    let result = future.await;
    log::debug!(
        "wrap_future_to_log() - ENDED with result: {}",
        result.is_err()
    );
    result
}

struct RuntimeTransportEventHandler {
    runtime: std::sync::RwLock<Option<Runtime>>,
}

impl TransportEventHandler for RuntimeTransportEventHandler {
    fn new_unicast(
        &self,
        peer: TransportPeer,
        transport: TransportUnicast,
    ) -> ZResult<Arc<dyn TransportPeerEventHandler>> {
        match zread!(self.runtime).as_ref() {
            Some(runtime) => {
                let slave_handlers: Vec<Arc<dyn TransportPeerEventHandler>> =
                    zread!(runtime.transport_handlers)
                        .iter()
                        .filter_map(|handler| {
                            handler.new_unicast(peer.clone(), transport.clone()).ok()
                        })
                        .collect();
                Ok(Arc::new(RuntimeSession {
                    runtime: runtime.clone(),
                    endpoint: std::sync::RwLock::new(None),
                    main_handler: runtime.router.new_transport_unicast(transport).unwrap(),
                    slave_handlers,
                }))
            }
            None => bail!("Runtime not yet ready!"),
        }
    }

    fn new_multicast(
        &self,
        transport: TransportMulticast,
    ) -> ZResult<Arc<dyn TransportMulticastEventHandler>> {
        match zread!(self.runtime).as_ref() {
            Some(runtime) => {
                let slave_handlers: Vec<Arc<dyn TransportMulticastEventHandler>> =
                    zread!(runtime.transport_handlers)
                        .iter()
                        .filter_map(|handler| handler.new_multicast(transport.clone()).ok())
                        .collect();
                runtime.router.new_transport_multicast(transport.clone())?;
                Ok(Arc::new(RuntimeMuticastGroup {
                    runtime: runtime.clone(),
                    transport,
                    slave_handlers,
                }))
            }
            None => bail!("Runtime not yet ready!"),
        }
    }
}

pub(super) struct RuntimeSession {
    pub(super) runtime: Runtime,
    pub(super) endpoint: std::sync::RwLock<Option<EndPoint>>,
    pub(super) main_handler: Arc<LinkStateInterceptor>,
    pub(super) slave_handlers: Vec<Arc<dyn TransportPeerEventHandler>>,
}

impl TransportPeerEventHandler for RuntimeSession {
    fn handle_message(&self, msg: NetworkMessage) -> ZResult<()> {
        // critical path shortcut
        if let NetworkBody::Push(data) = msg.body {
            let face = &self.main_handler.face.state;

            full_reentrant_route_data(
                &self.main_handler.tables.tables,
                face,
                &data.wire_expr,
                data.ext_qos,
                data.payload,
                data.ext_nodeid.node_id.into(),
            );
            return Ok(());
        }

        self.main_handler.handle_message(msg)
    }

    fn new_link(&self, link: Link) {
        self.main_handler.new_link(link.clone());
        for handler in &self.slave_handlers {
            handler.new_link(link.clone());
        }
    }

    fn del_link(&self, link: Link) {
        self.main_handler.del_link(link.clone());
        for handler in &self.slave_handlers {
            handler.del_link(link.clone());
        }
    }

    fn closing(&self) {
        self.main_handler.closing();
        Runtime::closing_session(self);
        for handler in &self.slave_handlers {
            handler.closing();
        }
    }

    fn closed(&self) {
        self.main_handler.closed();
        for handler in &self.slave_handlers {
            handler.closed();
        }
    }

    fn as_any(&self) -> &dyn Any {
        self
    }
}

pub(super) struct RuntimeMuticastGroup {
    pub(super) runtime: Runtime,
    pub(super) transport: TransportMulticast,
    pub(super) slave_handlers: Vec<Arc<dyn TransportMulticastEventHandler>>,
}

impl TransportMulticastEventHandler for RuntimeMuticastGroup {
    fn new_peer(&self, peer: TransportPeer) -> ZResult<Arc<dyn TransportPeerEventHandler>> {
        let slave_handlers: Vec<Arc<dyn TransportPeerEventHandler>> = self
            .slave_handlers
            .iter()
            .filter_map(|handler| handler.new_peer(peer.clone()).ok())
            .collect();
        Ok(Arc::new(RuntimeMuticastSession {
            main_handler: self
                .runtime
                .router
                .new_peer_multicast(self.transport.clone(), peer)?,
            slave_handlers,
        }))
    }

    fn closing(&self) {
        for handler in &self.slave_handlers {
            handler.closed();
        }
    }

    fn closed(&self) {
        for handler in &self.slave_handlers {
            handler.closed();
        }
    }

    fn as_any(&self) -> &dyn Any {
        self
    }
}

pub(super) struct RuntimeMuticastSession {
    pub(super) main_handler: Arc<DeMux<Face>>,
    pub(super) slave_handlers: Vec<Arc<dyn TransportPeerEventHandler>>,
}

impl TransportPeerEventHandler for RuntimeMuticastSession {
    fn handle_message(&self, msg: NetworkMessage) -> ZResult<()> {
        self.main_handler.handle_message(msg)
    }

    fn new_link(&self, link: Link) {
        self.main_handler.new_link(link.clone());
        for handler in &self.slave_handlers {
            handler.new_link(link.clone());
        }
    }

    fn del_link(&self, link: Link) {
        self.main_handler.del_link(link.clone());
        for handler in &self.slave_handlers {
            handler.del_link(link.clone());
        }
    }

    fn closing(&self) {
        self.main_handler.closing();
        for handler in &self.slave_handlers {
            handler.closing();
        }
    }

    fn closed(&self) {
        self.main_handler.closed();
        for handler in &self.slave_handlers {
            handler.closed();
        }
    }

    fn as_any(&self) -> &dyn Any {
        self
    }
}<|MERGE_RESOLUTION|>--- conflicted
+++ resolved
@@ -66,7 +66,7 @@
 pub struct Runtime {
     pub state: Arc<RuntimeState>,
     pub id: u8,
-    pub parent: u8
+    pub parent: u8,
 }
 
 impl Clone for Runtime {
@@ -77,7 +77,7 @@
         let r = Runtime {
             state: self.state.clone(),
             parent: self.id,
-            id: CURRENT_ID.fetch_add(1, std::sync::atomic::Ordering::SeqCst)
+            id: CURRENT_ID.fetch_add(1, std::sync::atomic::Ordering::SeqCst),
         };
         log::warn!(
             "Runtime::clone() - Arc count: {}, id: {}, parent: {}",
@@ -85,7 +85,12 @@
             r.id,
             r.parent
         );
-        println!("Runtime::clone() - Arc count: {}, id: {}, parent: {}", Arc::strong_count(&r.state), r.id, r.parent);
+        println!(
+            "Runtime::clone() - Arc count: {}, id: {}, parent: {}",
+            Arc::strong_count(&r.state),
+            r.id,
+            r.parent
+        );
         println!("{:?}", stack);
         r
     }
@@ -99,7 +104,21 @@
     }
 }
 
-<<<<<<< HEAD
+#[derive(Clone)]
+pub(crate) struct WeakRuntime(Weak<RuntimeState>);
+
+impl WeakRuntime {
+    pub fn upgrade(&self) -> Option<Runtime> {
+        self.0.upgrade().map(|state| Runtime { state })
+    }
+}
+
+impl From<Runtime> for WeakRuntime {
+    fn from(value: Runtime) -> Self {
+        WeakRuntime(Arc::downgrade(&value.state))
+    }
+}
+
 impl Drop for Runtime {
     fn drop(&mut self) {
         // print stack trace
@@ -120,20 +139,6 @@
 impl Drop for RuntimeState {
     fn drop(&mut self) {
         log::debug!("RuntimeState::drop()");
-=======
-#[derive(Clone)]
-pub(crate) struct WeakRuntime(Weak<RuntimeState>);
-
-impl WeakRuntime {
-    pub fn upgrade(&self) -> Option<Runtime> {
-        self.0.upgrade().map(|state| Runtime { state })
-    }
-}
-
-impl From<Runtime> for WeakRuntime {
-    fn from(value: Runtime) -> Self {
-        WeakRuntime(Arc::downgrade(&value.state))
->>>>>>> e92af289
     }
 }
 
@@ -212,7 +217,7 @@
                 stop_source: std::sync::RwLock::new(Some(StopSource::new())),
             }),
             id: 255,
-            parent: 255
+            parent: 255,
         };
         // LEAK 0
         *handler.runtime.write().unwrap() = Some(runtime.clone());
