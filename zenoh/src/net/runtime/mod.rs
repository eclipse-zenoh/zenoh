//
// Copyright (c) 2023 ZettaScale Technology
//
// This program and the accompanying materials are made available under the
// terms of the Eclipse Public License 2.0 which is available at
// http://www.eclipse.org/legal/epl-2.0, or the Apache License, Version 2.0
// which is available at https://www.apache.org/licenses/LICENSE-2.0.
//
// SPDX-License-Identifier: EPL-2.0 OR Apache-2.0
//
// Contributors:
//   ZettaScale Zenoh Team, <zenoh@zettascale.tech>
//

//! ⚠️ WARNING ⚠️
//!
//! This module is intended for Zenoh's internal use.
//!
//! [Click here for Zenoh's documentation](../zenoh/index.html)
mod adminspace;
pub mod orchestrator;

use super::primitives::DeMux;
use super::routing;
use super::routing::router::Router;
#[cfg(all(feature = "unstable", feature = "plugins"))]
use crate::api::loader::{load_plugins, start_plugins};
#[cfg(all(feature = "unstable", feature = "plugins"))]
use crate::api::plugins::PluginsManager;
use crate::config::{unwrap_or_default, Config, ModeDependent, Notifier};
use crate::{GIT_VERSION, LONG_VERSION};
pub use adminspace::AdminSpace;
use futures::stream::StreamExt;
use futures::Future;
use std::any::Any;
use std::sync::atomic::{AtomicU32, Ordering};
use std::sync::{Arc, Weak};
#[cfg(all(feature = "unstable", feature = "plugins"))]
use std::sync::{Mutex, MutexGuard};
use std::time::Duration;
use tokio::task::JoinHandle;
use tokio_util::sync::CancellationToken;
use uhlc::{HLCBuilder, HLC};
use zenoh_link::{EndPoint, Link};
use zenoh_plugin_trait::{PluginStartArgs, StructVersion};
use zenoh_protocol::core::{Locator, WhatAmI, ZenohId};
use zenoh_protocol::network::NetworkMessage;
use zenoh_result::{bail, ZResult};
#[cfg(all(feature = "unstable", feature = "shared-memory"))]
use zenoh_shm::api::client_storage::SharedMemoryClientStorage;
#[cfg(all(feature = "unstable", feature = "shared-memory"))]
use zenoh_shm::reader::SharedMemoryReader;
use zenoh_sync::get_mut_unchecked;
use zenoh_task::TaskController;
use zenoh_transport::{
    multicast::TransportMulticast, unicast::TransportUnicast, TransportEventHandler,
    TransportManager, TransportMulticastEventHandler, TransportPeer, TransportPeerEventHandler,
};

pub(crate) struct RuntimeState {
    zid: ZenohId,
    whatami: WhatAmI,
    next_id: AtomicU32,
    metadata: serde_json::Value,
    router: Arc<Router>,
    config: Notifier<Config>,
    manager: TransportManager,
    transport_handlers: std::sync::RwLock<Vec<Arc<dyn TransportEventHandler>>>,
    locators: std::sync::RwLock<Vec<Locator>>,
    hlc: Option<Arc<HLC>>,
    task_controller: TaskController,
    #[cfg(all(feature = "unstable", feature = "plugins"))]
    plugins_manager: Mutex<PluginsManager>,
}

pub struct WeakRuntime {
    state: Weak<RuntimeState>,
}

impl WeakRuntime {
    pub fn upgrade(&self) -> Option<Runtime> {
        self.state.upgrade().map(|state| Runtime { state })
    }
}

pub struct RuntimeBuilder {
    config: Config,
    #[cfg(all(feature = "unstable", feature = "plugins"))]
    plugins_manager: Option<PluginsManager>,
    #[cfg(all(feature = "unstable", feature = "shared-memory"))]
    shm_clients: Option<Arc<SharedMemoryClientStorage>>,
}

impl RuntimeBuilder {
    pub fn new(config: Config) -> Self {
        Self {
            config,
            #[cfg(all(feature = "unstable", feature = "plugins"))]
            plugins_manager: None,
            #[cfg(all(feature = "unstable", feature = "shared-memory"))]
            shm_clients: None,
        }
    }

    #[cfg(all(feature = "unstable", feature = "plugins"))]
    pub fn plugins_manager<T: Into<Option<PluginsManager>>>(mut self, plugins_manager: T) -> Self {
        self.plugins_manager = plugins_manager.into();
        self
    }

    #[cfg(all(feature = "unstable", feature = "shared-memory"))]
    pub fn shm_clients(mut self, shm_clients: Option<Arc<SharedMemoryClientStorage>>) -> Self {
        self.shm_clients = shm_clients;
        self
    }

    pub async fn build(self) -> ZResult<Runtime> {
        let RuntimeBuilder {
            config,
            #[cfg(all(feature = "unstable", feature = "plugins"))]
            mut plugins_manager,
            #[cfg(all(feature = "unstable", feature = "shared-memory"))]
            shm_clients,
        } = self;

        tracing::debug!("Zenoh Rust API {}", GIT_VERSION);
        let zid = *config.id();
        tracing::info!("Using ZID: {}", zid);

        let whatami = unwrap_or_default!(config.mode());
        let metadata = config.metadata().clone();
        let hlc = (*unwrap_or_default!(config.timestamping().enabled().get(whatami)))
            .then(|| Arc::new(HLCBuilder::new().with_id(uhlc::ID::from(&zid)).build()));

        let router = Arc::new(Router::new(zid, whatami, hlc.clone(), &config)?);

        let handler = Arc::new(RuntimeTransportEventHandler {
            runtime: std::sync::RwLock::new(WeakRuntime { state: Weak::new() }),
        });

        let transport_manager = TransportManager::builder()
            .from_config(&config)
            .await?
            .whatami(whatami)
            .zid(zid);

        #[cfg(feature = "unstable")]
        let transport_manager = zcondfeat!(
            "shared-memory",
            transport_manager.shm_reader(shm_clients.map(SharedMemoryReader::new)),
            transport_manager
        )
        .build(handler.clone())?;

        #[cfg(not(feature = "unstable"))]
        let transport_manager = transport_manager.build(handler.clone())?;

        // Plugins manager
        #[cfg(all(feature = "unstable", feature = "plugins"))]
        let plugins_manager = plugins_manager
            .take()
            .unwrap_or_else(|| load_plugins(&config));
        // Admin space creation flag
        let start_admin_space = *config.adminspace.enabled();

        let config = Notifier::new(config);
        let runtime = Runtime {
            state: Arc::new(RuntimeState {
                zid,
                whatami,
                next_id: AtomicU32::new(1), // 0 is reserved for routing core
                metadata,
                router,
                config: config.clone(),
                manager: transport_manager,
                transport_handlers: std::sync::RwLock::new(vec![]),
                locators: std::sync::RwLock::new(vec![]),
                hlc,
                task_controller: TaskController::default(),
                #[cfg(all(feature = "unstable", feature = "plugins"))]
                plugins_manager: Mutex::new(plugins_manager),
            }),
        };
        *handler.runtime.write().unwrap() = Runtime::downgrade(&runtime);
        get_mut_unchecked(&mut runtime.state.router.clone()).init_link_state(runtime.clone());

        // Admin space
        if start_admin_space {
            AdminSpace::start(&runtime, LONG_VERSION.clone()).await;
        }

        // Start plugins
        #[cfg(all(feature = "unstable", feature = "plugins"))]
        start_plugins(&runtime);

        // Start notifier task
        let receiver = config.subscribe();
        let token = runtime.get_cancellation_token();
        runtime.spawn({
            let runtime2 = runtime.clone();
            async move {
                let mut stream = receiver.into_stream();
                loop {
                    tokio::select! {
                        res = stream.next() => {
                            match res {
                                Some(event) => {
                                    if &*event == "connect/endpoints" {
                                        if let Err(e) = runtime2.update_peers().await {
                                            tracing::error!("Error updating peers: {}", e);
                                        }
                                    }
                                },
                                None => { break; }
                            }
                        }
                        _ = token.cancelled() => { break; }
                    }
                }
            }
        });

        Ok(runtime)
    }
}

#[derive(Clone)]
pub struct Runtime {
    state: Arc<RuntimeState>,
}

impl StructVersion for Runtime {
    fn struct_version() -> u64 {
        1
    }
    fn struct_features() -> &'static str {
        crate::FEATURES
    }
}

impl PluginStartArgs for Runtime {}

impl Runtime {
<<<<<<< HEAD
    pub async fn new(config: Config) -> ZResult<Runtime> {
        // Create plugin_manager and load plugins
        let mut runtime = Runtime::init(
            config,
            #[cfg(all(feature = "unstable", feature = "shared-memory"))]
            None,
        )
        .await?;
        match runtime.start().await {
            Ok(()) => Ok(runtime),
            Err(err) => Err(err),
        }
    }

    pub(crate) async fn init(
        config: Config,
        #[cfg(all(feature = "unstable", feature = "shared-memory"))] shm_clients: Option<
            Arc<SharedMemoryClientStorage>,
        >,
    ) -> ZResult<Runtime> {
        let builder = RuntimeBuilder::new(config);
        #[cfg(all(feature = "unstable", feature = "shared-memory"))]
        let builder = builder.shm_clients(shm_clients);
        builder.build().await
    }

=======
>>>>>>> 4806af01
    #[inline(always)]
    pub(crate) fn manager(&self) -> &TransportManager {
        &self.state.manager
    }

    #[cfg(all(feature = "unstable", feature = "plugins"))]
    #[inline(always)]
    pub(crate) fn plugins_manager(&self) -> MutexGuard<'_, PluginsManager> {
        zlock!(self.state.plugins_manager)
    }

    pub(crate) fn new_handler(&self, handler: Arc<dyn TransportEventHandler>) {
        zwrite!(self.state.transport_handlers).push(handler);
    }

    #[inline]
    pub fn next_id(&self) -> u32 {
        self.state.next_id.fetch_add(1, Ordering::SeqCst)
    }

    pub async fn close(&self) -> ZResult<()> {
        tracing::trace!("Runtime::close())");
        // TODO: Plugins should be stopped
        // TODO: Check this whether is able to terminate all spawned task by Runtime::spawn
        self.state
            .task_controller
            .terminate_all(Duration::from_secs(10));
        self.manager().close().await;
        // clean up to break cyclic reference of self.state to itself
        self.state.transport_handlers.write().unwrap().clear();
        // TODO: the call below is needed to prevent intermittent leak
        // due to not freed resource Arc, that apparently happens because
        // the task responsible for resource clean up was aborted earlier than expected.
        // This should be resolved by identfying correspodning task, and placing
        // cancellation token manually inside it.
        self.router()
            .tables
            .tables
            .write()
            .unwrap()
            .root_res
            .close();
        Ok(())
    }

    pub fn new_timestamp(&self) -> Option<uhlc::Timestamp> {
        self.state.hlc.as_ref().map(|hlc| hlc.new_timestamp())
    }

    pub fn get_locators(&self) -> Vec<Locator> {
        self.state.locators.read().unwrap().clone()
    }

    /// Spawns a task within runtime.
    /// Upon close runtime will block until this task completes
    pub(crate) fn spawn<F, T>(&self, future: F) -> JoinHandle<()>
    where
        F: Future<Output = T> + Send + 'static,
        T: Send + 'static,
    {
        self.state
            .task_controller
            .spawn_with_rt(zenoh_runtime::ZRuntime::Net, future)
    }

    /// Spawns a task within runtime.
    /// Upon runtime close the task will be automatically aborted.
    pub(crate) fn spawn_abortable<F, T>(&self, future: F) -> JoinHandle<()>
    where
        F: Future<Output = T> + Send + 'static,
        T: Send + 'static,
    {
        self.state
            .task_controller
            .spawn_abortable_with_rt(zenoh_runtime::ZRuntime::Net, future)
    }

    pub(crate) fn router(&self) -> Arc<Router> {
        self.state.router.clone()
    }

    pub fn config(&self) -> &Notifier<Config> {
        &self.state.config
    }

    pub fn hlc(&self) -> Option<&HLC> {
        self.state.hlc.as_ref().map(Arc::as_ref)
    }

    pub fn zid(&self) -> ZenohId {
        self.state.zid
    }

    pub fn whatami(&self) -> WhatAmI {
        self.state.whatami
    }

    pub fn downgrade(this: &Runtime) -> WeakRuntime {
        WeakRuntime {
            state: Arc::downgrade(&this.state),
        }
    }

    pub fn get_cancellation_token(&self) -> CancellationToken {
        self.state.task_controller.get_cancellation_token()
    }
}

struct RuntimeTransportEventHandler {
    runtime: std::sync::RwLock<WeakRuntime>,
}

impl TransportEventHandler for RuntimeTransportEventHandler {
    fn new_unicast(
        &self,
        peer: TransportPeer,
        transport: TransportUnicast,
    ) -> ZResult<Arc<dyn TransportPeerEventHandler>> {
        match zread!(self.runtime).upgrade().as_ref() {
            Some(runtime) => {
                let slave_handlers: Vec<Arc<dyn TransportPeerEventHandler>> =
                    zread!(runtime.state.transport_handlers)
                        .iter()
                        .filter_map(|handler| {
                            handler.new_unicast(peer.clone(), transport.clone()).ok()
                        })
                        .collect();
                Ok(Arc::new(RuntimeSession {
                    runtime: runtime.clone(),
                    endpoint: std::sync::RwLock::new(None),
                    main_handler: runtime
                        .state
                        .router
                        .new_transport_unicast(transport)
                        .unwrap(),
                    slave_handlers,
                }))
            }
            None => bail!("Runtime not yet ready!"),
        }
    }

    fn new_multicast(
        &self,
        transport: TransportMulticast,
    ) -> ZResult<Arc<dyn TransportMulticastEventHandler>> {
        match zread!(self.runtime).upgrade().as_ref() {
            Some(runtime) => {
                let slave_handlers: Vec<Arc<dyn TransportMulticastEventHandler>> =
                    zread!(runtime.state.transport_handlers)
                        .iter()
                        .filter_map(|handler| handler.new_multicast(transport.clone()).ok())
                        .collect();
                runtime
                    .state
                    .router
                    .new_transport_multicast(transport.clone())?;
                Ok(Arc::new(RuntimeMuticastGroup {
                    runtime: runtime.clone(),
                    transport,
                    slave_handlers,
                }))
            }
            None => bail!("Runtime not yet ready!"),
        }
    }
}

pub(super) struct RuntimeSession {
    pub(super) runtime: Runtime,
    pub(super) endpoint: std::sync::RwLock<Option<EndPoint>>,
    pub(super) main_handler: Arc<DeMux>,
    pub(super) slave_handlers: Vec<Arc<dyn TransportPeerEventHandler>>,
}

impl TransportPeerEventHandler for RuntimeSession {
    fn handle_message(&self, msg: NetworkMessage) -> ZResult<()> {
        self.main_handler.handle_message(msg)
    }

    fn new_link(&self, link: Link) {
        self.main_handler.new_link(link.clone());
        for handler in &self.slave_handlers {
            handler.new_link(link.clone());
        }
    }

    fn del_link(&self, link: Link) {
        self.main_handler.del_link(link.clone());
        for handler in &self.slave_handlers {
            handler.del_link(link.clone());
        }
    }

    fn closing(&self) {
        self.main_handler.closing();
        Runtime::closing_session(self);
        for handler in &self.slave_handlers {
            handler.closing();
        }
    }

    fn closed(&self) {
        self.main_handler.closed();
        for handler in &self.slave_handlers {
            handler.closed();
        }
    }

    fn as_any(&self) -> &dyn Any {
        self
    }
}

pub(super) struct RuntimeMuticastGroup {
    pub(super) runtime: Runtime,
    pub(super) transport: TransportMulticast,
    pub(super) slave_handlers: Vec<Arc<dyn TransportMulticastEventHandler>>,
}

impl TransportMulticastEventHandler for RuntimeMuticastGroup {
    fn new_peer(&self, peer: TransportPeer) -> ZResult<Arc<dyn TransportPeerEventHandler>> {
        let slave_handlers: Vec<Arc<dyn TransportPeerEventHandler>> = self
            .slave_handlers
            .iter()
            .filter_map(|handler| handler.new_peer(peer.clone()).ok())
            .collect();
        Ok(Arc::new(RuntimeMuticastSession {
            main_handler: self
                .runtime
                .state
                .router
                .new_peer_multicast(self.transport.clone(), peer)?,
            slave_handlers,
        }))
    }

    fn closing(&self) {
        for handler in &self.slave_handlers {
            handler.closed();
        }
    }

    fn closed(&self) {
        for handler in &self.slave_handlers {
            handler.closed();
        }
    }

    fn as_any(&self) -> &dyn Any {
        self
    }
}

pub(super) struct RuntimeMuticastSession {
    pub(super) main_handler: Arc<DeMux>,
    pub(super) slave_handlers: Vec<Arc<dyn TransportPeerEventHandler>>,
}

impl TransportPeerEventHandler for RuntimeMuticastSession {
    fn handle_message(&self, msg: NetworkMessage) -> ZResult<()> {
        self.main_handler.handle_message(msg)
    }

    fn new_link(&self, link: Link) {
        self.main_handler.new_link(link.clone());
        for handler in &self.slave_handlers {
            handler.new_link(link.clone());
        }
    }

    fn del_link(&self, link: Link) {
        self.main_handler.del_link(link.clone());
        for handler in &self.slave_handlers {
            handler.del_link(link.clone());
        }
    }

    fn closing(&self) {
        self.main_handler.closing();
        for handler in &self.slave_handlers {
            handler.closing();
        }
    }

    fn closed(&self) {
        self.main_handler.closed();
        for handler in &self.slave_handlers {
            handler.closed();
        }
    }

    fn as_any(&self) -> &dyn Any {
        self
    }
}<|MERGE_RESOLUTION|>--- conflicted
+++ resolved
@@ -241,35 +241,6 @@
 impl PluginStartArgs for Runtime {}
 
 impl Runtime {
-<<<<<<< HEAD
-    pub async fn new(config: Config) -> ZResult<Runtime> {
-        // Create plugin_manager and load plugins
-        let mut runtime = Runtime::init(
-            config,
-            #[cfg(all(feature = "unstable", feature = "shared-memory"))]
-            None,
-        )
-        .await?;
-        match runtime.start().await {
-            Ok(()) => Ok(runtime),
-            Err(err) => Err(err),
-        }
-    }
-
-    pub(crate) async fn init(
-        config: Config,
-        #[cfg(all(feature = "unstable", feature = "shared-memory"))] shm_clients: Option<
-            Arc<SharedMemoryClientStorage>,
-        >,
-    ) -> ZResult<Runtime> {
-        let builder = RuntimeBuilder::new(config);
-        #[cfg(all(feature = "unstable", feature = "shared-memory"))]
-        let builder = builder.shm_clients(shm_clients);
-        builder.build().await
-    }
-
-=======
->>>>>>> 4806af01
     #[inline(always)]
     pub(crate) fn manager(&self) -> &TransportManager {
         &self.state.manager
