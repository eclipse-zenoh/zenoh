//
// Copyright (c) 2023 ZettaScale Technology
//
// This program and the accompanying materials are made available under the
// terms of the Eclipse Public License 2.0 which is available at
// http://www.eclipse.org/legal/epl-2.0, or the Apache License, Version 2.0
// which is available at https://www.apache.org/licenses/LICENSE-2.0.
//
// SPDX-License-Identifier: EPL-2.0 OR Apache-2.0
//
// Contributors:
//   ZettaScale Zenoh Team, <zenoh@zettascale.tech>
//

//! ⚠️ WARNING ⚠️
//!
//! This module is intended for Zenoh's internal use.
//!
//! [Click here for Zenoh's documentation](../zenoh/index.html)
mod adminspace;
pub mod orchestrator;

use super::routing;
use super::routing::face::Face;
use super::routing::pubsub::full_reentrant_route_data;
use super::routing::router::{LinkStateInterceptor, Router};
use crate::config::{unwrap_or_default, Config, ModeDependent, Notifier};
use crate::GIT_VERSION;
pub use adminspace::AdminSpace;
use async_std::task::JoinHandle;
use futures::stream::StreamExt;
use futures::Future;
use std::any::Any;
use std::sync::{Arc, Weak};
use std::time::Duration;
use stop_token::future::FutureExt;
use stop_token::{StopSource, TimedOutError};
use uhlc::{HLCBuilder, HLC};
use zenoh_link::{EndPoint, Link};
use zenoh_protocol::core::{whatami::WhatAmIMatcher, Locator, WhatAmI, ZenohId};
use zenoh_protocol::network::{NetworkBody, NetworkMessage};
use zenoh_result::{bail, ZResult};
use zenoh_sync::get_mut_unchecked;
use zenoh_transport::{
    multicast::TransportMulticast, primitives::DeMux, unicast::TransportUnicast,
    TransportEventHandler, TransportManager, TransportMulticastEventHandler, TransportPeer,
    TransportPeerEventHandler,
};

pub struct RuntimeState {
    pub zid: ZenohId,
    pub whatami: WhatAmI,
    pub metadata: serde_json::Value,
    pub router: Arc<Router>,
    pub config: Notifier<Config>,
    pub manager: TransportManager,
    pub transport_handlers: std::sync::RwLock<Vec<Arc<dyn TransportEventHandler>>>,
    pub(crate) locators: std::sync::RwLock<Vec<Locator>>,
    pub hlc: Option<Arc<HLC>>,
    pub(crate) stop_source: std::sync::RwLock<Option<StopSource>>,
}

static CURRENT_ID: std::sync::atomic::AtomicU8 = std::sync::atomic::AtomicU8::new(0);

// #[derive(Clone)]
pub struct Runtime {
    pub state: Arc<RuntimeState>,
    pub id: u8,
    pub parent: u8,
}

impl Clone for Runtime {
    fn clone(&self) -> Self {
        // print stack trace
        let mut stack = backtrace::Backtrace::new();
        stack.resolve();
        let r = Runtime {
            state: self.state.clone(),
            parent: self.id,
            id: CURRENT_ID.fetch_add(1, std::sync::atomic::Ordering::SeqCst),
        };
        log::warn!(
            "Runtime::clone() - Arc count: {}, id: {}, parent: {}",
            Arc::strong_count(&r.state),
            r.id,
            r.parent
        );
        println!(
            "Runtime::clone() - Arc count: {}, id: {}, parent: {}",
            Arc::strong_count(&r.state),
            r.id,
            r.parent
        );
        println!("{:?}", stack);
        r
    }
}

impl std::ops::Deref for Runtime {
    type Target = RuntimeState;

    fn deref(&self) -> &RuntimeState {
        self.state.deref()
    }
}

#[derive(Clone)]
pub(crate) struct WeakRuntime {
    state: Weak<RuntimeState>,
    id: u8,
    parent: u8,
}

impl WeakRuntime {
    pub fn upgrade(&self) -> Option<Runtime> {
        self.state.upgrade().map(|state| Runtime {
            state,
            id: self.id,
            parent: self.parent,
        })
    }
}

impl From<Runtime> for WeakRuntime {
    fn from(value: Runtime) -> Self {
        WeakRuntime {
            state: Arc::downgrade(&value.state),
            id: value.id,
            parent: value.parent,
        }
    }
}

impl Drop for Runtime {
    fn drop(&mut self) {
        // print stack trace
        let mut stack = backtrace::Backtrace::new();
        stack.resolve();
        println!("{:?}", stack);

        // trace state's Arc counter
        log::error!(
            "Runtime::drop() - Arc count: {}, id: {}, parent: {}",
            Arc::strong_count(&self.state),
            self.id,
            self.parent
        );
    }
}

impl Drop for RuntimeState {
    fn drop(&mut self) {
        log::debug!("RuntimeState::drop()");
    }
}

impl Runtime {
    pub async fn new(config: Config) -> ZResult<Runtime> {
        let mut runtime = Runtime::init(config).await?;
        match runtime.start().await {
            Ok(()) => Ok(runtime),
            Err(err) => Err(err),
        }
    }

    pub(crate) async fn init(config: Config) -> ZResult<Runtime> {
        log::debug!("Zenoh Rust API {}", GIT_VERSION);

        let zid = *config.id();

        log::info!("Using PID: {}", zid);

        let whatami = unwrap_or_default!(config.mode());
        let metadata = config.metadata().clone();
        let hlc = (*unwrap_or_default!(config.timestamping().enabled().get(whatami)))
            .then(|| Arc::new(HLCBuilder::new().with_id(uhlc::ID::from(&zid)).build()));
        let drop_future_timestamp =
            unwrap_or_default!(config.timestamping().drop_future_timestamp());

        let gossip = unwrap_or_default!(config.scouting().gossip().enabled());
        let gossip_multihop = unwrap_or_default!(config.scouting().gossip().multihop());
        let autoconnect = if gossip {
            *unwrap_or_default!(config.scouting().gossip().autoconnect().get(whatami))
        } else {
            WhatAmIMatcher::empty()
        };

        let router_link_state = whatami == WhatAmI::Router;
        let peer_link_state = whatami != WhatAmI::Client
            && unwrap_or_default!(config.routing().peer().mode()) == *"linkstate";
        let router_peers_failover_brokering =
            unwrap_or_default!(config.routing().router().peers_failover_brokering());
        let queries_default_timeout =
            Duration::from_millis(unwrap_or_default!(config.queries_default_timeout()));

        let router = Arc::new(Router::new(
            zid,
            whatami,
            hlc.clone(),
            drop_future_timestamp,
            router_peers_failover_brokering,
            queries_default_timeout,
        ));

        let handler = Arc::new(RuntimeTransportEventHandler {
            runtime: std::sync::RwLock::new(None),
        });

        let transport_manager = TransportManager::builder()
            .from_config(&config)
            .await?
            .whatami(whatami)
            .zid(zid)
            .build(handler.clone())?;

        let config = Notifier::new(config);

        let runtime = Runtime {
            state: Arc::new(RuntimeState {
                zid,
                whatami,
                metadata,
                router,
                config: config.clone(),
                manager: transport_manager,
                transport_handlers: std::sync::RwLock::new(vec![]),
                locators: std::sync::RwLock::new(vec![]),
                hlc,
                stop_source: std::sync::RwLock::new(Some(StopSource::new())),
            }),
            id: 255,
            parent: 255,
        };
<<<<<<< HEAD
        // LEAK 0
        *handler.runtime.write().unwrap() = Some(runtime.clone());
=======
        *handler.runtime.write().unwrap() = Some(runtime.clone().into());
>>>>>>> 2b34dae4
        get_mut_unchecked(&mut runtime.router.clone()).init_link_state(
            runtime.clone(), // LEAK 1
            router_link_state,
            peer_link_state,
            router_peers_failover_brokering,
            gossip,
            gossip_multihop,
            autoconnect,
        );

        let receiver = config.subscribe();
        runtime.spawn({
            let runtime2 = runtime.clone();
            async move {
                let mut stream = receiver.into_stream();
                while let Some(event) = stream.next().await {
                    if &*event == "connect/endpoints" {
                        if let Err(e) = runtime2.update_peers().await {
                            log::error!("Error updating peers: {}", e);
                        }
                    }
                }
            }
        });

        // runtime.spawn({
        //     let runtime2 = runtime.clone();
        //    async move {
        //         log::debug!("SPAWN MIND FUNCKER STARTED");
        //         loop {
        //             async_std::task::sleep(Duration::from_millis(1)).await;
        //             log::debug!(
        //                 "RUNTIME2 MIND FUNCK COUNT {}",
        //                 Arc::strong_count(&runtime2.state)
        //             );
        //         }
        //     }
        // });

        Ok(runtime)
    }

    #[inline(always)]
    pub fn manager(&self) -> &TransportManager {
        &self.manager
    }

    pub fn new_handler(&self, handler: Arc<dyn TransportEventHandler>) {
        zwrite!(self.state.transport_handlers).push(handler);
    }

    pub async fn close(&self) -> ZResult<()> {
        log::trace!("Runtime::close())");
        drop(self.stop_source.write().unwrap().take());
        self.manager().close().await;
        Ok(())
    }

    pub fn new_timestamp(&self) -> Option<uhlc::Timestamp> {
        self.hlc.as_ref().map(|hlc| hlc.new_timestamp())
    }

    pub fn get_locators(&self) -> Vec<Locator> {
        self.locators.read().unwrap().clone()
    }

    pub(crate) fn spawn<F, T>(&self, future: F) -> Option<JoinHandle<Result<T, TimedOutError>>>
    where
        F: Future<Output = T> + Send + 'static,
        T: Send + 'static,
    {
        self.stop_source.read().unwrap().as_ref().map(|source| {
            async_std::task::spawn({
                let q = future.timeout_at(source.token());
                wrap_future_to_log(q)
            })
        })
    }
}

async fn wrap_future_to_log<F, T>(future: F) -> Result<T, TimedOutError>
where
    F: Future<Output = Result<T, TimedOutError>> + Send + 'static,
    T: Send + 'static,
{
    log::debug!("wrap_future_to_log() - STARTED");
    let result = future.await;
    log::debug!(
        "wrap_future_to_log() - ENDED with result: {}",
        result.is_err()
    );
    result
}

struct RuntimeTransportEventHandler {
    runtime: std::sync::RwLock<Option<WeakRuntime>>,
}

impl TransportEventHandler for RuntimeTransportEventHandler {
    fn new_unicast(
        &self,
        peer: TransportPeer,
        transport: TransportUnicast,
    ) -> ZResult<Arc<dyn TransportPeerEventHandler>> {
        let runtime = if let Some(runtime) = zread!(self.runtime).as_ref() {
            if let Some(runtime) = runtime.upgrade() {
                runtime
            } else {
                bail!("Runtime is gone!")
            }
        } else {
            bail!("Runtime not yet ready!")
        };
        let slave_handlers: Vec<Arc<dyn TransportPeerEventHandler>> =
            zread!(runtime.transport_handlers)
                .iter()
                .filter_map(|handler| handler.new_unicast(peer.clone(), transport.clone()).ok())
                .collect();
        Ok(Arc::new(RuntimeSession {
            runtime: runtime.clone(),
            endpoint: std::sync::RwLock::new(None),
            main_handler: runtime.router.new_transport_unicast(transport).unwrap(),
            slave_handlers,
        }))
    }

    fn new_multicast(
        &self,
        transport: TransportMulticast,
    ) -> ZResult<Arc<dyn TransportMulticastEventHandler>> {
        let runtime = if let Some(runtime) = zread!(self.runtime).as_ref() {
            if let Some(runtime) = runtime.upgrade() {
                runtime
            } else {
                bail!("Runtime is gone!")
            }
        } else {
            bail!("Runtime not yet ready!")
        };
        let slave_handlers: Vec<Arc<dyn TransportMulticastEventHandler>> =
            zread!(runtime.transport_handlers)
                .iter()
                .filter_map(|handler| handler.new_multicast(transport.clone()).ok())
                .collect();
        runtime.router.new_transport_multicast(transport.clone())?;
        Ok(Arc::new(RuntimeMuticastGroup {
            runtime: runtime.clone(),
            transport,
            slave_handlers,
        }))
    }
}

pub(super) struct RuntimeSession {
    pub(super) runtime: Runtime,
    pub(super) endpoint: std::sync::RwLock<Option<EndPoint>>,
    pub(super) main_handler: Arc<LinkStateInterceptor>,
    pub(super) slave_handlers: Vec<Arc<dyn TransportPeerEventHandler>>,
}

impl TransportPeerEventHandler for RuntimeSession {
    fn handle_message(&self, msg: NetworkMessage) -> ZResult<()> {
        // critical path shortcut
        if let NetworkBody::Push(data) = msg.body {
            let face = &self.main_handler.face.state;

            full_reentrant_route_data(
                &self.main_handler.tables.tables,
                face,
                &data.wire_expr,
                data.ext_qos,
                data.payload,
                data.ext_nodeid.node_id.into(),
            );
            return Ok(());
        }

        self.main_handler.handle_message(msg)
    }

    fn new_link(&self, link: Link) {
        self.main_handler.new_link(link.clone());
        for handler in &self.slave_handlers {
            handler.new_link(link.clone());
        }
    }

    fn del_link(&self, link: Link) {
        self.main_handler.del_link(link.clone());
        for handler in &self.slave_handlers {
            handler.del_link(link.clone());
        }
    }

    fn closing(&self) {
        self.main_handler.closing();
        Runtime::closing_session(self);
        for handler in &self.slave_handlers {
            handler.closing();
        }
    }

    fn closed(&self) {
        self.main_handler.closed();
        for handler in &self.slave_handlers {
            handler.closed();
        }
    }

    fn as_any(&self) -> &dyn Any {
        self
    }
}

pub(super) struct RuntimeMuticastGroup {
    pub(super) runtime: Runtime,
    pub(super) transport: TransportMulticast,
    pub(super) slave_handlers: Vec<Arc<dyn TransportMulticastEventHandler>>,
}

impl TransportMulticastEventHandler for RuntimeMuticastGroup {
    fn new_peer(&self, peer: TransportPeer) -> ZResult<Arc<dyn TransportPeerEventHandler>> {
        let slave_handlers: Vec<Arc<dyn TransportPeerEventHandler>> = self
            .slave_handlers
            .iter()
            .filter_map(|handler| handler.new_peer(peer.clone()).ok())
            .collect();
        Ok(Arc::new(RuntimeMuticastSession {
            main_handler: self
                .runtime
                .router
                .new_peer_multicast(self.transport.clone(), peer)?,
            slave_handlers,
        }))
    }

    fn closing(&self) {
        for handler in &self.slave_handlers {
            handler.closed();
        }
    }

    fn closed(&self) {
        for handler in &self.slave_handlers {
            handler.closed();
        }
    }

    fn as_any(&self) -> &dyn Any {
        self
    }
}

pub(super) struct RuntimeMuticastSession {
    pub(super) main_handler: Arc<DeMux<Face>>,
    pub(super) slave_handlers: Vec<Arc<dyn TransportPeerEventHandler>>,
}

impl TransportPeerEventHandler for RuntimeMuticastSession {
    fn handle_message(&self, msg: NetworkMessage) -> ZResult<()> {
        self.main_handler.handle_message(msg)
    }

    fn new_link(&self, link: Link) {
        self.main_handler.new_link(link.clone());
        for handler in &self.slave_handlers {
            handler.new_link(link.clone());
        }
    }

    fn del_link(&self, link: Link) {
        self.main_handler.del_link(link.clone());
        for handler in &self.slave_handlers {
            handler.del_link(link.clone());
        }
    }

    fn closing(&self) {
        self.main_handler.closing();
        for handler in &self.slave_handlers {
            handler.closing();
        }
    }

    fn closed(&self) {
        self.main_handler.closed();
        for handler in &self.slave_handlers {
            handler.closed();
        }
    }

    fn as_any(&self) -> &dyn Any {
        self
    }
}<|MERGE_RESOLUTION|>--- conflicted
+++ resolved
@@ -231,12 +231,7 @@
             id: 255,
             parent: 255,
         };
-<<<<<<< HEAD
-        // LEAK 0
-        *handler.runtime.write().unwrap() = Some(runtime.clone());
-=======
         *handler.runtime.write().unwrap() = Some(runtime.clone().into());
->>>>>>> 2b34dae4
         get_mut_unchecked(&mut runtime.router.clone()).init_link_state(
             runtime.clone(), // LEAK 1
             router_link_state,
