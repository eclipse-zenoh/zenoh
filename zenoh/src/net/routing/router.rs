//
// Copyright (c) 2023 ZettaScale Technology
//
// This program and the accompanying materials are made available under the
// terms of the Eclipse Public License 2.0 which is available at
// http://www.eclipse.org/legal/epl-2.0, or the Apache License, Version 2.0
// which is available at https://www.apache.org/licenses/LICENSE-2.0.
//
// SPDX-License-Identifier: EPL-2.0 OR Apache-2.0
//
// Contributors:
//   ZettaScale Zenoh Team, <zenoh@zettascale.tech>
//
use super::dispatcher::face::{Face, FaceState};
pub use super::dispatcher::pubsub::*;
pub use super::dispatcher::queries::*;
pub use super::dispatcher::resource::*;
use super::dispatcher::tables::Tables;
use super::dispatcher::tables::TablesLock;
use super::hat;
use super::interceptor::EgressInterceptor;
use super::interceptor::InterceptorsChain;
use super::runtime::Runtime;
use crate::net::primitives::DeMux;
use crate::net::primitives::DummyPrimitives;
use crate::net::primitives::EPrimitives;
use crate::net::primitives::McastMux;
use crate::net::primitives::Mux;
use crate::net::routing::interceptor::IngressInterceptor;
use std::str::FromStr;
use std::sync::Arc;
use std::sync::{Mutex, RwLock};
use uhlc::HLC;
use zenoh_config::Config;
use zenoh_protocol::core::{WhatAmI, ZenohId};
use zenoh_transport::multicast::TransportMulticast;
use zenoh_transport::unicast::TransportUnicast;
use zenoh_transport::TransportPeer;
// use zenoh_collections::Timer;
use zenoh_result::ZResult;

pub struct Router {
    // whatami: WhatAmI,
    pub tables: Arc<TablesLock>,
}

impl Router {
<<<<<<< HEAD
    pub fn new(zid: ZenohId, whatami: WhatAmI, hlc: Option<Arc<HLC>>, config: &Config) -> Self {
        Router {
            // whatami,
            tables: Arc::new(TablesLock {
                tables: RwLock::new(Tables::new(zid, whatami, hlc, config)),
                ctrl_lock: Mutex::new(hat::new_hat(whatami, config)),
                queries_lock: RwLock::new(()),
            }),
        }
=======
    pub fn new(
        zid: ZenohId,
        whatami: WhatAmI,
        hlc: Option<Arc<HLC>>,
        config: &Config,
    ) -> ZResult<Self> {
        Ok(Router {
            // whatami,
            tables: Arc::new(TablesLock {
                tables: RwLock::new(Tables::new(zid, whatami, hlc, config)?),
                ctrl_lock: Mutex::new(hat::new_hat(whatami, config)),
                queries_lock: RwLock::new(()),
            }),
        })
>>>>>>> 7ebdb3ca
    }

    #[allow(clippy::too_many_arguments)]
    pub fn init_link_state(&mut self, runtime: Runtime) {
        let ctrl_lock = zlock!(self.tables.ctrl_lock);
        let mut tables = zwrite!(self.tables.tables);
        ctrl_lock.init(&mut tables, runtime)
    }

    pub(crate) fn new_primitives(
        &self,
        primitives: Arc<dyn EPrimitives + Send + Sync>,
    ) -> Arc<Face> {
        let ctrl_lock = zlock!(self.tables.ctrl_lock);
        let mut tables = zwrite!(self.tables.tables);

        let zid = tables.zid;
        let fid = tables.face_counter;
        tables.face_counter += 1;
        let newface = tables
            .faces
            .entry(fid)
            .or_insert_with(|| {
                FaceState::new(
                    fid,
                    zid,
                    WhatAmI::Client,
<<<<<<< HEAD
                    true,
=======
>>>>>>> 7ebdb3ca
                    #[cfg(feature = "stats")]
                    None,
                    primitives.clone(),
                    None,
                    ctrl_lock.new_face(),
                )
            })
            .clone();
        log::debug!("New {}", newface);

        let mut face = Face {
            tables: self.tables.clone(),
            state: newface,
        };
        ctrl_lock
            .new_local_face(&mut tables, &self.tables, &mut face)
            .unwrap();
        drop(tables);
        drop(ctrl_lock);
        Arc::new(face)
    }

    pub fn new_transport_unicast(&self, transport: TransportUnicast) -> ZResult<Arc<DeMux>> {
        let ctrl_lock = zlock!(self.tables.ctrl_lock);
        let mut tables = zwrite!(self.tables.tables);

        let whatami = transport.get_whatami()?;
        let fid = tables.face_counter;
        tables.face_counter += 1;
        let zid = transport.get_zid()?;
        #[cfg(feature = "stats")]
        let stats = transport.get_stats()?;
        let (ingress, egress): (Vec<_>, Vec<_>) = tables
            .interceptors
            .iter()
            .map(|itor| itor.new_transport_unicast(&transport))
            .unzip();
        let (ingress, egress) = (
            InterceptorsChain::from(ingress.into_iter().flatten().collect::<Vec<_>>()),
            InterceptorsChain::from(egress.into_iter().flatten().collect::<Vec<_>>()),
        );
        let mux = Arc::new(Mux::new(transport.clone(), egress));
        let newface = tables
            .faces
            .entry(fid)
            .or_insert_with(|| {
                FaceState::new(
                    fid,
                    zid,
                    whatami,
<<<<<<< HEAD
                    false,
=======
>>>>>>> 7ebdb3ca
                    #[cfg(feature = "stats")]
                    Some(stats),
                    mux.clone(),
                    None,
                    ctrl_lock.new_face(),
                )
            })
            .clone();
        log::debug!("New {}", newface);

        let mut face = Face {
            tables: self.tables.clone(),
            state: newface,
        };

        let _ = mux.face.set(face.clone());

        ctrl_lock.new_transport_unicast_face(&mut tables, &self.tables, &mut face, &transport)?;

        Ok(Arc::new(DeMux::new(face, Some(transport), ingress)))
    }

    pub fn new_transport_multicast(&self, transport: TransportMulticast) -> ZResult<()> {
        let ctrl_lock = zlock!(self.tables.ctrl_lock);
        let mut tables = zwrite!(self.tables.tables);
        let fid = tables.face_counter;
        tables.face_counter += 1;
        let interceptor = InterceptorsChain::from(
            tables
                .interceptors
                .iter()
                .filter_map(|itor| itor.new_transport_multicast(&transport))
                .collect::<Vec<EgressInterceptor>>(),
        );
        let mux = Arc::new(McastMux::new(transport.clone(), interceptor));
        let face = FaceState::new(
            fid,
            ZenohId::from_str("1").unwrap(),
            WhatAmI::Peer,
            #[cfg(feature = "stats")]
            None,
            mux.clone(),
            Some(transport),
            ctrl_lock.new_face(),
        );
        let _ = mux.face.set(Face {
            state: face.clone(),
            tables: self.tables.clone(),
        });
        tables.mcast_groups.push(face);

        // recompute routes
        let mut root_res = tables.root_res.clone();
        update_data_routes_from(&mut tables, &mut root_res);
        Ok(())
    }

    pub fn new_peer_multicast(
        &self,
        transport: TransportMulticast,
        peer: TransportPeer,
    ) -> ZResult<Arc<DeMux>> {
        let ctrl_lock = zlock!(self.tables.ctrl_lock);
        let mut tables = zwrite!(self.tables.tables);
        let fid = tables.face_counter;
        tables.face_counter += 1;
        let interceptor = InterceptorsChain::from(
            tables
                .interceptors
                .iter()
                .filter_map(|itor| itor.new_peer_multicast(&transport))
                .collect::<Vec<IngressInterceptor>>(),
        );
        let face_state = FaceState::new(
            fid,
            peer.zid,
            WhatAmI::Client, // Quick hack
            #[cfg(feature = "stats")]
            Some(transport.get_stats().unwrap()),
            Arc::new(DummyPrimitives),
            Some(transport),
            ctrl_lock.new_face(),
        );
        tables.mcast_faces.push(face_state.clone());

        // recompute routes
        let mut root_res = tables.root_res.clone();
        update_data_routes_from(&mut tables, &mut root_res);
        Ok(Arc::new(DeMux::new(
            Face {
                tables: self.tables.clone(),
                state: face_state,
            },
            None,
            interceptor,
        )))
    }
}<|MERGE_RESOLUTION|>--- conflicted
+++ resolved
@@ -45,7 +45,6 @@
 }
 
 impl Router {
-<<<<<<< HEAD
     pub fn new(zid: ZenohId, whatami: WhatAmI, hlc: Option<Arc<HLC>>, config: &Config) -> Self {
         Router {
             // whatami,
@@ -55,22 +54,6 @@
                 queries_lock: RwLock::new(()),
             }),
         }
-=======
-    pub fn new(
-        zid: ZenohId,
-        whatami: WhatAmI,
-        hlc: Option<Arc<HLC>>,
-        config: &Config,
-    ) -> ZResult<Self> {
-        Ok(Router {
-            // whatami,
-            tables: Arc::new(TablesLock {
-                tables: RwLock::new(Tables::new(zid, whatami, hlc, config)?),
-                ctrl_lock: Mutex::new(hat::new_hat(whatami, config)),
-                queries_lock: RwLock::new(()),
-            }),
-        })
->>>>>>> 7ebdb3ca
     }
 
     #[allow(clippy::too_many_arguments)]
@@ -98,10 +81,6 @@
                     fid,
                     zid,
                     WhatAmI::Client,
-<<<<<<< HEAD
-                    true,
-=======
->>>>>>> 7ebdb3ca
                     #[cfg(feature = "stats")]
                     None,
                     primitives.clone(),
@@ -152,10 +131,6 @@
                     fid,
                     zid,
                     whatami,
-<<<<<<< HEAD
-                    false,
-=======
->>>>>>> 7ebdb3ca
                     #[cfg(feature = "stats")]
                     Some(stats),
                     mux.clone(),
