--- conflicted
+++ resolved
@@ -51,15 +51,18 @@
     config: &'conf Config,
     hlc: Option<Arc<HLC>>,
     hats: Vec<(Region, WhatAmI)>,
+    #[cfg(feature = "stats")]
+    stats: Option<zenoh_stats::StatsRegistry>,
 }
 
-<<<<<<< HEAD
 impl<'conf> RouterBuilder<'conf> {
     pub fn new(config: &'conf Config) -> RouterBuilder<'conf> {
         Self {
             config,
             hlc: None,
             hats: Vec::new(),
+            #[cfg(feature = "stats")]
+            stats: None,
         }
     }
 
@@ -71,6 +74,12 @@
     #[cfg(test)]
     pub fn hat(mut self, region: Region, whatami: WhatAmI) -> Self {
         self.hats.push((region, whatami));
+        self
+    }
+
+    #[cfg(feature = "stats")]
+    pub fn stats(mut self, stats: zenoh_stats::StatsRegistry) -> Self {
+        self.stats = Some(stats);
         self
     }
 
@@ -102,22 +111,15 @@
             }
         }
 
+        #[cfg(feature = "stats")]
+        let stats = self
+            .stats
+            .unwrap_or_else(|| zenoh_stats::StatsRegistry::new(zid, mode, &*crate::LONG_VERSION));
+
         tracing::trace!(hats = ?self.hats, "New router");
 
-=======
-impl Router {
-    pub fn new(
-        zid: ZenohIdProto,
-        whatami: WhatAmI,
-        hlc: Option<Arc<HLC>>,
-        config: &Config,
-        #[cfg(feature = "stats")] stats: zenoh_stats::StatsRegistry,
-    ) -> ZResult<Self> {
-        let hat_code = hat::new_hat(whatami, config);
->>>>>>> 6f8a97f0
         Ok(Router {
             tables: Arc::new(TablesLock {
-<<<<<<< HEAD
                 tables: RwLock::new(Tables {
                     data: TablesData::new(
                         zid,
@@ -128,6 +130,8 @@
                             .copied()
                             .map(|(b, wai)| (b, tables::HatTablesData::new(wai)))
                             .collect(),
+                        #[cfg(feature = "stats")]
+                        stats,
                     )?,
                     hats: self
                         .hats
@@ -148,18 +152,6 @@
                         })
                         .collect(),
                 }),
-=======
-                tables: RwLock::new(Tables::new(
-                    zid,
-                    whatami,
-                    hlc,
-                    config,
-                    hat_code.as_ref(),
-                    #[cfg(feature = "stats")]
-                    stats,
-                )?),
-                hat_code,
->>>>>>> 6f8a97f0
                 ctrl_lock: Mutex::new(()),
                 queries_lock: RwLock::new(()),
                 zid,
@@ -195,30 +187,8 @@
         let mut wtables = zwrite!(self.tables.tables);
         let tables = &mut *wtables;
 
-<<<<<<< HEAD
         let newface = Arc::new(new_face_state(tables));
         tables.data.faces.insert(newface.id, newface.clone());
-=======
-        let zid = tables.zid;
-        let fid = tables.face_counter;
-        tables.face_counter += 1;
-        let newface = tables
-            .faces
-            .entry(fid)
-            .or_insert_with(|| {
-                FaceState::new(
-                    fid,
-                    zid,
-                    WhatAmI::Client,
-                    primitives.clone(),
-                    None,
-                    None,
-                    self.tables.hat_code.new_face(),
-                    true,
-                )
-            })
-            .clone();
->>>>>>> 6f8a97f0
         tracing::debug!("New {}", newface);
 
         let mut face = Face {
@@ -291,20 +261,13 @@
                 let builder = FaceStateBuilder::new(
                     fid,
                     zid,
-<<<<<<< HEAD
                     region,
                     transport.get_bound().unwrap_or_default(),
-=======
-                    whatami,
->>>>>>> 6f8a97f0
                     mux.clone(),
                     tables.hats.map_ref(|hat| hat.new_face()),
                 )
                 .whatami(whatami)
                 .ingress_interceptors(ingress.clone());
-
-                #[cfg(feature = "stats")]
-                let builder = builder.stats(stats);
 
                 Arc::new(builder.build())
             })
@@ -372,7 +335,6 @@
         let fid = tables.data.face_counter;
         tables.data.face_counter += 1;
         let mux = Arc::new(McastMux::new(transport.clone(), InterceptorsChain::empty()));
-<<<<<<< HEAD
         let face = Arc::new(
             FaceStateBuilder::new(
                 fid,
@@ -384,17 +346,6 @@
             )
             .multicast_groups(transport)
             .build(),
-=======
-        let face = FaceState::new(
-            fid,
-            ZenohIdProto::from_str("1").unwrap(),
-            WhatAmI::Peer,
-            mux.clone(),
-            Some(transport),
-            None,
-            self.tables.hat_code.new_face(),
-            false,
->>>>>>> 6f8a97f0
         );
         face.set_interceptors_from_factories(
             &tables.data.interceptors,
@@ -424,18 +375,11 @@
         tables.data.face_counter += 1;
         let interceptor = Arc::new(ArcSwap::new(InterceptorsChain::empty().into()));
 
-        #[cfg(feature = "stats")]
-        let stats = transport.get_stats()?;
-
         let face_state_builder = FaceStateBuilder::new(
             fid,
             peer.zid,
-<<<<<<< HEAD
             region,
             Bound::North, // TODO
-=======
-            WhatAmI::Client, // Quick hack
->>>>>>> 6f8a97f0
             Arc::new(DummyPrimitives),
             tables.hats.map_ref(|hat| hat.new_face()),
         )
@@ -443,8 +387,6 @@
         .ingress_interceptors(interceptor.clone())
         .whatami(WhatAmI::Client);
 
-        #[cfg(feature = "stats")]
-        let face_state_builder = face_state_builder.stats(stats);
         let face_state = Arc::new(face_state_builder.build());
 
         face_state.set_interceptors_from_factories(
