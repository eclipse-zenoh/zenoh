//
// Copyright (c) 2023 ZettaScale Technology
//
// This program and the accompanying materials are made available under the
// terms of the Eclipse Public License 2.0 which is available at
// http://www.eclipse.org/legal/epl-2.0, or the Apache License, Version 2.0
// which is available at https://www.apache.org/licenses/LICENSE-2.0.
//
// SPDX-License-Identifier: EPL-2.0 OR Apache-2.0
//
// Contributors:
//   ZettaScale Zenoh Team, <zenoh@zettascale.tech>
//
use super::dispatcher::face::{Face, FaceState};
pub use super::dispatcher::pubsub::*;
pub use super::dispatcher::queries::*;
pub use super::dispatcher::resource::*;
use super::dispatcher::tables::Tables;
use super::dispatcher::tables::TablesLock;
use super::hat;
use super::interceptor::EgressIntercept;
use super::interceptor::InterceptsChain;
use super::runtime::Runtime;
use crate::net::primitives::DeMux;
use crate::net::primitives::DummyPrimitives;
use crate::net::primitives::EPrimitives;
use crate::net::primitives::McastMux;
use crate::net::primitives::Mux;
use crate::net::routing::interceptor::IngressIntercept;
use std::str::FromStr;
use std::sync::Arc;
use std::sync::{Mutex, RwLock};
use uhlc::HLC;
<<<<<<< HEAD
use zenoh_config::Config;
use zenoh_protocol::core::{WhatAmI, ZenohId};
use zenoh_transport::{TransportMulticast, TransportPeer, TransportUnicast};
=======
use zenoh_link::Link;
use zenoh_protocol::common::ZExtBody;
use zenoh_protocol::core::{ExprId, WhatAmI, WhatAmIMatcher, ZenohId};
use zenoh_protocol::network::oam::id::OAM_LINKSTATE;
use zenoh_protocol::network::{Mapping, NetworkBody, NetworkMessage};
#[cfg(feature = "stats")]
use zenoh_transport::stats::TransportStats;
use zenoh_transport::{
    multicast::TransportMulticast,
    primitives::{DeMux, DummyPrimitives, McastMux, Mux, Primitives},
    unicast::TransportUnicast,
    TransportPeer, TransportPeerEventHandler,
};
>>>>>>> 78acc132
// use zenoh_collections::Timer;
use zenoh_result::ZResult;

pub struct Router {
    // whatami: WhatAmI,
    pub tables: Arc<TablesLock>,
}

impl Router {
    pub fn new(zid: ZenohId, whatami: WhatAmI, hlc: Option<Arc<HLC>>, config: &Config) -> Self {
        Router {
            // whatami,
            tables: Arc::new(TablesLock {
                tables: RwLock::new(Tables::new(zid, whatami, hlc, config)),
                ctrl_lock: Mutex::new(hat::new_hat(whatami, config)),
                queries_lock: RwLock::new(()),
            }),
        }
    }

    #[allow(clippy::too_many_arguments)]
    pub fn init_link_state(&mut self, runtime: Runtime) {
        let ctrl_lock = zlock!(self.tables.ctrl_lock);
        let mut tables = zwrite!(self.tables.tables);
        ctrl_lock.init(&mut tables, runtime)
    }

    pub(crate) fn new_primitives(
        &self,
        primitives: Arc<dyn EPrimitives + Send + Sync>,
    ) -> Arc<Face> {
        let ctrl_lock = zlock!(self.tables.ctrl_lock);
        let mut tables = zwrite!(self.tables.tables);

        let zid = tables.zid;
        let fid = tables.face_counter;
        tables.face_counter += 1;
        let newface = tables
            .faces
            .entry(fid)
            .or_insert_with(|| {
                FaceState::new(
                    fid,
                    zid,
<<<<<<< HEAD
                    WhatAmI::Client,
=======
                    whatami,
                    false,
>>>>>>> 78acc132
                    #[cfg(feature = "stats")]
                    None,
                    primitives.clone(),
                    None,
                    ctrl_lock.new_face(),
                )
            })
            .clone();
        log::debug!("New {}", newface);

<<<<<<< HEAD
        let mut face = Face {
            tables: self.tables.clone(),
            state: newface,
        };
        ctrl_lock
            .new_local_face(&mut tables, &self.tables, &mut face)
            .unwrap();
        drop(tables);
        drop(ctrl_lock);
        Arc::new(face)
=======
        queries_new_face(self, &mut newface);
        pubsub_new_face(self, &mut newface);

        Arc::downgrade(&newface)
>>>>>>> 78acc132
    }

    pub fn new_transport_unicast(&self, transport: TransportUnicast) -> ZResult<Arc<DeMux>> {
        let ctrl_lock = zlock!(self.tables.ctrl_lock);
        let mut tables = zwrite!(self.tables.tables);

        let whatami = transport.get_whatami()?;
        let fid = tables.face_counter;
        tables.face_counter += 1;
        let zid = transport.get_zid()?;
        #[cfg(feature = "stats")]
        let stats = transport.get_stats()?;
        let (ingress, egress): (Vec<_>, Vec<_>) = tables
            .interceptors
            .iter()
            .map(|itor| itor.new_transport_unicast(&transport))
            .unzip();
        let (ingress, egress) = (
            InterceptsChain::from(ingress.into_iter().flatten().collect::<Vec<_>>()),
            InterceptsChain::from(egress.into_iter().flatten().collect::<Vec<_>>()),
        );
        let newface = tables
            .faces
            .entry(fid)
            .or_insert_with(|| {
                FaceState::new(
                    fid,
                    zid,
                    whatami,
                    true,
                    #[cfg(feature = "stats")]
                    Some(stats),
                    Arc::new(Mux::new(
                        transport.clone(),
                        fid,
                        self.tables.clone(),
                        egress,
                    )),
                    None,
                    ctrl_lock.new_face(),
                )
            })
            .clone();
        log::debug!("New {}", newface);

<<<<<<< HEAD
        let mut face = Face {
=======
        queries_new_face(self, &mut newface);
        pubsub_new_face(self, &mut newface);

        Arc::downgrade(&newface)
    }

    fn compute_routes(&mut self, res: &mut Arc<Resource>) {
        compute_data_routes(self, res);
        compute_query_routes(self, res);
    }

    pub(crate) fn compute_matches_routes(&mut self, res: &mut Arc<Resource>) {
        if res.context.is_some() {
            self.compute_routes(res);

            let resclone = res.clone();
            for match_ in &mut get_mut_unchecked(res).context_mut().matches {
                let match_ = &mut match_.upgrade().unwrap();
                if !Arc::ptr_eq(match_, &resclone) && match_.context.is_some() {
                    self.compute_routes(match_);
                }
            }
        }
    }

    pub(crate) fn schedule_compute_trees(
        &mut self,
        tables_ref: Arc<TablesLock>,
        net_type: WhatAmI,
    ) {
        log::trace!("Schedule computations");
        if (net_type == WhatAmI::Router && self.routers_trees_task.is_none())
            || (net_type == WhatAmI::Peer && self.peers_trees_task.is_none())
        {
            let task = Some(async_std::task::spawn(async move {
                async_std::task::sleep(std::time::Duration::from_millis(*TREES_COMPUTATION_DELAY))
                    .await;
                let mut tables = zwrite!(tables_ref.tables);

                log::trace!("Compute trees");
                let new_childs = match net_type {
                    WhatAmI::Router => tables.routers_net.as_mut().unwrap().compute_trees(),
                    _ => tables.peers_net.as_mut().unwrap().compute_trees(),
                };

                log::trace!("Compute routes");
                queries_tree_change(&mut tables, &new_childs, net_type);
                pubsub_tree_change(&mut tables, &new_childs, net_type);

                log::trace!("Computations completed");
                match net_type {
                    WhatAmI::Router => tables.routers_trees_task = None,
                    _ => tables.peers_trees_task = None,
                };
            }));
            match net_type {
                WhatAmI::Router => self.routers_trees_task = task,
                _ => self.peers_trees_task = task,
            };
        }
    }
}

pub fn close_face(tables: &TablesLock, face: &Weak<FaceState>) {
    match face.upgrade() {
        Some(mut face) => {
            log::debug!("Close {}", face);
            finalize_pending_queries(tables, &mut face);

            let ctrl_lock = zlock!(tables.ctrl_lock);
            let mut wtables = zwrite!(tables.tables);
            let mut face_clone = face.clone();
            let face = get_mut_unchecked(&mut face);
            for res in face.remote_mappings.values_mut() {
                get_mut_unchecked(res).session_ctxs.remove(&face.id);
                Resource::clean(res);
            }
            face.remote_mappings.clear();
            for res in face.local_mappings.values_mut() {
                get_mut_unchecked(res).session_ctxs.remove(&face.id);
                Resource::clean(res);
            }
            face.local_mappings.clear();

            let mut subs_matches = vec![];
            for mut res in face.remote_subs.drain() {
                get_mut_unchecked(&mut res).session_ctxs.remove(&face.id);
                undeclare_client_subscription(&mut wtables, &mut face_clone, &mut res);

                if res.context.is_some() {
                    for match_ in &res.context().matches {
                        let mut match_ = match_.upgrade().unwrap();
                        if !Arc::ptr_eq(&match_, &res) {
                            get_mut_unchecked(&mut match_)
                                .context_mut()
                                .valid_data_routes = false;
                            subs_matches.push(match_);
                        }
                    }
                    get_mut_unchecked(&mut res).context_mut().valid_data_routes = false;
                    subs_matches.push(res);
                }
            }

            let mut qabls_matches = vec![];
            for mut res in face.remote_qabls.drain() {
                get_mut_unchecked(&mut res).session_ctxs.remove(&face.id);
                undeclare_client_queryable(&mut wtables, &mut face_clone, &mut res);

                if res.context.is_some() {
                    for match_ in &res.context().matches {
                        let mut match_ = match_.upgrade().unwrap();
                        if !Arc::ptr_eq(&match_, &res) {
                            get_mut_unchecked(&mut match_)
                                .context_mut()
                                .valid_query_routes = false;
                            qabls_matches.push(match_);
                        }
                    }
                    get_mut_unchecked(&mut res).context_mut().valid_query_routes = false;
                    qabls_matches.push(res);
                }
            }
            drop(wtables);

            let mut matches_data_routes = vec![];
            let mut matches_query_routes = vec![];
            let rtables = zread!(tables.tables);
            for _match in subs_matches.drain(..) {
                matches_data_routes.push((_match.clone(), compute_data_routes_(&rtables, &_match)));
            }
            for _match in qabls_matches.drain(..) {
                matches_query_routes
                    .push((_match.clone(), compute_query_routes_(&rtables, &_match)));
            }
            drop(rtables);

            let mut wtables = zwrite!(tables.tables);
            for (mut res, data_routes) in matches_data_routes {
                get_mut_unchecked(&mut res)
                    .context_mut()
                    .update_data_routes(data_routes);
                Resource::clean(&mut res);
            }
            for (mut res, query_routes) in matches_query_routes {
                get_mut_unchecked(&mut res)
                    .context_mut()
                    .update_query_routes(query_routes);
                Resource::clean(&mut res);
            }
            wtables.faces.remove(&face.id);
            drop(wtables);
            drop(ctrl_lock);
        }
        None => log::error!("Face already closed!"),
    }
}

pub struct TablesLock {
    pub tables: RwLock<Tables>,
    pub ctrl_lock: Mutex<()>,
    pub queries_lock: RwLock<()>,
}

pub struct Router {
    whatami: WhatAmI,
    pub tables: Arc<TablesLock>,
}

impl Router {
    pub fn new(
        zid: ZenohId,
        whatami: WhatAmI,
        hlc: Option<Arc<HLC>>,
        drop_future_timestamp: bool,
        router_peers_failover_brokering: bool,
        queries_default_timeout: Duration,
    ) -> Self {
        Router {
            whatami,
            tables: Arc::new(TablesLock {
                tables: RwLock::new(Tables::new(
                    zid,
                    whatami,
                    hlc,
                    drop_future_timestamp,
                    router_peers_failover_brokering,
                    queries_default_timeout,
                )),
                ctrl_lock: Mutex::new(()),
                queries_lock: RwLock::new(()),
            }),
        }
    }

    #[allow(clippy::too_many_arguments)]
    pub fn init_link_state(
        &mut self,
        runtime: Runtime,
        router_full_linkstate: bool,
        peer_full_linkstate: bool,
        router_peers_failover_brokering: bool,
        gossip: bool,
        gossip_multihop: bool,
        autoconnect: WhatAmIMatcher,
    ) {
        let mut tables = zwrite!(self.tables.tables);
        if router_full_linkstate | gossip {
            tables.routers_net = Some(Network::new(
                "[Routers network]".to_string(),
                tables.zid,
                runtime.clone(),
                router_full_linkstate,
                router_peers_failover_brokering,
                gossip,
                gossip_multihop,
                autoconnect,
            ));
        }
        if peer_full_linkstate | gossip {
            tables.peers_net = Some(Network::new(
                "[Peers network]".to_string(),
                tables.zid,
                runtime,
                peer_full_linkstate,
                router_peers_failover_brokering,
                gossip,
                gossip_multihop,
                autoconnect,
            ));
        }
        if router_full_linkstate && peer_full_linkstate {
            tables.shared_nodes = shared_nodes(
                tables.routers_net.as_ref().unwrap(),
                tables.peers_net.as_ref().unwrap(),
            );
        }
    }

    pub fn new_primitives(&self, primitives: Arc<dyn Primitives + Send + Sync>) -> Arc<Face> {
        Arc::new(Face {
>>>>>>> 78acc132
            tables: self.tables.clone(),
            state: newface,
        };

        ctrl_lock.new_transport_unicast_face(&mut tables, &self.tables, &mut face, &transport)?;

        Ok(Arc::new(DeMux::new(face, Some(transport), ingress)))
    }

    pub fn new_transport_multicast(&self, transport: TransportMulticast) -> ZResult<()> {
        let ctrl_lock = zlock!(self.tables.ctrl_lock);
        let mut tables = zwrite!(self.tables.tables);
        let fid = tables.face_counter;
        tables.face_counter += 1;
        let intercept = InterceptsChain::from(
            tables
                .interceptors
                .iter()
                .filter_map(|itor| itor.new_transport_multicast(&transport))
                .collect::<Vec<EgressIntercept>>(),
        );
        tables.mcast_groups.push(FaceState::new(
            fid,
            ZenohId::from_str("1").unwrap(),
            WhatAmI::Peer,
            false,
            #[cfg(feature = "stats")]
            None,
            Arc::new(McastMux::new(
                transport.clone(),
                fid,
                self.tables.clone(),
                intercept,
            )),
            Some(transport),
            ctrl_lock.new_face(),
        ));

        // recompute routes
        let mut root_res = tables.root_res.clone();
        update_data_routes_from(&mut tables, &mut root_res);
        Ok(())
    }

    pub fn new_peer_multicast(
        &self,
        transport: TransportMulticast,
        peer: TransportPeer,
    ) -> ZResult<Arc<DeMux>> {
        let ctrl_lock = zlock!(self.tables.ctrl_lock);
        let mut tables = zwrite!(self.tables.tables);
        let fid = tables.face_counter;
        tables.face_counter += 1;
        let intercept = InterceptsChain::from(
            tables
                .interceptors
                .iter()
                .filter_map(|itor| itor.new_peer_multicast(&transport))
                .collect::<Vec<IngressIntercept>>(),
        );
        let face_state = FaceState::new(
            fid,
            peer.zid,
            WhatAmI::Client, // Quick hack
            false,
            #[cfg(feature = "stats")]
            Some(transport.get_stats().unwrap()),
            Arc::new(DummyPrimitives),
            Some(transport),
            ctrl_lock.new_face(),
        );
        tables.mcast_faces.push(face_state.clone());

        // recompute routes
        let mut root_res = tables.root_res.clone();
<<<<<<< HEAD
        update_data_routes_from(&mut tables, &mut root_res);
        Ok(Arc::new(DeMux::new(
            Face {
                tables: self.tables.clone(),
                state: face_state,
            },
            None,
            intercept,
        )))
=======
        compute_data_routes_from(&mut tables, &mut root_res);
        Ok(Arc::new(DeMux::new(Face {
            tables: self.tables.clone(),
            state: face_state,
        })))
    }
}

pub struct LinkStateInterceptor {
    pub(crate) transport: TransportUnicast,
    pub(crate) tables: Arc<TablesLock>,
    pub(crate) face: Face,
    pub(crate) demux: DeMux<Face>,
}

impl LinkStateInterceptor {
    fn new(transport: TransportUnicast, tables: Arc<TablesLock>, face: Face) -> Self {
        LinkStateInterceptor {
            transport,
            tables,
            face: face.clone(),
            demux: DeMux::new(face),
        }
    }
}

impl TransportPeerEventHandler for LinkStateInterceptor {
    fn handle_message(&self, msg: NetworkMessage) -> ZResult<()> {
        log::trace!("Recv {:?}", msg);
        match msg.body {
            NetworkBody::OAM(oam) => {
                if oam.id == OAM_LINKSTATE {
                    if let ZExtBody::ZBuf(buf) = oam.body {
                        if let Ok(zid) = self.transport.get_zid() {
                            use zenoh_buffers::reader::HasReader;
                            use zenoh_codec::RCodec;
                            let codec = Zenoh080Routing::new();
                            let mut reader = buf.reader();
                            let list: LinkStateList = codec.read(&mut reader).unwrap();

                            let ctrl_lock = zlock!(self.tables.ctrl_lock);
                            let mut tables = zwrite!(self.tables.tables);
                            let whatami = self.transport.get_whatami()?;
                            match (tables.whatami, whatami) {
                                (WhatAmI::Router, WhatAmI::Router) => {
                                    for (_, removed_node) in tables
                                        .routers_net
                                        .as_mut()
                                        .unwrap()
                                        .link_states(list.link_states, zid)
                                        .removed_nodes
                                    {
                                        queries_remove_node(
                                            &mut tables,
                                            &removed_node.zid,
                                            WhatAmI::Router,
                                        );
                                        pubsub_remove_node(
                                            &mut tables,
                                            &removed_node.zid,
                                            WhatAmI::Router,
                                        );
                                    }

                                    if tables.full_net(WhatAmI::Peer) {
                                        tables.shared_nodes = shared_nodes(
                                            tables.routers_net.as_ref().unwrap(),
                                            tables.peers_net.as_ref().unwrap(),
                                        );
                                    }

                                    tables.schedule_compute_trees(
                                        self.tables.clone(),
                                        WhatAmI::Router,
                                    );
                                }
                                (WhatAmI::Router, WhatAmI::Peer)
                                | (WhatAmI::Peer, WhatAmI::Router)
                                | (WhatAmI::Peer, WhatAmI::Peer) => {
                                    if let Some(net) = tables.peers_net.as_mut() {
                                        let changes = net.link_states(list.link_states, zid);
                                        if tables.full_net(WhatAmI::Peer) {
                                            for (_, removed_node) in changes.removed_nodes {
                                                pubsub_remove_node(
                                                    &mut tables,
                                                    &removed_node.zid,
                                                    WhatAmI::Peer,
                                                );
                                                queries_remove_node(
                                                    &mut tables,
                                                    &removed_node.zid,
                                                    WhatAmI::Peer,
                                                );
                                            }

                                            if tables.whatami == WhatAmI::Router {
                                                tables.shared_nodes = shared_nodes(
                                                    tables.routers_net.as_ref().unwrap(),
                                                    tables.peers_net.as_ref().unwrap(),
                                                );
                                            }

                                            tables.schedule_compute_trees(
                                                self.tables.clone(),
                                                WhatAmI::Peer,
                                            );
                                        } else {
                                            for (_, updated_node) in changes.updated_nodes {
                                                queries_linkstate_change(
                                                    &mut tables,
                                                    &updated_node.zid,
                                                    &updated_node.links,
                                                );
                                                pubsub_linkstate_change(
                                                    &mut tables,
                                                    &updated_node.zid,
                                                    &updated_node.links,
                                                );
                                            }
                                        }
                                    }
                                }
                                _ => (),
                            };
                            drop(tables);
                            drop(ctrl_lock);
                        }
                    }
                }

                Ok(())
            }
            _ => self.demux.handle_message(msg),
        }
    }

    fn new_link(&self, _link: Link) {}

    fn del_link(&self, _link: Link) {}

    fn closing(&self) {
        self.demux.closing();
        let tables_ref = self.tables.clone();
        match (self.transport.get_zid(), self.transport.get_whatami()) {
            (Ok(zid), Ok(whatami)) => {
                let ctrl_lock = zlock!(tables_ref.ctrl_lock);
                let mut tables = zwrite!(tables_ref.tables);
                match (tables.whatami, whatami) {
                    (WhatAmI::Router, WhatAmI::Router) => {
                        for (_, removed_node) in
                            tables.routers_net.as_mut().unwrap().remove_link(&zid)
                        {
                            queries_remove_node(&mut tables, &removed_node.zid, WhatAmI::Router);
                            pubsub_remove_node(&mut tables, &removed_node.zid, WhatAmI::Router);
                        }

                        if tables.full_net(WhatAmI::Peer) {
                            tables.shared_nodes = shared_nodes(
                                tables.routers_net.as_ref().unwrap(),
                                tables.peers_net.as_ref().unwrap(),
                            );
                        }

                        tables.schedule_compute_trees(tables_ref.clone(), WhatAmI::Router);
                    }
                    (WhatAmI::Router, WhatAmI::Peer)
                    | (WhatAmI::Peer, WhatAmI::Router)
                    | (WhatAmI::Peer, WhatAmI::Peer) => {
                        if tables.full_net(WhatAmI::Peer) {
                            for (_, removed_node) in
                                tables.peers_net.as_mut().unwrap().remove_link(&zid)
                            {
                                queries_remove_node(&mut tables, &removed_node.zid, WhatAmI::Peer);
                                pubsub_remove_node(&mut tables, &removed_node.zid, WhatAmI::Peer);
                            }

                            if tables.whatami == WhatAmI::Router {
                                tables.shared_nodes = shared_nodes(
                                    tables.routers_net.as_ref().unwrap(),
                                    tables.peers_net.as_ref().unwrap(),
                                );
                            }

                            tables.schedule_compute_trees(tables_ref.clone(), WhatAmI::Peer);
                        } else if let Some(net) = tables.peers_net.as_mut() {
                            net.remove_link(&zid);
                        }
                    }
                    _ => (),
                };
                drop(tables);
                drop(ctrl_lock);
            }
            (_, _) => log::error!("Closed transport in session closing!"),
        }
    }

    fn closed(&self) {}

    fn as_any(&self) -> &dyn Any {
        self
>>>>>>> 78acc132
    }
}<|MERGE_RESOLUTION|>--- conflicted
+++ resolved
@@ -31,25 +31,11 @@
 use std::sync::Arc;
 use std::sync::{Mutex, RwLock};
 use uhlc::HLC;
-<<<<<<< HEAD
 use zenoh_config::Config;
 use zenoh_protocol::core::{WhatAmI, ZenohId};
-use zenoh_transport::{TransportMulticast, TransportPeer, TransportUnicast};
-=======
-use zenoh_link::Link;
-use zenoh_protocol::common::ZExtBody;
-use zenoh_protocol::core::{ExprId, WhatAmI, WhatAmIMatcher, ZenohId};
-use zenoh_protocol::network::oam::id::OAM_LINKSTATE;
-use zenoh_protocol::network::{Mapping, NetworkBody, NetworkMessage};
-#[cfg(feature = "stats")]
-use zenoh_transport::stats::TransportStats;
-use zenoh_transport::{
-    multicast::TransportMulticast,
-    primitives::{DeMux, DummyPrimitives, McastMux, Mux, Primitives},
-    unicast::TransportUnicast,
-    TransportPeer, TransportPeerEventHandler,
-};
->>>>>>> 78acc132
+use zenoh_transport::multicast::TransportMulticast;
+use zenoh_transport::unicast::TransportUnicast;
+use zenoh_transport::TransportPeer;
 // use zenoh_collections::Timer;
 use zenoh_result::ZResult;
 
@@ -94,12 +80,8 @@
                 FaceState::new(
                     fid,
                     zid,
-<<<<<<< HEAD
                     WhatAmI::Client,
-=======
-                    whatami,
-                    false,
->>>>>>> 78acc132
+                    true,
                     #[cfg(feature = "stats")]
                     None,
                     primitives.clone(),
@@ -110,7 +92,6 @@
             .clone();
         log::debug!("New {}", newface);
 
-<<<<<<< HEAD
         let mut face = Face {
             tables: self.tables.clone(),
             state: newface,
@@ -121,12 +102,6 @@
         drop(tables);
         drop(ctrl_lock);
         Arc::new(face)
-=======
-        queries_new_face(self, &mut newface);
-        pubsub_new_face(self, &mut newface);
-
-        Arc::downgrade(&newface)
->>>>>>> 78acc132
     }
 
     pub fn new_transport_unicast(&self, transport: TransportUnicast) -> ZResult<Arc<DeMux>> {
@@ -156,7 +131,7 @@
                     fid,
                     zid,
                     whatami,
-                    true,
+                    false,
                     #[cfg(feature = "stats")]
                     Some(stats),
                     Arc::new(Mux::new(
@@ -172,251 +147,7 @@
             .clone();
         log::debug!("New {}", newface);
 
-<<<<<<< HEAD
         let mut face = Face {
-=======
-        queries_new_face(self, &mut newface);
-        pubsub_new_face(self, &mut newface);
-
-        Arc::downgrade(&newface)
-    }
-
-    fn compute_routes(&mut self, res: &mut Arc<Resource>) {
-        compute_data_routes(self, res);
-        compute_query_routes(self, res);
-    }
-
-    pub(crate) fn compute_matches_routes(&mut self, res: &mut Arc<Resource>) {
-        if res.context.is_some() {
-            self.compute_routes(res);
-
-            let resclone = res.clone();
-            for match_ in &mut get_mut_unchecked(res).context_mut().matches {
-                let match_ = &mut match_.upgrade().unwrap();
-                if !Arc::ptr_eq(match_, &resclone) && match_.context.is_some() {
-                    self.compute_routes(match_);
-                }
-            }
-        }
-    }
-
-    pub(crate) fn schedule_compute_trees(
-        &mut self,
-        tables_ref: Arc<TablesLock>,
-        net_type: WhatAmI,
-    ) {
-        log::trace!("Schedule computations");
-        if (net_type == WhatAmI::Router && self.routers_trees_task.is_none())
-            || (net_type == WhatAmI::Peer && self.peers_trees_task.is_none())
-        {
-            let task = Some(async_std::task::spawn(async move {
-                async_std::task::sleep(std::time::Duration::from_millis(*TREES_COMPUTATION_DELAY))
-                    .await;
-                let mut tables = zwrite!(tables_ref.tables);
-
-                log::trace!("Compute trees");
-                let new_childs = match net_type {
-                    WhatAmI::Router => tables.routers_net.as_mut().unwrap().compute_trees(),
-                    _ => tables.peers_net.as_mut().unwrap().compute_trees(),
-                };
-
-                log::trace!("Compute routes");
-                queries_tree_change(&mut tables, &new_childs, net_type);
-                pubsub_tree_change(&mut tables, &new_childs, net_type);
-
-                log::trace!("Computations completed");
-                match net_type {
-                    WhatAmI::Router => tables.routers_trees_task = None,
-                    _ => tables.peers_trees_task = None,
-                };
-            }));
-            match net_type {
-                WhatAmI::Router => self.routers_trees_task = task,
-                _ => self.peers_trees_task = task,
-            };
-        }
-    }
-}
-
-pub fn close_face(tables: &TablesLock, face: &Weak<FaceState>) {
-    match face.upgrade() {
-        Some(mut face) => {
-            log::debug!("Close {}", face);
-            finalize_pending_queries(tables, &mut face);
-
-            let ctrl_lock = zlock!(tables.ctrl_lock);
-            let mut wtables = zwrite!(tables.tables);
-            let mut face_clone = face.clone();
-            let face = get_mut_unchecked(&mut face);
-            for res in face.remote_mappings.values_mut() {
-                get_mut_unchecked(res).session_ctxs.remove(&face.id);
-                Resource::clean(res);
-            }
-            face.remote_mappings.clear();
-            for res in face.local_mappings.values_mut() {
-                get_mut_unchecked(res).session_ctxs.remove(&face.id);
-                Resource::clean(res);
-            }
-            face.local_mappings.clear();
-
-            let mut subs_matches = vec![];
-            for mut res in face.remote_subs.drain() {
-                get_mut_unchecked(&mut res).session_ctxs.remove(&face.id);
-                undeclare_client_subscription(&mut wtables, &mut face_clone, &mut res);
-
-                if res.context.is_some() {
-                    for match_ in &res.context().matches {
-                        let mut match_ = match_.upgrade().unwrap();
-                        if !Arc::ptr_eq(&match_, &res) {
-                            get_mut_unchecked(&mut match_)
-                                .context_mut()
-                                .valid_data_routes = false;
-                            subs_matches.push(match_);
-                        }
-                    }
-                    get_mut_unchecked(&mut res).context_mut().valid_data_routes = false;
-                    subs_matches.push(res);
-                }
-            }
-
-            let mut qabls_matches = vec![];
-            for mut res in face.remote_qabls.drain() {
-                get_mut_unchecked(&mut res).session_ctxs.remove(&face.id);
-                undeclare_client_queryable(&mut wtables, &mut face_clone, &mut res);
-
-                if res.context.is_some() {
-                    for match_ in &res.context().matches {
-                        let mut match_ = match_.upgrade().unwrap();
-                        if !Arc::ptr_eq(&match_, &res) {
-                            get_mut_unchecked(&mut match_)
-                                .context_mut()
-                                .valid_query_routes = false;
-                            qabls_matches.push(match_);
-                        }
-                    }
-                    get_mut_unchecked(&mut res).context_mut().valid_query_routes = false;
-                    qabls_matches.push(res);
-                }
-            }
-            drop(wtables);
-
-            let mut matches_data_routes = vec![];
-            let mut matches_query_routes = vec![];
-            let rtables = zread!(tables.tables);
-            for _match in subs_matches.drain(..) {
-                matches_data_routes.push((_match.clone(), compute_data_routes_(&rtables, &_match)));
-            }
-            for _match in qabls_matches.drain(..) {
-                matches_query_routes
-                    .push((_match.clone(), compute_query_routes_(&rtables, &_match)));
-            }
-            drop(rtables);
-
-            let mut wtables = zwrite!(tables.tables);
-            for (mut res, data_routes) in matches_data_routes {
-                get_mut_unchecked(&mut res)
-                    .context_mut()
-                    .update_data_routes(data_routes);
-                Resource::clean(&mut res);
-            }
-            for (mut res, query_routes) in matches_query_routes {
-                get_mut_unchecked(&mut res)
-                    .context_mut()
-                    .update_query_routes(query_routes);
-                Resource::clean(&mut res);
-            }
-            wtables.faces.remove(&face.id);
-            drop(wtables);
-            drop(ctrl_lock);
-        }
-        None => log::error!("Face already closed!"),
-    }
-}
-
-pub struct TablesLock {
-    pub tables: RwLock<Tables>,
-    pub ctrl_lock: Mutex<()>,
-    pub queries_lock: RwLock<()>,
-}
-
-pub struct Router {
-    whatami: WhatAmI,
-    pub tables: Arc<TablesLock>,
-}
-
-impl Router {
-    pub fn new(
-        zid: ZenohId,
-        whatami: WhatAmI,
-        hlc: Option<Arc<HLC>>,
-        drop_future_timestamp: bool,
-        router_peers_failover_brokering: bool,
-        queries_default_timeout: Duration,
-    ) -> Self {
-        Router {
-            whatami,
-            tables: Arc::new(TablesLock {
-                tables: RwLock::new(Tables::new(
-                    zid,
-                    whatami,
-                    hlc,
-                    drop_future_timestamp,
-                    router_peers_failover_brokering,
-                    queries_default_timeout,
-                )),
-                ctrl_lock: Mutex::new(()),
-                queries_lock: RwLock::new(()),
-            }),
-        }
-    }
-
-    #[allow(clippy::too_many_arguments)]
-    pub fn init_link_state(
-        &mut self,
-        runtime: Runtime,
-        router_full_linkstate: bool,
-        peer_full_linkstate: bool,
-        router_peers_failover_brokering: bool,
-        gossip: bool,
-        gossip_multihop: bool,
-        autoconnect: WhatAmIMatcher,
-    ) {
-        let mut tables = zwrite!(self.tables.tables);
-        if router_full_linkstate | gossip {
-            tables.routers_net = Some(Network::new(
-                "[Routers network]".to_string(),
-                tables.zid,
-                runtime.clone(),
-                router_full_linkstate,
-                router_peers_failover_brokering,
-                gossip,
-                gossip_multihop,
-                autoconnect,
-            ));
-        }
-        if peer_full_linkstate | gossip {
-            tables.peers_net = Some(Network::new(
-                "[Peers network]".to_string(),
-                tables.zid,
-                runtime,
-                peer_full_linkstate,
-                router_peers_failover_brokering,
-                gossip,
-                gossip_multihop,
-                autoconnect,
-            ));
-        }
-        if router_full_linkstate && peer_full_linkstate {
-            tables.shared_nodes = shared_nodes(
-                tables.routers_net.as_ref().unwrap(),
-                tables.peers_net.as_ref().unwrap(),
-            );
-        }
-    }
-
-    pub fn new_primitives(&self, primitives: Arc<dyn Primitives + Send + Sync>) -> Arc<Face> {
-        Arc::new(Face {
->>>>>>> 78acc132
             tables: self.tables.clone(),
             state: newface,
         };
@@ -492,7 +223,6 @@
 
         // recompute routes
         let mut root_res = tables.root_res.clone();
-<<<<<<< HEAD
         update_data_routes_from(&mut tables, &mut root_res);
         Ok(Arc::new(DeMux::new(
             Face {
@@ -502,208 +232,5 @@
             None,
             intercept,
         )))
-=======
-        compute_data_routes_from(&mut tables, &mut root_res);
-        Ok(Arc::new(DeMux::new(Face {
-            tables: self.tables.clone(),
-            state: face_state,
-        })))
-    }
-}
-
-pub struct LinkStateInterceptor {
-    pub(crate) transport: TransportUnicast,
-    pub(crate) tables: Arc<TablesLock>,
-    pub(crate) face: Face,
-    pub(crate) demux: DeMux<Face>,
-}
-
-impl LinkStateInterceptor {
-    fn new(transport: TransportUnicast, tables: Arc<TablesLock>, face: Face) -> Self {
-        LinkStateInterceptor {
-            transport,
-            tables,
-            face: face.clone(),
-            demux: DeMux::new(face),
-        }
-    }
-}
-
-impl TransportPeerEventHandler for LinkStateInterceptor {
-    fn handle_message(&self, msg: NetworkMessage) -> ZResult<()> {
-        log::trace!("Recv {:?}", msg);
-        match msg.body {
-            NetworkBody::OAM(oam) => {
-                if oam.id == OAM_LINKSTATE {
-                    if let ZExtBody::ZBuf(buf) = oam.body {
-                        if let Ok(zid) = self.transport.get_zid() {
-                            use zenoh_buffers::reader::HasReader;
-                            use zenoh_codec::RCodec;
-                            let codec = Zenoh080Routing::new();
-                            let mut reader = buf.reader();
-                            let list: LinkStateList = codec.read(&mut reader).unwrap();
-
-                            let ctrl_lock = zlock!(self.tables.ctrl_lock);
-                            let mut tables = zwrite!(self.tables.tables);
-                            let whatami = self.transport.get_whatami()?;
-                            match (tables.whatami, whatami) {
-                                (WhatAmI::Router, WhatAmI::Router) => {
-                                    for (_, removed_node) in tables
-                                        .routers_net
-                                        .as_mut()
-                                        .unwrap()
-                                        .link_states(list.link_states, zid)
-                                        .removed_nodes
-                                    {
-                                        queries_remove_node(
-                                            &mut tables,
-                                            &removed_node.zid,
-                                            WhatAmI::Router,
-                                        );
-                                        pubsub_remove_node(
-                                            &mut tables,
-                                            &removed_node.zid,
-                                            WhatAmI::Router,
-                                        );
-                                    }
-
-                                    if tables.full_net(WhatAmI::Peer) {
-                                        tables.shared_nodes = shared_nodes(
-                                            tables.routers_net.as_ref().unwrap(),
-                                            tables.peers_net.as_ref().unwrap(),
-                                        );
-                                    }
-
-                                    tables.schedule_compute_trees(
-                                        self.tables.clone(),
-                                        WhatAmI::Router,
-                                    );
-                                }
-                                (WhatAmI::Router, WhatAmI::Peer)
-                                | (WhatAmI::Peer, WhatAmI::Router)
-                                | (WhatAmI::Peer, WhatAmI::Peer) => {
-                                    if let Some(net) = tables.peers_net.as_mut() {
-                                        let changes = net.link_states(list.link_states, zid);
-                                        if tables.full_net(WhatAmI::Peer) {
-                                            for (_, removed_node) in changes.removed_nodes {
-                                                pubsub_remove_node(
-                                                    &mut tables,
-                                                    &removed_node.zid,
-                                                    WhatAmI::Peer,
-                                                );
-                                                queries_remove_node(
-                                                    &mut tables,
-                                                    &removed_node.zid,
-                                                    WhatAmI::Peer,
-                                                );
-                                            }
-
-                                            if tables.whatami == WhatAmI::Router {
-                                                tables.shared_nodes = shared_nodes(
-                                                    tables.routers_net.as_ref().unwrap(),
-                                                    tables.peers_net.as_ref().unwrap(),
-                                                );
-                                            }
-
-                                            tables.schedule_compute_trees(
-                                                self.tables.clone(),
-                                                WhatAmI::Peer,
-                                            );
-                                        } else {
-                                            for (_, updated_node) in changes.updated_nodes {
-                                                queries_linkstate_change(
-                                                    &mut tables,
-                                                    &updated_node.zid,
-                                                    &updated_node.links,
-                                                );
-                                                pubsub_linkstate_change(
-                                                    &mut tables,
-                                                    &updated_node.zid,
-                                                    &updated_node.links,
-                                                );
-                                            }
-                                        }
-                                    }
-                                }
-                                _ => (),
-                            };
-                            drop(tables);
-                            drop(ctrl_lock);
-                        }
-                    }
-                }
-
-                Ok(())
-            }
-            _ => self.demux.handle_message(msg),
-        }
-    }
-
-    fn new_link(&self, _link: Link) {}
-
-    fn del_link(&self, _link: Link) {}
-
-    fn closing(&self) {
-        self.demux.closing();
-        let tables_ref = self.tables.clone();
-        match (self.transport.get_zid(), self.transport.get_whatami()) {
-            (Ok(zid), Ok(whatami)) => {
-                let ctrl_lock = zlock!(tables_ref.ctrl_lock);
-                let mut tables = zwrite!(tables_ref.tables);
-                match (tables.whatami, whatami) {
-                    (WhatAmI::Router, WhatAmI::Router) => {
-                        for (_, removed_node) in
-                            tables.routers_net.as_mut().unwrap().remove_link(&zid)
-                        {
-                            queries_remove_node(&mut tables, &removed_node.zid, WhatAmI::Router);
-                            pubsub_remove_node(&mut tables, &removed_node.zid, WhatAmI::Router);
-                        }
-
-                        if tables.full_net(WhatAmI::Peer) {
-                            tables.shared_nodes = shared_nodes(
-                                tables.routers_net.as_ref().unwrap(),
-                                tables.peers_net.as_ref().unwrap(),
-                            );
-                        }
-
-                        tables.schedule_compute_trees(tables_ref.clone(), WhatAmI::Router);
-                    }
-                    (WhatAmI::Router, WhatAmI::Peer)
-                    | (WhatAmI::Peer, WhatAmI::Router)
-                    | (WhatAmI::Peer, WhatAmI::Peer) => {
-                        if tables.full_net(WhatAmI::Peer) {
-                            for (_, removed_node) in
-                                tables.peers_net.as_mut().unwrap().remove_link(&zid)
-                            {
-                                queries_remove_node(&mut tables, &removed_node.zid, WhatAmI::Peer);
-                                pubsub_remove_node(&mut tables, &removed_node.zid, WhatAmI::Peer);
-                            }
-
-                            if tables.whatami == WhatAmI::Router {
-                                tables.shared_nodes = shared_nodes(
-                                    tables.routers_net.as_ref().unwrap(),
-                                    tables.peers_net.as_ref().unwrap(),
-                                );
-                            }
-
-                            tables.schedule_compute_trees(tables_ref.clone(), WhatAmI::Peer);
-                        } else if let Some(net) = tables.peers_net.as_mut() {
-                            net.remove_link(&zid);
-                        }
-                    }
-                    _ => (),
-                };
-                drop(tables);
-                drop(ctrl_lock);
-            }
-            (_, _) => log::error!("Closed transport in session closing!"),
-        }
-    }
-
-    fn closed(&self) {}
-
-    fn as_any(&self) -> &dyn Any {
-        self
->>>>>>> 78acc132
     }
 }