//
// Copyright (c) 2024 ZettaScale Technology
//
// This program and the accompanying materials are made available under the
// terms of the Eclipse Public License 2.0 which is available at
// http://www.eclipse.org/legal/epl-2.0, or the Apache License, Version 2.0
// which is available at https://www.apache.org/licenses/LICENSE-2.0.
//
// SPDX-License-Identifier: EPL-2.0 OR Apache-2.0
//
// Contributors:
//   ZettaScale Zenoh Team, <zenoh@zettascale.tech>
//

//! ⚠️ WARNING ⚠️
//!
//! This module is intended for Zenoh's internal use.
//!
//! [Click here for Zenoh's documentation](../zenoh/index.html)
use ahash::RandomState;
use std::collections::HashMap;
use std::net::Ipv4Addr;
use zenoh_config::{
    AclConfig, AclConfigRules, Action, InterceptorFlow, Permission, PolicyRule, Subject,
};
use zenoh_keyexpr::keyexpr;
use zenoh_keyexpr::keyexpr_tree::{IKeyExprTree, IKeyExprTreeMut, KeBoxTree};
//use zenoh_link::quic::config;
use zenoh_result::ZResult;
use zenoh_util::net::get_interface_names_by_addr;
type PolicyForSubject = FlowPolicy;

type PolicyMap = HashMap<usize, PolicyForSubject, RandomState>;
type SubjectMap = HashMap<Subject, usize, RandomState>;
type KeTreeRule = KeBoxTree<bool>;

#[derive(Default)]
struct PermissionPolicy {
    allow: KeTreeRule,
    deny: KeTreeRule,
}

impl PermissionPolicy {
    #[allow(dead_code)]
    fn permission(&self, permission: Permission) -> &KeTreeRule {
        match permission {
            Permission::Allow => &self.allow,
            Permission::Deny => &self.deny,
        }
    }
    fn permission_mut(&mut self, permission: Permission) -> &mut KeTreeRule {
        match permission {
            Permission::Allow => &mut self.allow,
            Permission::Deny => &mut self.deny,
        }
    }
}
#[derive(Default)]
struct ActionPolicy {
    get: PermissionPolicy,
    put: PermissionPolicy,
    declare_subscriber: PermissionPolicy,
    declare_queryable: PermissionPolicy,
}

impl ActionPolicy {
    fn action(&self, action: Action) -> &PermissionPolicy {
        match action {
            Action::Get => &self.get,
            Action::Put => &self.put,
            Action::DeclareSubscriber => &self.declare_subscriber,
            Action::DeclareQueryable => &self.declare_queryable,
        }
    }
    fn action_mut(&mut self, action: Action) -> &mut PermissionPolicy {
        match action {
            Action::Get => &mut self.get,
            Action::Put => &mut self.put,
            Action::DeclareSubscriber => &mut self.declare_subscriber,
            Action::DeclareQueryable => &mut self.declare_queryable,
        }
    }
}

#[derive(Default)]
pub struct FlowPolicy {
    ingress: ActionPolicy,
    egress: ActionPolicy,
}

impl FlowPolicy {
    fn flow(&self, flow: InterceptorFlow) -> &ActionPolicy {
        match flow {
            InterceptorFlow::Ingress => &self.ingress,
            InterceptorFlow::Egress => &self.egress,
        }
    }
    fn flow_mut(&mut self, flow: InterceptorFlow) -> &mut ActionPolicy {
        match flow {
            InterceptorFlow::Ingress => &mut self.ingress,
            InterceptorFlow::Egress => &mut self.egress,
        }
    }
}

#[derive(Default, Debug)]
pub struct InterfaceEnabled {
    pub ingress: bool,
    pub egress: bool,
}

pub struct PolicyEnforcer {
    pub(crate) acl_enabled: bool,
    pub(crate) default_permission: Permission,
    pub(crate) subject_map: SubjectMap,
    pub(crate) policy_map: PolicyMap,
    pub(crate) interface_enabled: InterfaceEnabled,
}

#[derive(Debug, Clone)]
pub struct PolicyInformation {
    subject_map: SubjectMap,
    policy_rules: Vec<PolicyRule>,
}

impl PolicyEnforcer {
    pub fn new() -> PolicyEnforcer {
        PolicyEnforcer {
            acl_enabled: true,
            default_permission: Permission::Deny,
            subject_map: SubjectMap::default(),
            policy_map: PolicyMap::default(),
            interface_enabled: InterfaceEnabled::default(),
        }
    }

    /*
       initializes the policy_enforcer
    */
    pub fn init(&mut self, acl_config: &AclConfig) -> ZResult<()> {
        let mut_acl_config = acl_config.clone();
        self.acl_enabled = mut_acl_config.enabled;
        self.default_permission = mut_acl_config.default_permission;
        if self.acl_enabled {
            if let Some(mut rules) = mut_acl_config.rules {
                if rules.is_empty() {
                    tracing::warn!("Access control rules are empty in config file");
                    self.policy_map = PolicyMap::default();
                    self.subject_map = SubjectMap::default();
                    if self.default_permission == Permission::Deny {
                        self.interface_enabled = InterfaceEnabled {
                            ingress: true,
                            egress: true,
                        };
                    }
                } else {
                    // check for undefined values in rules and initialize them to defaults
                    for (rule_offset, rule) in rules.iter_mut().enumerate() {
                        match rule.interfaces {
                            Some(_) => (),
                            None => {
                                tracing::warn!("ACL config interfaces list is empty. Applying rule #{} to all network interfaces", rule_offset);
                                if let Ok(all_interfaces) =
                                    get_interface_names_by_addr(Ipv4Addr::UNSPECIFIED.into())
                                {
                                    rule.interfaces = Some(all_interfaces);
                                }
                            }
                        }
                        match rule.flows {
                            Some(_) => (),
                            None => {
                                tracing::warn!("ACL config flows list is empty. Applying rule #{} to both Ingress and Egress flows", rule_offset);
                                rule.flows = Some(
                                    [InterceptorFlow::Ingress, InterceptorFlow::Egress].into(),
                                );
                            }
                        }
                    }
                    let policy_information = self.policy_information_point(&rules)?;
                    let subject_map = policy_information.subject_map;
                    let mut main_policy: PolicyMap = PolicyMap::default();

                    for rule in policy_information.policy_rules {
                        if let Some(index) = subject_map.get(&rule.subject) {
                            let single_policy = main_policy.entry(*index).or_default();
                            single_policy
                                .flow_mut(rule.flow)
                                .action_mut(rule.action)
                                .permission_mut(rule.permission)
                                .insert(keyexpr::new(&rule.key_expr)?, true);

                            if self.default_permission == Permission::Deny {
                                self.interface_enabled = InterfaceEnabled {
                                    ingress: true,
                                    egress: true,
                                };
                            } else {
                                match rule.flow {
                                    InterceptorFlow::Ingress => {
                                        self.interface_enabled.ingress = true;
                                    }
                                    InterceptorFlow::Egress => {
                                        self.interface_enabled.egress = true;
                                    }
                                }
                            }
                        };
                    }
                    self.policy_map = main_policy;
                    self.subject_map = subject_map;
                }
            } else {
                tracing::warn!("Access control rules are empty in config file");
            }
        }
        Ok(())
    }

    /*
       converts the sets of rules from config format into individual rules for each subject, key-expr, action, permission
    */
    pub fn policy_information_point(
        &self,
        config_rule_set: &Vec<AclConfigRules>,
    ) -> ZResult<PolicyInformation> {
        let mut policy_rules: Vec<PolicyRule> = Vec::new();
        for config_rule in config_rule_set {
<<<<<<< HEAD
            for flow in &config_rule.flows {
                for action in &config_rule.actions {
                    if !config_rule.key_exprs.is_empty() {
                        for key_expr in &config_rule.key_exprs {
                            if key_expr.is_empty() {
                                continue;
                            }
                            if let Some(interface_list) = config_rule.interfaces.clone() {
                                if !interface_list.is_empty() {
                                    for interface_subject in interface_list {
                                        policy_rules.push(PolicyRule {
                                            subject: Subject::Interface(interface_subject.clone()),
                                            key_expr: key_expr.clone(),
                                            action: *action,
                                            permission: config_rule.permission,
                                            flow: *flow,
                                        });
                                    }
                                }
                            }
                            if let Some(cert_name_list) = config_rule.cert_common_names.clone() {
                                if !cert_name_list.is_empty() {
                                    for cert_name_subject in cert_name_list {
                                        policy_rules.push(PolicyRule {
                                            subject: Subject::CertCommonName(
                                                cert_name_subject.clone(),
                                            ),
                                            key_expr: key_expr.clone(),
                                            action: *action,
                                            permission: config_rule.permission,
                                            flow: *flow,
                                        });
                                    }
                                }
                            }
                            if let Some(username_list) = config_rule.usernames.clone() {
                                if !username_list.is_empty() {
                                    for username_subject in username_list {
                                        policy_rules.push(PolicyRule {
                                            subject: Subject::Username(username_subject.clone()),
                                            key_expr: key_expr.clone(),
                                            action: *action,
                                            permission: config_rule.permission,
                                            flow: *flow,
                                        });
                                    }
                                }
                            }
=======
            // config validation
            let mut validation_err = String::new();
            if config_rule.interfaces.as_ref().unwrap().is_empty() {
                validation_err.push_str("ACL config interfaces list is empty. ");
            }
            if config_rule.actions.is_empty() {
                validation_err.push_str("ACL config actions list is empty. ");
            }
            if config_rule.flows.as_ref().unwrap().is_empty() {
                validation_err.push_str("ACL config flows list is empty. ");
            }
            if config_rule.key_exprs.is_empty() {
                validation_err.push_str("ACL config key_exprs list is empty. ");
            }
            if !validation_err.is_empty() {
                bail!("{}", validation_err);
            }
            for subject in config_rule.interfaces.as_ref().unwrap() {
                if subject.trim().is_empty() {
                    bail!("found an empty interface value in interfaces list");
                }
                for flow in config_rule.flows.as_ref().unwrap() {
                    for action in &config_rule.actions {
                        for key_expr in &config_rule.key_exprs {
                            if key_expr.trim().is_empty() {
                                bail!("found an empty key-expression value in key_exprs list");
                            }
                            policy_rules.push(PolicyRule {
                                subject: Subject::Interface(subject.clone()),
                                key_expr: key_expr.clone(),
                                action: *action,
                                permission: config_rule.permission,
                                flow: *flow,
                            })
>>>>>>> 371ca6b6
                        }
                    }
                }
            }
        }
        let mut subject_map = SubjectMap::default();
        let mut counter = 1;
        //starting at 1 since 0 is the init value and should not match anything
        for rule in policy_rules.iter() {
            if !subject_map.contains_key(&rule.subject) {
                subject_map.insert(rule.subject.clone(), counter);
                counter += 1;
            }
        }
        Ok(PolicyInformation {
            subject_map,
            policy_rules,
        })
    }

    /*
       checks each msg against the ACL ruleset for allow/deny
    */

    pub fn policy_decision_point(
        &self,
        subject: usize,
        flow: InterceptorFlow,
        action: Action,
        key_expr: &str,
    ) -> ZResult<Permission> {
        let policy_map = &self.policy_map;
        if policy_map.is_empty() {
            return Ok(self.default_permission);
        }
        match policy_map.get(&subject) {
            Some(single_policy) => {
                let deny_result = single_policy
                    .flow(flow)
                    .action(action)
                    .deny
                    .nodes_including(keyexpr::new(&key_expr)?)
                    .count();
                if deny_result != 0 {
                    return Ok(Permission::Deny);
                }
                if self.default_permission == Permission::Allow {
                    Ok(Permission::Allow)
                } else {
                    let allow_result = single_policy
                        .flow(flow)
                        .action(action)
                        .allow
                        .nodes_including(keyexpr::new(&key_expr)?)
                        .count();

                    if allow_result != 0 {
                        Ok(Permission::Allow)
                    } else {
                        Ok(Permission::Deny)
                    }
                }
            }
            None => Ok(self.default_permission),
        }
    }
}<|MERGE_RESOLUTION|>--- conflicted
+++ resolved
@@ -176,6 +176,20 @@
                                 );
                             }
                         }
+                        match rule.usernames {
+                            Some(_) => (),
+                            None => {
+                                tracing::warn!("ACL config usernames list is empty. Applying rule #{} to all network interfaces", rule_offset);
+                                rule.usernames = Some(Vec::new());
+                            }
+                        }
+                        match rule.cert_common_names {
+                            Some(_) => (),
+                            None => {
+                                tracing::warn!("ACL config cert_common_names list is empty. Applying rule #{} to all network interfaces", rule_offset);
+                                rule.cert_common_names = Some(Vec::new());
+                            }
+                        }
                     }
                     let policy_information = self.policy_information_point(&rules)?;
                     let subject_map = policy_information.subject_map;
@@ -226,61 +240,9 @@
     ) -> ZResult<PolicyInformation> {
         let mut policy_rules: Vec<PolicyRule> = Vec::new();
         for config_rule in config_rule_set {
-<<<<<<< HEAD
-            for flow in &config_rule.flows {
-                for action in &config_rule.actions {
-                    if !config_rule.key_exprs.is_empty() {
-                        for key_expr in &config_rule.key_exprs {
-                            if key_expr.is_empty() {
-                                continue;
-                            }
-                            if let Some(interface_list) = config_rule.interfaces.clone() {
-                                if !interface_list.is_empty() {
-                                    for interface_subject in interface_list {
-                                        policy_rules.push(PolicyRule {
-                                            subject: Subject::Interface(interface_subject.clone()),
-                                            key_expr: key_expr.clone(),
-                                            action: *action,
-                                            permission: config_rule.permission,
-                                            flow: *flow,
-                                        });
-                                    }
-                                }
-                            }
-                            if let Some(cert_name_list) = config_rule.cert_common_names.clone() {
-                                if !cert_name_list.is_empty() {
-                                    for cert_name_subject in cert_name_list {
-                                        policy_rules.push(PolicyRule {
-                                            subject: Subject::CertCommonName(
-                                                cert_name_subject.clone(),
-                                            ),
-                                            key_expr: key_expr.clone(),
-                                            action: *action,
-                                            permission: config_rule.permission,
-                                            flow: *flow,
-                                        });
-                                    }
-                                }
-                            }
-                            if let Some(username_list) = config_rule.usernames.clone() {
-                                if !username_list.is_empty() {
-                                    for username_subject in username_list {
-                                        policy_rules.push(PolicyRule {
-                                            subject: Subject::Username(username_subject.clone()),
-                                            key_expr: key_expr.clone(),
-                                            action: *action,
-                                            permission: config_rule.permission,
-                                            flow: *flow,
-                                        });
-                                    }
-                                }
-                            }
-=======
             // config validation
             let mut validation_err = String::new();
-            if config_rule.interfaces.as_ref().unwrap().is_empty() {
-                validation_err.push_str("ACL config interfaces list is empty. ");
-            }
+
             if config_rule.actions.is_empty() {
                 validation_err.push_str("ACL config actions list is empty. ");
             }
@@ -293,6 +255,28 @@
             if !validation_err.is_empty() {
                 bail!("{}", validation_err);
             }
+
+            //for when at least one is not empty
+            let mut subject_validation_err: usize = 0;
+            validation_err = String::new();
+
+            if config_rule.interfaces.as_ref().unwrap().is_empty() {
+                subject_validation_err += 1;
+                validation_err.push_str("ACL config interfaces list is empty. ");
+            }
+            if config_rule.cert_common_names.as_ref().unwrap().is_empty() {
+                subject_validation_err += 1;
+                validation_err.push_str("ACL config certificate common names list is empty. ");
+            }
+            if config_rule.usernames.as_ref().unwrap().is_empty() {
+                subject_validation_err += 1;
+                validation_err.push_str("ACL config usernames list is empty. ");
+            }
+
+            if subject_validation_err == 3 {
+                bail!("{}", validation_err);
+            }
+
             for subject in config_rule.interfaces.as_ref().unwrap() {
                 if subject.trim().is_empty() {
                     bail!("found an empty interface value in interfaces list");
@@ -310,7 +294,48 @@
                                 permission: config_rule.permission,
                                 flow: *flow,
                             })
->>>>>>> 371ca6b6
+                        }
+                    }
+                }
+            }
+            for subject in config_rule.cert_common_names.as_ref().unwrap() {
+                if subject.trim().is_empty() {
+                    bail!("found an empty value in certificate common names list");
+                }
+                for flow in config_rule.flows.as_ref().unwrap() {
+                    for action in &config_rule.actions {
+                        for key_expr in &config_rule.key_exprs {
+                            if key_expr.trim().is_empty() {
+                                bail!("found an empty key-expression value in key_exprs list");
+                            }
+                            policy_rules.push(PolicyRule {
+                                subject: Subject::CertCommonName(subject.clone()),
+                                key_expr: key_expr.clone(),
+                                action: *action,
+                                permission: config_rule.permission,
+                                flow: *flow,
+                            })
+                        }
+                    }
+                }
+            }
+            for subject in config_rule.usernames.as_ref().unwrap() {
+                if subject.trim().is_empty() {
+                    bail!("found an empty value in usernames list");
+                }
+                for flow in config_rule.flows.as_ref().unwrap() {
+                    for action in &config_rule.actions {
+                        for key_expr in &config_rule.key_exprs {
+                            if key_expr.trim().is_empty() {
+                                bail!("found an empty key-expression value in key_exprs list");
+                            }
+                            policy_rules.push(PolicyRule {
+                                subject: Subject::Username(subject.clone()),
+                                key_expr: key_expr.clone(),
+                                action: *action,
+                                permission: config_rule.permission,
+                                flow: *flow,
+                            })
                         }
                     }
                 }
