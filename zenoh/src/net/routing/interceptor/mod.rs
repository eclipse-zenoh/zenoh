//
// Copyright (c) 2023 ZettaScale Technology
//
// This program and the accompanying materials are made available under the
// terms of the Eclipse Public License 2.0 which is available at
// http://www.eclipse.org/legal/epl-2.0, or the Apache License, Version 2.0
// which is available at https://www.apache.org/licenses/LICENSE-2.0.
//
// SPDX-License-Identifier: EPL-2.0 OR Apache-2.0
//
// Contributors:
//   ZettaScale Zenoh Team, <zenoh@zettascale.tech>
//

//! ⚠️ WARNING ⚠️
//!
//! This module is intended for Zenoh's internal use.
//!
//! [Click here for Zenoh's documentation](../zenoh/index.html)
//!
mod access_control;
use access_control::acl_interceptor_factories;

mod authorization;
use super::RoutingContext;
use crate::KeyExpr;
use std::any::Any;

use zenoh_config::Config;
use zenoh_protocol::network::NetworkMessage;
use zenoh_result::ZResult;
use zenoh_transport::{multicast::TransportMulticast, unicast::TransportUnicast};

pub mod downsampling;
pub mod testing_interceptor;
use crate::net::routing::interceptor::downsampling::downsampling_interceptor_factories;
use crate::net::routing::interceptor::testing_interceptor::new_test_interceptor;

pub(crate) trait InterceptorTrait {
    fn compute_keyexpr_cache(&self, key_expr: &KeyExpr<'_>) -> Option<Box<dyn Any + Send + Sync>>;

    fn intercept(
        &self,
        ctx: RoutingContext<NetworkMessage>,
        cache: Option<&Box<dyn Any + Send + Sync>>,
    ) -> Option<RoutingContext<NetworkMessage>>;
}

pub(crate) type Interceptor = Box<dyn InterceptorTrait + Send + Sync>;
pub(crate) type IngressInterceptor = Interceptor;
pub(crate) type EgressInterceptor = Interceptor;

pub(crate) trait InterceptorFactoryTrait {
    fn new_transport_unicast(
        &self,
        transport: &TransportUnicast,
    ) -> (Option<IngressInterceptor>, Option<EgressInterceptor>);
    fn new_transport_multicast(&self, transport: &TransportMulticast) -> Option<EgressInterceptor>;
    fn new_peer_multicast(&self, transport: &TransportMulticast) -> Option<IngressInterceptor>;
}

pub(crate) type InterceptorFactory = Box<dyn InterceptorFactoryTrait + Send + Sync>;

pub(crate) fn interceptor_factories(config: &Config) -> ZResult<Vec<InterceptorFactory>> {
    let mut res: Vec<InterceptorFactory> = vec![];
    // Uncomment to log the interceptors initialisation
    // res.push(Box::new(LoggerInterceptor {}));
    res.extend(downsampling_interceptor_factories(config.downsampling())?);
<<<<<<< HEAD
    res.extend(new_test_interceptor()?);
=======
    res.extend(acl_interceptor_factories(config.access_control())?);
>>>>>>> 29760c00
    Ok(res)
}

pub(crate) struct InterceptorsChain {
    pub(crate) interceptors: Vec<Interceptor>,
}

impl InterceptorsChain {
    #[allow(dead_code)]
    pub(crate) fn empty() -> Self {
        Self {
            interceptors: vec![],
        }
    }
}

impl From<Vec<Interceptor>> for InterceptorsChain {
    fn from(interceptors: Vec<Interceptor>) -> Self {
        InterceptorsChain { interceptors }
    }
}

impl InterceptorTrait for InterceptorsChain {
    fn compute_keyexpr_cache(&self, key_expr: &KeyExpr<'_>) -> Option<Box<dyn Any + Send + Sync>> {
        Some(Box::new(
            self.interceptors
                .iter()
                .map(|i| i.compute_keyexpr_cache(key_expr))
                .collect::<Vec<Option<Box<dyn Any + Send + Sync>>>>(),
        ))
    }

    fn intercept<'a>(
        &self,
        mut ctx: RoutingContext<NetworkMessage>,
        caches: Option<&Box<dyn Any + Send + Sync>>,
    ) -> Option<RoutingContext<NetworkMessage>> {
        let caches =
            caches.and_then(|i| i.downcast_ref::<Vec<Option<Box<dyn Any + Send + Sync>>>>());
        for (idx, interceptor) in self.interceptors.iter().enumerate() {
            let cache = caches
                .and_then(|caches| caches.get(idx).map(|k| k.as_ref()))
                .flatten();
            match interceptor.intercept(ctx, cache) {
                Some(newctx) => ctx = newctx,
                None => {
                    tracing::trace!("Msg intercepted!");
                    return None;
                }
            }
        }
        Some(ctx)
    }
}

pub(crate) struct ComputeOnMiss<T: InterceptorTrait> {
    interceptor: T,
}

impl<T: InterceptorTrait> ComputeOnMiss<T> {
    #[allow(dead_code)]
    pub(crate) fn new(interceptor: T) -> Self {
        Self { interceptor }
    }
}

impl<T: InterceptorTrait> InterceptorTrait for ComputeOnMiss<T> {
    #[inline]
    fn compute_keyexpr_cache(&self, key_expr: &KeyExpr<'_>) -> Option<Box<dyn Any + Send + Sync>> {
        self.interceptor.compute_keyexpr_cache(key_expr)
    }

    #[inline]
    fn intercept<'a>(
        &self,
        ctx: RoutingContext<NetworkMessage>,
        cache: Option<&Box<dyn Any + Send + Sync>>,
    ) -> Option<RoutingContext<NetworkMessage>> {
        if cache.is_some() {
            self.interceptor.intercept(ctx, cache)
        } else if let Some(key_expr) = ctx.full_key_expr() {
            self.interceptor.intercept(
                ctx,
                self.interceptor
                    .compute_keyexpr_cache(&key_expr.into())
                    .as_ref(),
            )
        } else {
            self.interceptor.intercept(ctx, cache)
        }
    }
}

pub(crate) struct IngressMsgLogger {}

impl InterceptorTrait for IngressMsgLogger {
    fn compute_keyexpr_cache(&self, key_expr: &KeyExpr<'_>) -> Option<Box<dyn Any + Send + Sync>> {
        Some(Box::new(key_expr.to_string()))
    }

    fn intercept(
        &self,
        ctx: RoutingContext<NetworkMessage>,
        cache: Option<&Box<dyn Any + Send + Sync>>,
    ) -> Option<RoutingContext<NetworkMessage>> {
        let expr = cache
            .and_then(|i| i.downcast_ref::<String>().map(|e| e.as_str()))
            .or_else(|| ctx.full_expr());

        tracing::debug!(
            "{} Recv {} Expr:{:?}",
            ctx.inface()
                .map(|f| f.to_string())
                .unwrap_or("None".to_string()),
            ctx.msg,
            expr,
        );
        Some(ctx)
    }
}
pub(crate) struct EgressMsgLogger {}

impl InterceptorTrait for EgressMsgLogger {
    fn compute_keyexpr_cache(&self, key_expr: &KeyExpr<'_>) -> Option<Box<dyn Any + Send + Sync>> {
        Some(Box::new(key_expr.to_string()))
    }

    fn intercept(
        &self,
        ctx: RoutingContext<NetworkMessage>,
        cache: Option<&Box<dyn Any + Send + Sync>>,
    ) -> Option<RoutingContext<NetworkMessage>> {
        let expr = cache
            .and_then(|i| i.downcast_ref::<String>().map(|e| e.as_str()))
            .or_else(|| ctx.full_expr());
        tracing::debug!(
            "{} Send {} Expr:{:?}",
            ctx.outface()
                .map(|f| f.to_string())
                .unwrap_or("None".to_string()),
            ctx.msg,
            expr
        );
        Some(ctx)
    }
}

pub(crate) struct LoggerInterceptor {}

impl InterceptorFactoryTrait for LoggerInterceptor {
    fn new_transport_unicast(
        &self,
        transport: &TransportUnicast,
    ) -> (Option<IngressInterceptor>, Option<EgressInterceptor>) {
        tracing::debug!("New transport unicast {:?}", transport);
        (
            Some(Box::new(IngressMsgLogger {})),
            Some(Box::new(EgressMsgLogger {})),
        )
    }

    fn new_transport_multicast(&self, transport: &TransportMulticast) -> Option<EgressInterceptor> {
        tracing::debug!("New transport multicast {:?}", transport);
        Some(Box::new(EgressMsgLogger {}))
    }

    fn new_peer_multicast(&self, transport: &TransportMulticast) -> Option<IngressInterceptor> {
        tracing::debug!("New peer multicast {:?}", transport);
        Some(Box::new(IngressMsgLogger {}))
    }
}<|MERGE_RESOLUTION|>--- conflicted
+++ resolved
@@ -66,11 +66,8 @@
     // Uncomment to log the interceptors initialisation
     // res.push(Box::new(LoggerInterceptor {}));
     res.extend(downsampling_interceptor_factories(config.downsampling())?);
-<<<<<<< HEAD
+    res.extend(acl_interceptor_factories(config.access_control())?);
     res.extend(new_test_interceptor()?);
-=======
-    res.extend(acl_interceptor_factories(config.access_control())?);
->>>>>>> 29760c00
     Ok(res)
 }
 
