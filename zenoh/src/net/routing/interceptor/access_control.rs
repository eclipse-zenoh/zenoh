//
// Copyright (c) 2024 ZettaScale Technology
//
// This program and the accompanying materials are made available under the
// terms of the Eclipse Public License 2.0 which is available at
// http://www.eclipse.org/legal/epl-2.0, or the Apache License, Version 2.0
// which is available at https://www.apache.org/licenses/LICENSE-2.0.
//
// SPDX-License-Identifier: EPL-2.0 OR Apache-2.0
//
// Contributors:
//   ZettaScale Zenoh Team, <zenoh@zettascale.tech>
//

//! ⚠️ WARNING ⚠️
//!
//! This module is intended for Zenoh's internal use.
//!
//! [Click here for Zenoh's documentation](https://docs.rs/zenoh/latest/zenoh)

use std::{any::Any, collections::HashSet, iter, sync::Arc};

use itertools::Itertools;
use zenoh_config::{
    AclConfig, AclMessage, CertCommonName, InterceptorFlow, Interface, Permission, Username,
};
use zenoh_link::LinkAuthId;
use zenoh_protocol::{
    core::ZenohIdProto,
    network::{
        interest::InterestMode, Declare, DeclareBody, Interest, NetworkBodyMut, NetworkMessageMut,
        Push, Request, Response,
    },
    zenoh::{PushBody, RequestBody},
};
use zenoh_result::ZResult;
use zenoh_transport::{multicast::TransportMulticast, unicast::TransportUnicast};

use super::{
    authorization::PolicyEnforcer, EgressInterceptor, IngressInterceptor, InterceptorFactory,
    InterceptorFactoryTrait, InterceptorLinkWrapper, InterceptorTrait,
};
use crate::{
    api::key_expr::KeyExpr,
    net::routing::{interceptor::authorization::SubjectQuery, RoutingContext},
};
pub struct AclEnforcer {
    enforcer: Arc<PolicyEnforcer>,
}
#[derive(Clone, Debug, PartialEq, Eq, PartialOrd, Ord, Hash)]
pub struct AuthSubject {
    id: usize,
    name: String,
}

struct EgressAclEnforcer {
    policy_enforcer: Arc<PolicyEnforcer>,
    subject: Vec<AuthSubject>,
    zid: ZenohIdProto,
}

struct IngressAclEnforcer {
    policy_enforcer: Arc<PolicyEnforcer>,
    subject: Vec<AuthSubject>,
    zid: ZenohIdProto,
}

pub(crate) fn acl_interceptor_factories(
    acl_config: &AclConfig,
) -> ZResult<Vec<InterceptorFactory>> {
    let mut res: Vec<InterceptorFactory> = vec![];

    if acl_config.enabled {
        let mut policy_enforcer = PolicyEnforcer::new();
        match policy_enforcer.init(acl_config) {
            Ok(_) => {
                tracing::debug!("Access control is enabled");
                res.push(Box::new(AclEnforcer {
                    enforcer: Arc::new(policy_enforcer),
                }))
            }
            Err(e) => bail!("Access control not enabled due to: {}", e),
        }
    } else {
        tracing::debug!("Access control is disabled");
    }

    Ok(res)
}

impl InterceptorFactoryTrait for AclEnforcer {
    fn new_transport_unicast(
        &self,
        transport: &TransportUnicast,
    ) -> (Option<IngressInterceptor>, Option<EgressInterceptor>) {
        let auth_ids = match transport.get_auth_ids() {
            Ok(auth_ids) => auth_ids,
            Err(err) => {
                tracing::error!("Couldn't get Transport Auth IDs: {}", err);
                return (None, None);
            }
        };

        let mut cert_common_names = Vec::new();
        let mut link_protocols = Vec::new();
        let username = auth_ids.username().cloned().map(Username);

        for auth_id in auth_ids.link_auth_ids() {
            match auth_id {
                LinkAuthId::Tls(value) => {
                    cert_common_names.push(value.as_ref().map(|v| CertCommonName(v.clone())));
                }
                LinkAuthId::Quic(value) => {
                    cert_common_names.push(value.as_ref().map(|v| CertCommonName(v.clone())));
                }
                _ => {}
            }
            link_protocols.push(Some(InterceptorLinkWrapper::from(auth_id).0));
        }
        if cert_common_names.is_empty() {
            cert_common_names.push(None);
        }

        let links = match transport.get_links() {
            Ok(links) => links,
            Err(err) => {
                tracing::error!("Couldn't get Transport links: {}", err);
                return (None, None);
            }
        };
        let mut interfaces = links
            .into_iter()
            .flat_map(|link| {
                link.interfaces
                    .into_iter()
                    .map(|interface| Some(Interface(interface)))
            })
            .collect::<Vec<_>>();
        if interfaces.is_empty() {
            interfaces.push(None);
        } else if interfaces.len() > 1 {
            tracing::warn!("Transport returned multiple network interfaces, current ACL logic might incorrectly apply filters in this case!");
        }

        let mut auth_subjects = HashSet::new();

        for (((username, interface), cert_common_name), link_protocol) in iter::once(username)
            .cartesian_product(interfaces.into_iter())
            .cartesian_product(cert_common_names.into_iter())
            .cartesian_product(link_protocols.into_iter())
        {
            let query = SubjectQuery {
                interface,
                cert_common_name,
                username,
                link_protocol,
            };

            if let Some(entry) = self.enforcer.subject_store.query(&query) {
                auth_subjects.insert(AuthSubject {
                    id: entry.id,
                    name: format!("{query}"),
                });
            }
        }

        let zid = match transport.get_zid() {
            Ok(zid) => zid,
            Err(err) => {
                tracing::error!("Couldn't get Transport zid: {}", err);
                return (None, None);
            }
        };
        // FIXME: Investigate if `AuthSubject` can have duplicates above and try to avoid this conversion
        let auth_subjects = auth_subjects.into_iter().collect::<Vec<AuthSubject>>();
        if auth_subjects.is_empty() {
            tracing::info!(
                "{zid} did not match any configured ACL subject. Default permission `{:?}` will be applied on all messages",
                self.enforcer.default_permission
            );
        }
        let ingress_interceptor = Box::new(IngressAclEnforcer {
            policy_enforcer: self.enforcer.clone(),
            zid,
            subject: auth_subjects.clone(),
        });
        let egress_interceptor = Box::new(EgressAclEnforcer {
            policy_enforcer: self.enforcer.clone(),
            zid,
            subject: auth_subjects,
        });
        (
            self.enforcer
                .interface_enabled
                .ingress
                .then_some(ingress_interceptor),
            self.enforcer
                .interface_enabled
                .egress
                .then_some(egress_interceptor),
        )
    }

    fn new_transport_multicast(
        &self,
        _transport: &TransportMulticast,
    ) -> Option<EgressInterceptor> {
        tracing::debug!("Transport Multicast is disabled in interceptor");
        None
    }

    fn new_peer_multicast(&self, _transport: &TransportMulticast) -> Option<IngressInterceptor> {
        tracing::debug!("Peer Multicast is disabled in interceptor");
        None
    }
}

macro_rules! cached_result_or_action {
    ($enforcer:expr, $cached_permission:expr, $action:expr, $log_msg:expr, $key_expr:expr $(,)?) => {
        match $cached_permission {
            Some(p) => {
                match p {
                    Permission::Allow => tracing::trace!(
                        "Using cached result: {} is authorized to {} on {}",
                        $enforcer.zid(),
                        $log_msg,
                        $key_expr
                    ),
                    Permission::Deny => tracing::trace!(
                        "Using cached result: {} is unauthorized to {} on {}",
                        $enforcer.zid(),
                        $log_msg,
                        $key_expr
                    ),
                }
                p
            }
            None => {
                let ke = $key_expr;
                if !ke.is_empty() {
                    $enforcer.action($action, $log_msg, $key_expr)
                } else {
                    // Undeclarations in ingress are only filtered if the ext_wire_expr is set.
                    // If it's not set, we let the undeclaration pass, it will be rejected by the routing logic
                    // if its associated declaration was denied.
                    Permission::Allow
                }
            }
        }
    }
}

struct Cache {
    query: Permission,
    reply: Permission,
    put: Permission,
    delete: Permission,
    declare_subscriber: Permission,
    declare_queryable: Permission,
    declare_token: Permission,
    query_token: Permission,
    declare_liveliness_subscriber: Permission,
}

impl InterceptorTrait for IngressAclEnforcer {
    fn compute_keyexpr_cache(&self, key_expr: &KeyExpr<'_>) -> Option<Box<dyn Any + Send + Sync>> {
        let key_expr = key_expr.as_str();
        if key_expr.is_empty() {
            return None;
        }
        tracing::trace!("ACL (ingress): caching permissions for `{}` ...", key_expr);
        Some(Box::new(Cache {
            query: self.action(AclMessage::Query, "Query (ingress)", key_expr),
            reply: self.action(AclMessage::Reply, "Reply (ingress)", key_expr),
            put: self.action(AclMessage::Put, "Put (ingress)", key_expr),
            delete: self.action(AclMessage::Delete, "Delete (ingress)", key_expr),
            declare_subscriber: self.action(
                AclMessage::DeclareSubscriber,
                "Declare/Undeclare Subscriber (ingress)",
                key_expr,
            ),
            declare_queryable: self.action(
                AclMessage::DeclareQueryable,
                "Declare/Undeclare Queryable (ingress)",
                key_expr,
            ),
            declare_token: self.action(
                AclMessage::LivelinessToken,
                "Declare/Undeclare Liveliness Token (ingress)",
                key_expr,
            ),
            query_token: self.action(
                AclMessage::LivelinessQuery,
                "Liveliness Query (ingress)",
                key_expr,
            ),
            declare_liveliness_subscriber: self.action(
                AclMessage::DeclareLivelinessSubscriber,
                "Declare Liveliness Subscriber (ingress)",
                key_expr,
            ),
        }))
    }

    fn intercept<'a>(
        &self,
        ctx: &mut RoutingContext<NetworkMessageMut>,
        cache: Option<&Box<dyn Any + Send + Sync>>,
<<<<<<< HEAD
    ) -> bool {
        let key_expr = cache
            .and_then(|i| match i.downcast_ref::<String>() {
                Some(e) => Some(e.as_str()),
                None => {
                    tracing::debug!("Cache content was not of type String");
                    None
                }
            })
            .or_else(|| ctx.full_expr());
=======
    ) -> Option<RoutingContext<NetworkMessage>> {
        let cache = cache.and_then(|i| match i.downcast_ref::<Cache>() {
            Some(c) => Some(c),
            None => {
                tracing::debug!("Cache content type is incorrect");
                None
            }
        });
>>>>>>> 0e0c5d9b

        match &ctx.msg.body {
            NetworkBodyMut::Request(Request {
                payload: RequestBody::Query(_),
                ..
            }) => {
<<<<<<< HEAD
                return key_expr.is_some_and(|ke| {
                    self.action(AclMessage::Query, "Query (ingress)", ke) == Permission::Allow
                });
            }
            NetworkBodyMut::Response(Response { .. }) => {
                return key_expr.is_some_and(|ke| {
                    self.action(AclMessage::Reply, "Reply (ingress)", ke) == Permission::Allow
                });
=======
                if cached_result_or_action!(
                    self,
                    cache.map(|c| c.query),
                    AclMessage::Query,
                    "Query (ingress)",
                    ctx.full_expr()?,
                ) == Permission::Deny
                {
                    return None;
                }
            }
            NetworkBody::Response(Response { .. }) => {
                if cached_result_or_action!(
                    self,
                    cache.map(|c| c.reply),
                    AclMessage::Reply,
                    "Reply (ingress)",
                    ctx.full_expr()?,
                ) == Permission::Deny
                {
                    return None;
                }
>>>>>>> 0e0c5d9b
            }
            NetworkBodyMut::Push(Push {
                payload: PushBody::Put(_),
                ..
            }) => {
<<<<<<< HEAD
                return key_expr.is_some_and(|ke| {
                    self.action(AclMessage::Put, "Put (ingress)", ke) == Permission::Allow
                });
=======
                if cached_result_or_action!(
                    self,
                    cache.map(|c| c.put),
                    AclMessage::Put,
                    "Put (ingress)",
                    ctx.full_expr()?,
                ) == Permission::Deny
                {
                    return None;
                }
>>>>>>> 0e0c5d9b
            }
            NetworkBodyMut::Push(Push {
                payload: PushBody::Del(_),
                ..
            }) => {
<<<<<<< HEAD
                return key_expr.is_some_and(|ke| {
                    self.action(AclMessage::Delete, "Delete (ingress)", ke) == Permission::Allow
                });
=======
                if cached_result_or_action!(
                    self,
                    cache.map(|c| c.delete),
                    AclMessage::Delete,
                    "Delete (ingress)",
                    ctx.full_expr()?,
                ) == Permission::Deny
                {
                    return None;
                }
>>>>>>> 0e0c5d9b
            }
            NetworkBodyMut::Declare(Declare {
                body: DeclareBody::DeclareSubscriber(_),
                ..
            }) => {
<<<<<<< HEAD
                return key_expr.is_some_and(|ke| {
                    self.action(
                        AclMessage::DeclareSubscriber,
                        "Declare Subscriber (ingress)",
                        ke,
                    ) == Permission::Allow
                });
=======
                if cached_result_or_action!(
                    self,
                    cache.map(|c| c.declare_subscriber),
                    AclMessage::DeclareSubscriber,
                    "Declare Subscriber (ingress)",
                    ctx.full_expr()?,
                ) == Permission::Deny
                {
                    return None;
                }
>>>>>>> 0e0c5d9b
            }
            NetworkBodyMut::Declare(Declare {
                body: DeclareBody::UndeclareSubscriber(_),
                ..
            }) => {
                // Undeclaration filtering diverges between ingress and egress:
                // Undeclarations in ingress are only filtered if the ext_wire_expr is set.
                // If it's not set, we let the undeclaration pass, it will be rejected by the routing logic
                // if its associated declaration was denied.
<<<<<<< HEAD
                return key_expr.is_some_and(|ke| {
                    ke.is_empty()
                        || self.action(
                            AclMessage::DeclareSubscriber,
                            "Undeclare Subscriber (ingress)",
                            ke,
                        ) == Permission::Allow
                });
=======
                if cached_result_or_action!(
                    self,
                    cache.map(|c| c.declare_subscriber),
                    AclMessage::DeclareSubscriber,
                    "Undeclare Subscriber (ingress)",
                    ctx.full_expr().unwrap_or(""),
                ) == Permission::Deny
                {
                    return None;
                }
>>>>>>> 0e0c5d9b
            }
            NetworkBodyMut::Declare(Declare {
                body: DeclareBody::DeclareQueryable(_),
                ..
            }) => {
<<<<<<< HEAD
                return key_expr.is_some_and(|ke| {
                    self.action(
                        AclMessage::DeclareQueryable,
                        "Declare Queryable (ingress)",
                        ke,
                    ) == Permission::Allow
                });
=======
                if cached_result_or_action!(
                    self,
                    cache.map(|c| c.declare_queryable),
                    AclMessage::DeclareQueryable,
                    "Declare Queryable (ingress)",
                    ctx.full_expr()?,
                ) == Permission::Deny
                {
                    return None;
                }
>>>>>>> 0e0c5d9b
            }
            NetworkBodyMut::Declare(Declare {
                body: DeclareBody::UndeclareQueryable(_),
                ..
            }) => {
                // Undeclaration filtering diverges between ingress and egress:
                // Undeclarations in ingress are only filtered if the ext_wire_expr is set.
                // If it's not set, we let the undeclaration pass, it will be rejected by the routing logic
                // if its associated declaration was denied.
<<<<<<< HEAD
                return key_expr.is_some_and(|ke| {
                    ke.is_empty()
                        || self.action(
                            AclMessage::DeclareQueryable,
                            "Undeclare Queryable (ingress)",
                            ke,
                        ) == Permission::Allow
                });
=======
                if cached_result_or_action!(
                    self,
                    cache.map(|c| c.declare_queryable),
                    AclMessage::DeclareQueryable,
                    "Undeclare Queryable (ingress)",
                    ctx.full_expr().unwrap_or(""),
                ) == Permission::Deny
                {
                    return None;
                }
>>>>>>> 0e0c5d9b
            }
            NetworkBodyMut::Declare(Declare {
                body: DeclareBody::DeclareToken(_),
                ..
            }) => {
<<<<<<< HEAD
                return key_expr.is_some_and(|ke| {
                    self.action(
                        AclMessage::LivelinessToken,
                        "Declare Liveliness Token (ingress)",
                        ke,
                    ) == Permission::Allow
                });
=======
                if cached_result_or_action!(
                    self,
                    cache.map(|c| c.declare_token),
                    AclMessage::LivelinessToken,
                    "Liveliness Token (ingress)",
                    ctx.full_expr()?,
                ) == Permission::Deny
                {
                    return None;
                }
>>>>>>> 0e0c5d9b
            }
            NetworkBodyMut::Declare(Declare {
                body: DeclareBody::UndeclareToken(_),
                ..
            }) => {
<<<<<<< HEAD
                return key_expr.is_some_and(|ke| {
                    ke.is_empty()
                        || self.action(
                            AclMessage::LivelinessToken,
                            "Undeclare Liveliness Token (ingress)",
                            ke,
                        ) == Permission::Allow
                });
=======
                // Undeclaration filtering diverges between ingress and egress:
                // Undeclarations in ingress are only filtered if the ext_wire_expr is set.
                // If it's not set, we let the undeclaration pass, it will be rejected by the routing logic
                // if its associated declaration was denied.
                if cached_result_or_action!(
                    self,
                    cache.map(|c| c.declare_token),
                    AclMessage::LivelinessToken,
                    "Undeclare Liveliness Token (ingress)",
                    ctx.full_expr().unwrap_or(""),
                ) == Permission::Deny
                {
                    return None;
                }
>>>>>>> 0e0c5d9b
            }
            NetworkBodyMut::Interest(Interest {
                mode: InterestMode::Current,
                options,
                ..
            }) if options.tokens() => {
<<<<<<< HEAD
                return key_expr.is_some_and(|ke| {
                    self.action(
                        AclMessage::LivelinessQuery,
                        "Liveliness Query (ingress)",
                        ke,
                    ) == Permission::Allow
                });
=======
                if cached_result_or_action!(
                    self,
                    cache.map(|c| c.query_token),
                    AclMessage::LivelinessQuery,
                    "Liveliness Query (ingress)",
                    ctx.full_expr()?,
                ) == Permission::Deny
                {
                    return None;
                }
>>>>>>> 0e0c5d9b
            }
            NetworkBodyMut::Interest(Interest {
                mode: InterestMode::Future | InterestMode::CurrentFuture,
                options,
                ..
            }) if options.tokens() => {
<<<<<<< HEAD
                return key_expr.is_some_and(|ke| {
                    self.action(
                        AclMessage::DeclareLivelinessSubscriber,
                        "Declare Liveliness Subscriber (ingress)",
                        ke,
                    ) == Permission::Allow
                });
=======
                if cached_result_or_action!(
                    self,
                    cache.map(|c| c.declare_liveliness_subscriber),
                    AclMessage::DeclareLivelinessSubscriber,
                    "Declare Liveliness Subscriber (ingress)",
                    ctx.full_expr()?,
                ) == Permission::Deny
                {
                    return None;
                }
>>>>>>> 0e0c5d9b
            }
            NetworkBodyMut::Interest(Interest {
                mode: InterestMode::Final,
                ..
            }) => {
                // InterestMode::Final filtering diverges between ingress and egress:
                // InterestMode::Final ingress is always allowed, it will be rejected by routing logic if its associated Interest was denied
            }
            // Unfiltered Declare messages
            NetworkBodyMut::Declare(Declare {
                body: DeclareBody::DeclareKeyExpr(_),
                ..
            })
            | NetworkBodyMut::Declare(Declare {
                body: DeclareBody::DeclareFinal(_),
                ..
            }) => {}
            // Unfiltered Undeclare messages
            NetworkBodyMut::Declare(Declare {
                body: DeclareBody::UndeclareKeyExpr(_),
                ..
            }) => {}
            // Unfiltered remaining message types
            NetworkBodyMut::Interest(_)
            | NetworkBodyMut::OAM(_)
            | NetworkBodyMut::ResponseFinal(_) => {}
        }
        true
    }
}

impl InterceptorTrait for EgressAclEnforcer {
    fn compute_keyexpr_cache(&self, key_expr: &KeyExpr<'_>) -> Option<Box<dyn Any + Send + Sync>> {
        let key_expr = key_expr.as_str();
        if key_expr.is_empty() {
            return None;
        }
        tracing::trace!("ACL (egress): caching permissions for `{}` ...", key_expr);
        Some(Box::new(Cache {
            query: self.action(AclMessage::Query, "Query (egress)", key_expr),
            reply: self.action(AclMessage::Reply, "Reply (egress)", key_expr),
            put: self.action(AclMessage::Put, "Put (egress)", key_expr),
            delete: self.action(AclMessage::Delete, "Delete (egress)", key_expr),
            declare_subscriber: self.action(
                AclMessage::DeclareSubscriber,
                "Declare/Undeclare Subscriber (egress)",
                key_expr,
            ),
            declare_queryable: self.action(
                AclMessage::DeclareQueryable,
                "Declare/Undeclare Queryable (egress)",
                key_expr,
            ),
            declare_token: self.action(
                AclMessage::LivelinessToken,
                "Declare/Undeclare Liveliness Token (egress)",
                key_expr,
            ),
            query_token: self.action(
                AclMessage::LivelinessQuery,
                "Liveliness Query (egress)",
                key_expr,
            ),
            declare_liveliness_subscriber: self.action(
                AclMessage::DeclareLivelinessSubscriber,
                "Declare Liveliness Subscriber (egress)",
                key_expr,
            ),
        }))
    }

    fn intercept(
        &self,
        ctx: &mut RoutingContext<NetworkMessageMut>,
        cache: Option<&Box<dyn Any + Send + Sync>>,
<<<<<<< HEAD
    ) -> bool {
        let key_expr = cache
            .and_then(|i| match i.downcast_ref::<String>() {
                Some(e) => Some(e.as_str()),
                None => {
                    tracing::debug!("Cache content was not of type String");
                    None
                }
            })
            .or_else(|| ctx.full_expr());
=======
    ) -> Option<RoutingContext<NetworkMessage>> {
        let cache = cache.and_then(|i| match i.downcast_ref::<Cache>() {
            Some(c) => Some(c),
            None => {
                tracing::debug!("Cache content type is incorrect");
                None
            }
        });
>>>>>>> 0e0c5d9b

        match &ctx.msg.body {
            NetworkBodyMut::Request(Request {
                payload: RequestBody::Query(_),
                ..
            }) => {
<<<<<<< HEAD
                return key_expr.is_some_and(|ke| {
                    self.action(AclMessage::Query, "Query (egress)", ke) == Permission::Allow
                });
            }
            NetworkBodyMut::Response(Response { .. }) => {
                return key_expr.is_some_and(|ke| {
                    self.action(AclMessage::Reply, "Reply (egress)", ke) == Permission::Allow
                });
=======
                if cached_result_or_action!(
                    self,
                    cache.map(|c| c.query),
                    AclMessage::Query,
                    "Query (egress)",
                    ctx.full_expr()?,
                ) == Permission::Deny
                {
                    return None;
                }
            }
            NetworkBody::Response(Response { .. }) => {
                if cached_result_or_action!(
                    self,
                    cache.map(|c| c.reply),
                    AclMessage::Reply,
                    "Reply (egress)",
                    ctx.full_expr()?,
                ) == Permission::Deny
                {
                    return None;
                }
>>>>>>> 0e0c5d9b
            }
            NetworkBodyMut::Push(Push {
                payload: PushBody::Put(_),
                ..
            }) => {
<<<<<<< HEAD
                return key_expr.is_some_and(|ke| {
                    self.action(AclMessage::Put, "Put (egress)", ke) == Permission::Allow
                });
=======
                if cached_result_or_action!(
                    self,
                    cache.map(|c| c.put),
                    AclMessage::Put,
                    "Put (egress)",
                    ctx.full_expr()?,
                ) == Permission::Deny
                {
                    return None;
                }
>>>>>>> 0e0c5d9b
            }
            NetworkBodyMut::Push(Push {
                payload: PushBody::Del(_),
                ..
            }) => {
<<<<<<< HEAD
                return key_expr.is_some_and(|ke| {
                    self.action(AclMessage::Delete, "Delete (egress)", ke) == Permission::Allow
                });
=======
                if cached_result_or_action!(
                    self,
                    cache.map(|c| c.put),
                    AclMessage::Delete,
                    "Delete (egress)",
                    ctx.full_expr()?,
                ) == Permission::Deny
                {
                    return None;
                }
>>>>>>> 0e0c5d9b
            }
            NetworkBodyMut::Declare(Declare {
                body: DeclareBody::DeclareSubscriber(_),
                ..
            }) => {
<<<<<<< HEAD
                return key_expr.is_some_and(|ke| {
                    self.action(
                        AclMessage::DeclareSubscriber,
                        "Declare Subscriber (egress)",
                        ke,
                    ) == Permission::Allow
                });
=======
                if cached_result_or_action!(
                    self,
                    cache.map(|c| c.declare_subscriber),
                    AclMessage::DeclareSubscriber,
                    "Declare Subscriber (egress)",
                    ctx.full_expr()?,
                ) == Permission::Deny
                {
                    return None;
                }
>>>>>>> 0e0c5d9b
            }
            NetworkBodyMut::Declare(Declare {
                body: DeclareBody::UndeclareSubscriber(_),
                ..
            }) => {
                // Undeclaration filtering diverges between ingress and egress:
                // in egress the keyexpr has to be provided in the RoutingContext
<<<<<<< HEAD
                return key_expr.is_some_and(|ke| {
                    self.action(
                        AclMessage::DeclareSubscriber,
                        "Undeclare Subscriber (egress)",
                        ke,
                    ) == Permission::Allow
                });
=======
                if cached_result_or_action!(
                    self,
                    cache.map(|c| c.declare_subscriber),
                    AclMessage::DeclareSubscriber,
                    "Undeclare Subscriber (egress)",
                    ctx.full_expr()?,
                ) == Permission::Deny
                {
                    return None;
                }
>>>>>>> 0e0c5d9b
            }
            NetworkBodyMut::Declare(Declare {
                body: DeclareBody::DeclareQueryable(_),
                ..
            }) => {
<<<<<<< HEAD
                return key_expr.is_some_and(|ke| {
                    self.action(
                        AclMessage::DeclareQueryable,
                        "Declare Queryable (egress)",
                        ke,
                    ) == Permission::Allow
                });
=======
                if cached_result_or_action!(
                    self,
                    cache.map(|c| c.declare_queryable),
                    AclMessage::DeclareQueryable,
                    "Declare Queryable (egress)",
                    ctx.full_expr()?,
                ) == Permission::Deny
                {
                    return None;
                }
>>>>>>> 0e0c5d9b
            }
            NetworkBodyMut::Declare(Declare {
                body: DeclareBody::UndeclareQueryable(_),
                ..
            }) => {
                // Undeclaration filtering diverges between ingress and egress:
                // in egress the keyexpr has to be provided in the RoutingContext
<<<<<<< HEAD
                return key_expr.is_some_and(|ke| {
                    self.action(
                        AclMessage::DeclareQueryable,
                        "Undeclare Queryable (egress)",
                        ke,
                    ) == Permission::Allow
                });
=======
                if cached_result_or_action!(
                    self,
                    cache.map(|c| c.declare_queryable),
                    AclMessage::DeclareQueryable,
                    "Undeclare Queryable (egress)",
                    ctx.full_expr()?,
                ) == Permission::Deny
                {
                    return None;
                }
>>>>>>> 0e0c5d9b
            }
            NetworkBodyMut::Declare(Declare {
                body: DeclareBody::DeclareToken(_),
                ..
            }) => {
<<<<<<< HEAD
                return key_expr.is_some_and(|ke| {
                    self.action(
                        AclMessage::LivelinessToken,
                        "Declare Liveliness Token (egress)",
                        ke,
                    ) == Permission::Allow
                });
=======
                if cached_result_or_action!(
                    self,
                    cache.map(|c| c.declare_token),
                    AclMessage::LivelinessToken,
                    "Liveliness Token (egress)",
                    ctx.full_expr()?,
                ) == Permission::Deny
                {
                    return None;
                }
>>>>>>> 0e0c5d9b
            }
            NetworkBodyMut::Declare(Declare {
                body: DeclareBody::UndeclareToken(_),
                ..
            }) => {
                // Undeclaration filtering diverges between ingress and egress:
                // in egress the keyexpr has to be provided in the RoutingContext
<<<<<<< HEAD
                return key_expr.is_some_and(|ke| {
                    self.action(
                        AclMessage::LivelinessToken,
                        "Undeclare Liveliness Token (egress)",
                        ke,
                    ) == Permission::Allow
                });
=======
                if cached_result_or_action!(
                    self,
                    cache.map(|c| c.declare_token),
                    AclMessage::LivelinessToken,
                    "Undeclare Liveliness Token (egress)",
                    ctx.full_expr()?,
                ) == Permission::Deny
                {
                    return None;
                }
>>>>>>> 0e0c5d9b
            }
            NetworkBodyMut::Interest(Interest {
                mode: InterestMode::Current,
                options,
                ..
            }) if options.tokens() => {
<<<<<<< HEAD
                return key_expr.is_some_and(|ke| {
                    self.action(AclMessage::LivelinessQuery, "Liveliness Query (egress)", ke)
                        == Permission::Allow
                })
=======
                if cached_result_or_action!(
                    self,
                    cache.map(|c| c.query_token),
                    AclMessage::LivelinessQuery,
                    "Liveliness Query (egress)",
                    ctx.full_expr()?,
                ) == Permission::Deny
                {
                    return None;
                }
>>>>>>> 0e0c5d9b
            }
            NetworkBodyMut::Interest(Interest {
                mode: InterestMode::Future | InterestMode::CurrentFuture,
                options,
                ..
            }) if options.tokens() => {
<<<<<<< HEAD
                return key_expr.is_some_and(|ke| {
                    self.action(
                        AclMessage::DeclareLivelinessSubscriber,
                        "Declare Liveliness Subscriber (egress)",
                        ke,
                    ) == Permission::Allow
                });
=======
                if cached_result_or_action!(
                    self,
                    cache.map(|c| c.declare_liveliness_subscriber),
                    AclMessage::DeclareLivelinessSubscriber,
                    "Declare Liveliness Subscriber (egress)",
                    ctx.full_expr()?,
                ) == Permission::Deny
                {
                    return None;
                }
>>>>>>> 0e0c5d9b
            }
            NetworkBodyMut::Interest(Interest {
                mode: InterestMode::Final,
                options,
                ..
            }) if options.tokens() => {
                // Note: options are set for InterestMode::Final for internal use only by egress interceptors.

                // InterestMode::Final filtering diverges between ingress and egress:
                // in egress the keyexpr has to be provided in the RoutingContext
<<<<<<< HEAD
                return key_expr.is_some_and(|ke| {
                    self.action(
                        AclMessage::DeclareLivelinessSubscriber,
                        "Declare Liveliness Subscriber (egress)",
                        ke,
                    ) == Permission::Allow
                });
=======
                if cached_result_or_action!(
                    self,
                    cache.map(|c| c.declare_liveliness_subscriber),
                    AclMessage::DeclareLivelinessSubscriber,
                    "Undeclare Liveliness Subscriber (egress)",
                    ctx.full_expr()?,
                ) == Permission::Deny
                {
                    return None;
                }
>>>>>>> 0e0c5d9b
            }
            // Unfiltered Declare messages
            NetworkBodyMut::Declare(Declare {
                body: DeclareBody::DeclareKeyExpr(_),
                ..
            })
            | NetworkBodyMut::Declare(Declare {
                body: DeclareBody::DeclareFinal(_),
                ..
            }) => {}
            // Unfiltered Undeclare messages
            NetworkBodyMut::Declare(Declare {
                body: DeclareBody::UndeclareKeyExpr(_),
                ..
            }) => {}
            // Unfiltered remaining message types
            NetworkBodyMut::Interest(_)
            | NetworkBodyMut::OAM(_)
            | NetworkBodyMut::ResponseFinal(_) => {}
        }
        true
    }
}

pub trait AclActionMethods {
    fn policy_enforcer(&self) -> &PolicyEnforcer;
    fn zid(&self) -> &ZenohIdProto;
    fn flow(&self) -> InterceptorFlow;
    fn authn_ids(&self) -> &Vec<AuthSubject>;
    fn action(&self, action: AclMessage, log_msg: &str, key_expr: &str) -> Permission {
        let policy_enforcer = self.policy_enforcer();
        let authn_ids = self.authn_ids();
        let zid = self.zid();
        let mut decision = policy_enforcer.default_permission;
        for subject in authn_ids {
            match policy_enforcer.policy_decision_point(subject.id, self.flow(), action, key_expr) {
                Ok(Permission::Allow) => {
                    tracing::trace!(
                        "{} on {} is authorized to {} on {}",
                        zid,
                        subject.name,
                        log_msg,
                        key_expr
                    );
                    decision = Permission::Allow;
                    break;
                }
                Ok(Permission::Deny) => {
                    tracing::trace!(
                        "{} on {} is unauthorized to {} on {}",
                        zid,
                        subject.name,
                        log_msg,
                        key_expr
                    );

                    decision = Permission::Deny;
                    continue;
                }
                Err(e) => {
                    tracing::debug!(
                        "{} on {} has an authorization error to {} on {}: {}",
                        zid,
                        subject.name,
                        log_msg,
                        key_expr,
                        e
                    );
                    return Permission::Deny;
                }
            }
        }
        decision
    }
}

impl AclActionMethods for EgressAclEnforcer {
    fn policy_enforcer(&self) -> &PolicyEnforcer {
        &self.policy_enforcer
    }

    fn zid(&self) -> &ZenohIdProto {
        &self.zid
    }

    fn flow(&self) -> InterceptorFlow {
        InterceptorFlow::Egress
    }

    fn authn_ids(&self) -> &Vec<AuthSubject> {
        &self.subject
    }
}

impl AclActionMethods for IngressAclEnforcer {
    fn policy_enforcer(&self) -> &PolicyEnforcer {
        &self.policy_enforcer
    }

    fn zid(&self) -> &ZenohIdProto {
        &self.zid
    }

    fn flow(&self) -> InterceptorFlow {
        InterceptorFlow::Ingress
    }

    fn authn_ids(&self) -> &Vec<AuthSubject> {
        &self.subject
    }
}<|MERGE_RESOLUTION|>--- conflicted
+++ resolved
@@ -213,6 +213,15 @@
         tracing::debug!("Peer Multicast is disabled in interceptor");
         None
     }
+}
+
+macro_rules! unwrap_or_return_false {
+    ($expr:expr) => {
+        match $expr {
+            Some(x) => x,
+            None => return false,
+        }
+    };
 }
 
 macro_rules! cached_result_or_action {
@@ -306,19 +315,7 @@
         &self,
         ctx: &mut RoutingContext<NetworkMessageMut>,
         cache: Option<&Box<dyn Any + Send + Sync>>,
-<<<<<<< HEAD
     ) -> bool {
-        let key_expr = cache
-            .and_then(|i| match i.downcast_ref::<String>() {
-                Some(e) => Some(e.as_str()),
-                None => {
-                    tracing::debug!("Cache content was not of type String");
-                    None
-                }
-            })
-            .or_else(|| ctx.full_expr());
-=======
-    ) -> Option<RoutingContext<NetworkMessage>> {
         let cache = cache.and_then(|i| match i.downcast_ref::<Cache>() {
             Some(c) => Some(c),
             None => {
@@ -326,113 +323,79 @@
                 None
             }
         });
->>>>>>> 0e0c5d9b
 
         match &ctx.msg.body {
             NetworkBodyMut::Request(Request {
                 payload: RequestBody::Query(_),
                 ..
             }) => {
-<<<<<<< HEAD
-                return key_expr.is_some_and(|ke| {
-                    self.action(AclMessage::Query, "Query (ingress)", ke) == Permission::Allow
-                });
-            }
-            NetworkBodyMut::Response(Response { .. }) => {
-                return key_expr.is_some_and(|ke| {
-                    self.action(AclMessage::Reply, "Reply (ingress)", ke) == Permission::Allow
-                });
-=======
                 if cached_result_or_action!(
                     self,
                     cache.map(|c| c.query),
                     AclMessage::Query,
                     "Query (ingress)",
-                    ctx.full_expr()?,
-                ) == Permission::Deny
-                {
-                    return None;
-                }
-            }
-            NetworkBody::Response(Response { .. }) => {
+                    unwrap_or_return_false!(ctx.full_expr()),
+                ) == Permission::Deny
+                {
+                    return false;
+                }
+            }
+            NetworkBodyMut::Response(Response { .. }) => {
                 if cached_result_or_action!(
                     self,
                     cache.map(|c| c.reply),
                     AclMessage::Reply,
                     "Reply (ingress)",
-                    ctx.full_expr()?,
-                ) == Permission::Deny
-                {
-                    return None;
-                }
->>>>>>> 0e0c5d9b
+                    unwrap_or_return_false!(ctx.full_expr()),
+                ) == Permission::Deny
+                {
+                    return false;
+                }
             }
             NetworkBodyMut::Push(Push {
                 payload: PushBody::Put(_),
                 ..
             }) => {
-<<<<<<< HEAD
-                return key_expr.is_some_and(|ke| {
-                    self.action(AclMessage::Put, "Put (ingress)", ke) == Permission::Allow
-                });
-=======
                 if cached_result_or_action!(
                     self,
                     cache.map(|c| c.put),
                     AclMessage::Put,
                     "Put (ingress)",
-                    ctx.full_expr()?,
-                ) == Permission::Deny
-                {
-                    return None;
-                }
->>>>>>> 0e0c5d9b
+                    unwrap_or_return_false!(ctx.full_expr()),
+                ) == Permission::Deny
+                {
+                    return false;
+                }
             }
             NetworkBodyMut::Push(Push {
                 payload: PushBody::Del(_),
                 ..
             }) => {
-<<<<<<< HEAD
-                return key_expr.is_some_and(|ke| {
-                    self.action(AclMessage::Delete, "Delete (ingress)", ke) == Permission::Allow
-                });
-=======
                 if cached_result_or_action!(
                     self,
                     cache.map(|c| c.delete),
                     AclMessage::Delete,
                     "Delete (ingress)",
-                    ctx.full_expr()?,
-                ) == Permission::Deny
-                {
-                    return None;
-                }
->>>>>>> 0e0c5d9b
+                    unwrap_or_return_false!(ctx.full_expr()),
+                ) == Permission::Deny
+                {
+                    return false;
+                }
             }
             NetworkBodyMut::Declare(Declare {
                 body: DeclareBody::DeclareSubscriber(_),
                 ..
             }) => {
-<<<<<<< HEAD
-                return key_expr.is_some_and(|ke| {
-                    self.action(
-                        AclMessage::DeclareSubscriber,
-                        "Declare Subscriber (ingress)",
-                        ke,
-                    ) == Permission::Allow
-                });
-=======
                 if cached_result_or_action!(
                     self,
                     cache.map(|c| c.declare_subscriber),
                     AclMessage::DeclareSubscriber,
                     "Declare Subscriber (ingress)",
-                    ctx.full_expr()?,
-                ) == Permission::Deny
-                {
-                    return None;
-                }
->>>>>>> 0e0c5d9b
+                    unwrap_or_return_false!(ctx.full_expr()),
+                ) == Permission::Deny
+                {
+                    return false;
+                }
             }
             NetworkBodyMut::Declare(Declare {
                 body: DeclareBody::UndeclareSubscriber(_),
@@ -442,16 +405,6 @@
                 // Undeclarations in ingress are only filtered if the ext_wire_expr is set.
                 // If it's not set, we let the undeclaration pass, it will be rejected by the routing logic
                 // if its associated declaration was denied.
-<<<<<<< HEAD
-                return key_expr.is_some_and(|ke| {
-                    ke.is_empty()
-                        || self.action(
-                            AclMessage::DeclareSubscriber,
-                            "Undeclare Subscriber (ingress)",
-                            ke,
-                        ) == Permission::Allow
-                });
-=======
                 if cached_result_or_action!(
                     self,
                     cache.map(|c| c.declare_subscriber),
@@ -460,34 +413,23 @@
                     ctx.full_expr().unwrap_or(""),
                 ) == Permission::Deny
                 {
-                    return None;
-                }
->>>>>>> 0e0c5d9b
+                    return false;
+                }
             }
             NetworkBodyMut::Declare(Declare {
                 body: DeclareBody::DeclareQueryable(_),
                 ..
             }) => {
-<<<<<<< HEAD
-                return key_expr.is_some_and(|ke| {
-                    self.action(
-                        AclMessage::DeclareQueryable,
-                        "Declare Queryable (ingress)",
-                        ke,
-                    ) == Permission::Allow
-                });
-=======
                 if cached_result_or_action!(
                     self,
                     cache.map(|c| c.declare_queryable),
                     AclMessage::DeclareQueryable,
                     "Declare Queryable (ingress)",
-                    ctx.full_expr()?,
-                ) == Permission::Deny
-                {
-                    return None;
-                }
->>>>>>> 0e0c5d9b
+                    unwrap_or_return_false!(ctx.full_expr()),
+                ) == Permission::Deny
+                {
+                    return false;
+                }
             }
             NetworkBodyMut::Declare(Declare {
                 body: DeclareBody::UndeclareQueryable(_),
@@ -497,16 +439,6 @@
                 // Undeclarations in ingress are only filtered if the ext_wire_expr is set.
                 // If it's not set, we let the undeclaration pass, it will be rejected by the routing logic
                 // if its associated declaration was denied.
-<<<<<<< HEAD
-                return key_expr.is_some_and(|ke| {
-                    ke.is_empty()
-                        || self.action(
-                            AclMessage::DeclareQueryable,
-                            "Undeclare Queryable (ingress)",
-                            ke,
-                        ) == Permission::Allow
-                });
-=======
                 if cached_result_or_action!(
                     self,
                     cache.map(|c| c.declare_queryable),
@@ -515,49 +447,29 @@
                     ctx.full_expr().unwrap_or(""),
                 ) == Permission::Deny
                 {
-                    return None;
-                }
->>>>>>> 0e0c5d9b
+                    return false;
+                }
             }
             NetworkBodyMut::Declare(Declare {
                 body: DeclareBody::DeclareToken(_),
                 ..
             }) => {
-<<<<<<< HEAD
-                return key_expr.is_some_and(|ke| {
-                    self.action(
-                        AclMessage::LivelinessToken,
-                        "Declare Liveliness Token (ingress)",
-                        ke,
-                    ) == Permission::Allow
-                });
-=======
                 if cached_result_or_action!(
                     self,
                     cache.map(|c| c.declare_token),
                     AclMessage::LivelinessToken,
                     "Liveliness Token (ingress)",
-                    ctx.full_expr()?,
-                ) == Permission::Deny
-                {
-                    return None;
-                }
->>>>>>> 0e0c5d9b
-            }
+                    unwrap_or_return_false!(ctx.full_expr()),
+                ) == Permission::Deny
+                {
+                    return false;
+                }
+            }
+
             NetworkBodyMut::Declare(Declare {
                 body: DeclareBody::UndeclareToken(_),
                 ..
             }) => {
-<<<<<<< HEAD
-                return key_expr.is_some_and(|ke| {
-                    ke.is_empty()
-                        || self.action(
-                            AclMessage::LivelinessToken,
-                            "Undeclare Liveliness Token (ingress)",
-                            ke,
-                        ) == Permission::Allow
-                });
-=======
                 // Undeclaration filtering diverges between ingress and egress:
                 // Undeclarations in ingress are only filtered if the ext_wire_expr is set.
                 // If it's not set, we let the undeclaration pass, it will be rejected by the routing logic
@@ -570,61 +482,40 @@
                     ctx.full_expr().unwrap_or(""),
                 ) == Permission::Deny
                 {
-                    return None;
-                }
->>>>>>> 0e0c5d9b
+                    return false;
+                }
             }
             NetworkBodyMut::Interest(Interest {
                 mode: InterestMode::Current,
                 options,
                 ..
             }) if options.tokens() => {
-<<<<<<< HEAD
-                return key_expr.is_some_and(|ke| {
-                    self.action(
-                        AclMessage::LivelinessQuery,
-                        "Liveliness Query (ingress)",
-                        ke,
-                    ) == Permission::Allow
-                });
-=======
                 if cached_result_or_action!(
                     self,
                     cache.map(|c| c.query_token),
                     AclMessage::LivelinessQuery,
                     "Liveliness Query (ingress)",
-                    ctx.full_expr()?,
-                ) == Permission::Deny
-                {
-                    return None;
-                }
->>>>>>> 0e0c5d9b
+                    unwrap_or_return_false!(ctx.full_expr()),
+                ) == Permission::Deny
+                {
+                    return false;
+                }
             }
             NetworkBodyMut::Interest(Interest {
                 mode: InterestMode::Future | InterestMode::CurrentFuture,
                 options,
                 ..
             }) if options.tokens() => {
-<<<<<<< HEAD
-                return key_expr.is_some_and(|ke| {
-                    self.action(
-                        AclMessage::DeclareLivelinessSubscriber,
-                        "Declare Liveliness Subscriber (ingress)",
-                        ke,
-                    ) == Permission::Allow
-                });
-=======
                 if cached_result_or_action!(
                     self,
                     cache.map(|c| c.declare_liveliness_subscriber),
                     AclMessage::DeclareLivelinessSubscriber,
                     "Declare Liveliness Subscriber (ingress)",
-                    ctx.full_expr()?,
-                ) == Permission::Deny
-                {
-                    return None;
-                }
->>>>>>> 0e0c5d9b
+                    unwrap_or_return_false!(ctx.full_expr()),
+                ) == Permission::Deny
+                {
+                    return false;
+                }
             }
             NetworkBodyMut::Interest(Interest {
                 mode: InterestMode::Final,
@@ -700,19 +591,7 @@
         &self,
         ctx: &mut RoutingContext<NetworkMessageMut>,
         cache: Option<&Box<dyn Any + Send + Sync>>,
-<<<<<<< HEAD
     ) -> bool {
-        let key_expr = cache
-            .and_then(|i| match i.downcast_ref::<String>() {
-                Some(e) => Some(e.as_str()),
-                None => {
-                    tracing::debug!("Cache content was not of type String");
-                    None
-                }
-            })
-            .or_else(|| ctx.full_expr());
-=======
-    ) -> Option<RoutingContext<NetworkMessage>> {
         let cache = cache.and_then(|i| match i.downcast_ref::<Cache>() {
             Some(c) => Some(c),
             None => {
@@ -720,113 +599,79 @@
                 None
             }
         });
->>>>>>> 0e0c5d9b
 
         match &ctx.msg.body {
             NetworkBodyMut::Request(Request {
                 payload: RequestBody::Query(_),
                 ..
             }) => {
-<<<<<<< HEAD
-                return key_expr.is_some_and(|ke| {
-                    self.action(AclMessage::Query, "Query (egress)", ke) == Permission::Allow
-                });
-            }
-            NetworkBodyMut::Response(Response { .. }) => {
-                return key_expr.is_some_and(|ke| {
-                    self.action(AclMessage::Reply, "Reply (egress)", ke) == Permission::Allow
-                });
-=======
                 if cached_result_or_action!(
                     self,
                     cache.map(|c| c.query),
                     AclMessage::Query,
                     "Query (egress)",
-                    ctx.full_expr()?,
-                ) == Permission::Deny
-                {
-                    return None;
-                }
-            }
-            NetworkBody::Response(Response { .. }) => {
+                    unwrap_or_return_false!(ctx.full_expr()),
+                ) == Permission::Deny
+                {
+                    return false;
+                }
+            }
+            NetworkBodyMut::Response(Response { .. }) => {
                 if cached_result_or_action!(
                     self,
                     cache.map(|c| c.reply),
                     AclMessage::Reply,
                     "Reply (egress)",
-                    ctx.full_expr()?,
-                ) == Permission::Deny
-                {
-                    return None;
-                }
->>>>>>> 0e0c5d9b
+                    unwrap_or_return_false!(ctx.full_expr()),
+                ) == Permission::Deny
+                {
+                    return false;
+                }
             }
             NetworkBodyMut::Push(Push {
                 payload: PushBody::Put(_),
                 ..
             }) => {
-<<<<<<< HEAD
-                return key_expr.is_some_and(|ke| {
-                    self.action(AclMessage::Put, "Put (egress)", ke) == Permission::Allow
-                });
-=======
                 if cached_result_or_action!(
                     self,
                     cache.map(|c| c.put),
                     AclMessage::Put,
                     "Put (egress)",
-                    ctx.full_expr()?,
-                ) == Permission::Deny
-                {
-                    return None;
-                }
->>>>>>> 0e0c5d9b
+                    unwrap_or_return_false!(ctx.full_expr()),
+                ) == Permission::Deny
+                {
+                    return false;
+                }
             }
             NetworkBodyMut::Push(Push {
                 payload: PushBody::Del(_),
                 ..
             }) => {
-<<<<<<< HEAD
-                return key_expr.is_some_and(|ke| {
-                    self.action(AclMessage::Delete, "Delete (egress)", ke) == Permission::Allow
-                });
-=======
                 if cached_result_or_action!(
                     self,
                     cache.map(|c| c.put),
                     AclMessage::Delete,
                     "Delete (egress)",
-                    ctx.full_expr()?,
-                ) == Permission::Deny
-                {
-                    return None;
-                }
->>>>>>> 0e0c5d9b
+                    unwrap_or_return_false!(ctx.full_expr()),
+                ) == Permission::Deny
+                {
+                    return false;
+                }
             }
             NetworkBodyMut::Declare(Declare {
                 body: DeclareBody::DeclareSubscriber(_),
                 ..
             }) => {
-<<<<<<< HEAD
-                return key_expr.is_some_and(|ke| {
-                    self.action(
-                        AclMessage::DeclareSubscriber,
-                        "Declare Subscriber (egress)",
-                        ke,
-                    ) == Permission::Allow
-                });
-=======
                 if cached_result_or_action!(
                     self,
                     cache.map(|c| c.declare_subscriber),
                     AclMessage::DeclareSubscriber,
                     "Declare Subscriber (egress)",
-                    ctx.full_expr()?,
-                ) == Permission::Deny
-                {
-                    return None;
-                }
->>>>>>> 0e0c5d9b
+                    unwrap_or_return_false!(ctx.full_expr()),
+                ) == Permission::Deny
+                {
+                    return false;
+                }
             }
             NetworkBodyMut::Declare(Declare {
                 body: DeclareBody::UndeclareSubscriber(_),
@@ -834,51 +679,31 @@
             }) => {
                 // Undeclaration filtering diverges between ingress and egress:
                 // in egress the keyexpr has to be provided in the RoutingContext
-<<<<<<< HEAD
-                return key_expr.is_some_and(|ke| {
-                    self.action(
-                        AclMessage::DeclareSubscriber,
-                        "Undeclare Subscriber (egress)",
-                        ke,
-                    ) == Permission::Allow
-                });
-=======
                 if cached_result_or_action!(
                     self,
                     cache.map(|c| c.declare_subscriber),
                     AclMessage::DeclareSubscriber,
                     "Undeclare Subscriber (egress)",
-                    ctx.full_expr()?,
-                ) == Permission::Deny
-                {
-                    return None;
-                }
->>>>>>> 0e0c5d9b
+                    unwrap_or_return_false!(ctx.full_expr()),
+                ) == Permission::Deny
+                {
+                    return false;
+                }
             }
             NetworkBodyMut::Declare(Declare {
                 body: DeclareBody::DeclareQueryable(_),
                 ..
             }) => {
-<<<<<<< HEAD
-                return key_expr.is_some_and(|ke| {
-                    self.action(
-                        AclMessage::DeclareQueryable,
-                        "Declare Queryable (egress)",
-                        ke,
-                    ) == Permission::Allow
-                });
-=======
                 if cached_result_or_action!(
                     self,
                     cache.map(|c| c.declare_queryable),
                     AclMessage::DeclareQueryable,
                     "Declare Queryable (egress)",
-                    ctx.full_expr()?,
-                ) == Permission::Deny
-                {
-                    return None;
-                }
->>>>>>> 0e0c5d9b
+                    unwrap_or_return_false!(ctx.full_expr()),
+                ) == Permission::Deny
+                {
+                    return false;
+                }
             }
             NetworkBodyMut::Declare(Declare {
                 body: DeclareBody::UndeclareQueryable(_),
@@ -886,51 +711,31 @@
             }) => {
                 // Undeclaration filtering diverges between ingress and egress:
                 // in egress the keyexpr has to be provided in the RoutingContext
-<<<<<<< HEAD
-                return key_expr.is_some_and(|ke| {
-                    self.action(
-                        AclMessage::DeclareQueryable,
-                        "Undeclare Queryable (egress)",
-                        ke,
-                    ) == Permission::Allow
-                });
-=======
                 if cached_result_or_action!(
                     self,
                     cache.map(|c| c.declare_queryable),
                     AclMessage::DeclareQueryable,
                     "Undeclare Queryable (egress)",
-                    ctx.full_expr()?,
-                ) == Permission::Deny
-                {
-                    return None;
-                }
->>>>>>> 0e0c5d9b
+                    unwrap_or_return_false!(ctx.full_expr()),
+                ) == Permission::Deny
+                {
+                    return false;
+                }
             }
             NetworkBodyMut::Declare(Declare {
                 body: DeclareBody::DeclareToken(_),
                 ..
             }) => {
-<<<<<<< HEAD
-                return key_expr.is_some_and(|ke| {
-                    self.action(
-                        AclMessage::LivelinessToken,
-                        "Declare Liveliness Token (egress)",
-                        ke,
-                    ) == Permission::Allow
-                });
-=======
                 if cached_result_or_action!(
                     self,
                     cache.map(|c| c.declare_token),
                     AclMessage::LivelinessToken,
                     "Liveliness Token (egress)",
-                    ctx.full_expr()?,
-                ) == Permission::Deny
-                {
-                    return None;
-                }
->>>>>>> 0e0c5d9b
+                    unwrap_or_return_false!(ctx.full_expr()),
+                ) == Permission::Deny
+                {
+                    return false;
+                }
             }
             NetworkBodyMut::Declare(Declare {
                 body: DeclareBody::UndeclareToken(_),
@@ -938,75 +743,48 @@
             }) => {
                 // Undeclaration filtering diverges between ingress and egress:
                 // in egress the keyexpr has to be provided in the RoutingContext
-<<<<<<< HEAD
-                return key_expr.is_some_and(|ke| {
-                    self.action(
-                        AclMessage::LivelinessToken,
-                        "Undeclare Liveliness Token (egress)",
-                        ke,
-                    ) == Permission::Allow
-                });
-=======
                 if cached_result_or_action!(
                     self,
                     cache.map(|c| c.declare_token),
                     AclMessage::LivelinessToken,
                     "Undeclare Liveliness Token (egress)",
-                    ctx.full_expr()?,
-                ) == Permission::Deny
-                {
-                    return None;
-                }
->>>>>>> 0e0c5d9b
+                    unwrap_or_return_false!(ctx.full_expr()),
+                ) == Permission::Deny
+                {
+                    return false;
+                }
             }
             NetworkBodyMut::Interest(Interest {
                 mode: InterestMode::Current,
                 options,
                 ..
             }) if options.tokens() => {
-<<<<<<< HEAD
-                return key_expr.is_some_and(|ke| {
-                    self.action(AclMessage::LivelinessQuery, "Liveliness Query (egress)", ke)
-                        == Permission::Allow
-                })
-=======
                 if cached_result_or_action!(
                     self,
                     cache.map(|c| c.query_token),
                     AclMessage::LivelinessQuery,
                     "Liveliness Query (egress)",
-                    ctx.full_expr()?,
-                ) == Permission::Deny
-                {
-                    return None;
-                }
->>>>>>> 0e0c5d9b
+                    unwrap_or_return_false!(ctx.full_expr()),
+                ) == Permission::Deny
+                {
+                    return false;
+                }
             }
             NetworkBodyMut::Interest(Interest {
                 mode: InterestMode::Future | InterestMode::CurrentFuture,
                 options,
                 ..
             }) if options.tokens() => {
-<<<<<<< HEAD
-                return key_expr.is_some_and(|ke| {
-                    self.action(
-                        AclMessage::DeclareLivelinessSubscriber,
-                        "Declare Liveliness Subscriber (egress)",
-                        ke,
-                    ) == Permission::Allow
-                });
-=======
                 if cached_result_or_action!(
                     self,
                     cache.map(|c| c.declare_liveliness_subscriber),
                     AclMessage::DeclareLivelinessSubscriber,
                     "Declare Liveliness Subscriber (egress)",
-                    ctx.full_expr()?,
-                ) == Permission::Deny
-                {
-                    return None;
-                }
->>>>>>> 0e0c5d9b
+                    unwrap_or_return_false!(ctx.full_expr()),
+                ) == Permission::Deny
+                {
+                    return false;
+                }
             }
             NetworkBodyMut::Interest(Interest {
                 mode: InterestMode::Final,
@@ -1017,26 +795,16 @@
 
                 // InterestMode::Final filtering diverges between ingress and egress:
                 // in egress the keyexpr has to be provided in the RoutingContext
-<<<<<<< HEAD
-                return key_expr.is_some_and(|ke| {
-                    self.action(
-                        AclMessage::DeclareLivelinessSubscriber,
-                        "Declare Liveliness Subscriber (egress)",
-                        ke,
-                    ) == Permission::Allow
-                });
-=======
                 if cached_result_or_action!(
                     self,
                     cache.map(|c| c.declare_liveliness_subscriber),
                     AclMessage::DeclareLivelinessSubscriber,
                     "Undeclare Liveliness Subscriber (egress)",
-                    ctx.full_expr()?,
-                ) == Permission::Deny
-                {
-                    return None;
-                }
->>>>>>> 0e0c5d9b
+                    unwrap_or_return_false!(ctx.full_expr()),
+                ) == Permission::Deny
+                {
+                    return false;
+                }
             }
             // Unfiltered Declare messages
             NetworkBodyMut::Declare(Declare {
