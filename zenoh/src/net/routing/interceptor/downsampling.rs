//
// Copyright (c) 2024 ZettaScale Technology
//
// This program and the accompanying materials are made available under the
// terms of the Eclipse Public License 2.0 which is available at
// http://www.eclipse.org/legal/epl-2.0, or the Apache License, Version 2.0
// which is available at https://www.apache.org/licenses/LICENSE-2.0.
//
// SPDX-License-Identifier: EPL-2.0 OR Apache-2.0
//
// Contributors:
//   ZettaScale Zenoh Team, <zenoh@zettascale.tech>
//

//! ⚠️ WARNING ⚠️
//!
//! This module is intended for Zenoh's internal use.
//!
//! [Click here for Zenoh's documentation](https://docs.rs/zenoh/latest/zenoh)

use std::{
    collections::{HashMap, HashSet},
    sync::{
        atomic::{AtomicBool, Ordering},
        Arc, Mutex,
    },
};

use nonempty_collections::NEVec;
use zenoh_config::{DownsamplingItemConf, DownsamplingMessage, DownsamplingRuleConf};
use zenoh_core::zlock;
use zenoh_keyexpr::keyexpr_tree::{
    impls::KeyedSetProvider, support::UnknownWildness, IKeyExprTree, IKeyExprTreeMut, KeBoxTree,
};
use zenoh_protocol::network::NetworkBodyMut;
use zenoh_result::ZResult;

use crate::net::routing::interceptor::*;

pub(crate) fn downsampling_interceptor_factories(
    config: &Vec<DownsamplingItemConf>,
) -> ZResult<Vec<InterceptorFactory>> {
    let mut res: Vec<InterceptorFactory> = vec![];

    let mut id_set = HashSet::new();
    for ds in config {
        // check unicity of rule id
        if let Some(id) = &ds.id {
            if !id_set.insert(id.clone()) {
                bail!("Invalid Downsampling config: id '{id}' is repeated");
            }
        }

        res.push(Box::new(DownsamplingInterceptorFactory::new(ds.clone())));
    }

    Ok(res)
}

pub struct DownsamplingInterceptorFactory {
    interfaces: Option<NEVec<String>>,
    link_protocols: Option<NEVec<InterceptorLink>>,
    rules: NEVec<DownsamplingRuleConf>,
    flows: InterfaceEnabled,
    messages: Arc<DownsamplingFilters>,
}

impl DownsamplingInterceptorFactory {
    pub fn new(conf: DownsamplingItemConf) -> Self {
        Self {
            interfaces: conf.interfaces,
            rules: conf.rules,
            link_protocols: conf.link_protocols,
            flows: conf.flows.map(|f| (&f).into()).unwrap_or(InterfaceEnabled {
                ingress: true,
                egress: true,
            }),
            messages: Arc::new((&conf.messages).into()),
        }
    }
}

impl InterceptorFactoryTrait for DownsamplingInterceptorFactory {
    fn new_transport_unicast(
        &self,
        transport: &TransportUnicast,
    ) -> (Option<IngressInterceptor>, Option<EgressInterceptor>) {
        if let Some(interfaces) = &self.interfaces {
            if let Ok(links) = transport.get_links() {
                for link in links {
                    if !link.interfaces.iter().any(|x| interfaces.contains(x)) {
                        return (None, None);
                    }
                }
            }
        };
        if let Some(config_protocols) = &self.link_protocols {
            match transport.get_auth_ids() {
                Ok(auth_ids) => {
                    if !auth_ids
                        .link_auth_ids()
                        .iter()
                        .map(|auth_id| InterceptorLinkWrapper::from(auth_id).0)
                        .any(|v| config_protocols.contains(&v))
                    {
                        return (None, None);
                    }
                }
                Err(e) => {
                    tracing::error!("Error loading transport AuthIds: {e}");
                    return (None, None);
                }
            }
        };

        tracing::debug!(
            "New{}{} downsampler on transport unicast {:?}",
            self.flows.ingress.then_some(" ingress").unwrap_or_default(),
            self.flows.egress.then_some(" egress").unwrap_or_default(),
            transport
        );
        (
            self.flows.ingress.then(|| {
                Box::new(ComputeOnMiss::new(DownsamplingInterceptor::new(
                    self.messages.clone(),
                    &self.rules,
                ))) as IngressInterceptor
            }),
            self.flows.egress.then(|| {
                Box::new(ComputeOnMiss::new(DownsamplingInterceptor::new(
                    self.messages.clone(),
                    &self.rules,
                ))) as EgressInterceptor
            }),
        )
    }

    fn new_transport_multicast(
        &self,
        _transport: &TransportMulticast,
    ) -> Option<EgressInterceptor> {
        None
    }

    fn new_peer_multicast(&self, _transport: &TransportMulticast) -> Option<IngressInterceptor> {
        None
    }
}

#[derive(Debug, Default, Clone)]
pub(crate) struct DownsamplingFilters {
    push: bool,
    query: bool,
    reply: bool,
}

impl From<&NEVec<DownsamplingMessage>> for DownsamplingFilters {
    fn from(value: &NEVec<DownsamplingMessage>) -> Self {
        let mut res = Self::default();
        for v in value {
            match v {
                DownsamplingMessage::Push => res.push = true,
                DownsamplingMessage::Query => res.query = true,
                DownsamplingMessage::Reply => res.reply = true,
            }
        }
        res
    }
}

struct Timestate {
    pub threshold: tokio::time::Duration,
    pub latest_message_timestamp: tokio::time::Instant,
}

pub(crate) struct DownsamplingInterceptor {
    filtered_messages: Arc<DownsamplingFilters>,
    ke_id: Arc<Mutex<KeBoxTree<usize, UnknownWildness, KeyedSetProvider>>>,
    ke_state: Arc<Mutex<HashMap<usize, Timestate>>>,
}

impl DownsamplingInterceptor {
    fn is_msg_filtered(&self, ctx: &RoutingContext<NetworkMessageMut>) -> bool {
        match ctx.msg.body {
            NetworkBodyMut::Push(_) => self.filtered_messages.push,
            NetworkBodyMut::Request(_) => self.filtered_messages.query,
            NetworkBodyMut::Response(_) => self.filtered_messages.reply,
            NetworkBodyMut::ResponseFinal(_) => false,
            NetworkBodyMut::Interest(_) => false,
            NetworkBodyMut::Declare(_) => false,
            NetworkBodyMut::OAM(_) => false,
        }
    }
}

// The flag is used to print a message only once
static INFO_FLAG: AtomicBool = AtomicBool::new(false);

impl InterceptorTrait for DownsamplingInterceptor {
    fn compute_keyexpr_cache(&self, key_expr: &KeyExpr<'_>) -> Option<Box<dyn Any + Send + Sync>> {
        let ke_id = zlock!(self.ke_id);
        if let Some(node) = ke_id.intersecting_keys(key_expr).next() {
            if let Some(id) = ke_id.weight_at(&node) {
                return Some(Box::new(Some(*id)));
            }
        }
        Some(Box::new(None::<usize>))
    }

    fn intercept(
        &self,
        ctx: &mut RoutingContext<NetworkMessageMut>,
        cache: Option<&Box<dyn Any + Send + Sync>>,
    ) -> bool {
        if self.is_msg_filtered(ctx) {
            if let Some(cache) = cache {
                if let Some(id) = cache.downcast_ref::<Option<usize>>() {
                    if let Some(id) = id {
                        let mut ke_state = zlock!(self.ke_state);
                        if let Some(state) = ke_state.get_mut(id) {
                            let timestamp = tokio::time::Instant::now();

                            if timestamp - state.latest_message_timestamp >= state.threshold {
                                state.latest_message_timestamp = timestamp;
                                return true;
                            } else {
<<<<<<< HEAD
                                return false;
=======
                                if !INFO_FLAG.swap(true, Ordering::Relaxed) {
                                    tracing::info!("Some message(s) have been dropped by the downsampling interceptor. Enable trace level tracing for more details.");
                                }
                                tracing::trace!(
                                    "Message dropped by the downsampling interceptor: {}({}) from:{} to:{}",
                                    ctx.msg,
                                    ctx.full_expr().unwrap_or_default(),
                                    ctx.inface().map(|f| f.to_string()).unwrap_or_default(),
                                    ctx.outface().map(|f| f.to_string()).unwrap_or_default(),
                                );
                                return None;
>>>>>>> c2c5f3e5
                            }
                        } else {
                            tracing::debug!("unexpected cache ID {}", id);
                        }
                    }
                } else {
                    tracing::debug!("unexpected cache type {:?}", ctx.full_expr());
                }
            }
        }
        true
    }
}

const NANOS_PER_SEC: f64 = 1_000_000_000.0;

impl DownsamplingInterceptor {
    pub fn new(messages: Arc<DownsamplingFilters>, rules: &NEVec<DownsamplingRuleConf>) -> Self {
        let mut ke_id = KeBoxTree::default();
        let mut ke_state = HashMap::default();
        for (id, rule) in rules.into_iter().enumerate() {
            let mut threshold = tokio::time::Duration::MAX;
            let mut latest_message_timestamp = tokio::time::Instant::now();
            if rule.freq != 0.0 {
                threshold =
                    tokio::time::Duration::from_nanos((1. / rule.freq * NANOS_PER_SEC) as u64);
                latest_message_timestamp -= threshold;
            }
            ke_id.insert(&rule.key_expr, id);
            ke_state.insert(
                id,
                Timestate {
                    threshold,
                    latest_message_timestamp,
                },
            );
            tracing::debug!(
                "New downsampler rule enabled: key_expr={:?}, threshold={:?}, messages={:?}",
                rule.key_expr,
                threshold,
                messages,
            );
        }
        Self {
            filtered_messages: messages,
            ke_id: Arc::new(Mutex::new(ke_id)),
            ke_state: Arc::new(Mutex::new(ke_state)),
        }
    }
}<|MERGE_RESOLUTION|>--- conflicted
+++ resolved
@@ -224,9 +224,6 @@
                                 state.latest_message_timestamp = timestamp;
                                 return true;
                             } else {
-<<<<<<< HEAD
-                                return false;
-=======
                                 if !INFO_FLAG.swap(true, Ordering::Relaxed) {
                                     tracing::info!("Some message(s) have been dropped by the downsampling interceptor. Enable trace level tracing for more details.");
                                 }
@@ -237,8 +234,7 @@
                                     ctx.inface().map(|f| f.to_string()).unwrap_or_default(),
                                     ctx.outface().map(|f| f.to_string()).unwrap_or_default(),
                                 );
-                                return None;
->>>>>>> c2c5f3e5
+                                return false;
                             }
                         } else {
                             tracing::debug!("unexpected cache ID {}", id);
