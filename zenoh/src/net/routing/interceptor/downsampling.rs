//
// Copyright (c) 2024 ZettaScale Technology
//
// This program and the accompanying materials are made available under the
// terms of the Eclipse Public License 2.0 which is available at
// http://www.eclipse.org/legal/epl-2.0, or the Apache License, Version 2.0
// which is available at https://www.apache.org/licenses/LICENSE-2.0.
//
// SPDX-License-Identifier: EPL-2.0 OR Apache-2.0
//
// Contributors:
//   ZettaScale Zenoh Team, <zenoh@zettascale.tech>
//

//! ⚠️ WARNING ⚠️
//!
//! This module is intended for Zenoh's internal use.
//!
//! [Click here for Zenoh's documentation](https://docs.rs/zenoh/latest/zenoh)

use std::{
    collections::{HashMap, HashSet},
    sync::{
        atomic::{AtomicBool, Ordering},
        Arc, Mutex,
    },
};

use nonempty_collections::NEVec;
use zenoh_config::{DownsamplingItemConf, DownsamplingMessage, DownsamplingRuleConf};
use zenoh_core::zlock;
use zenoh_keyexpr::keyexpr_tree::{
    impls::KeyedSetProvider, support::UnknownWildness, IKeyExprTree, IKeyExprTreeMut, KeBoxTree,
};
use zenoh_protocol::network::NetworkBodyMut;
use zenoh_result::ZResult;
#[cfg(feature = "stats")]
use zenoh_transport::stats::TransportStats;

use crate::net::routing::interceptor::*;

pub(crate) fn downsampling_interceptor_factories(
    config: &Vec<DownsamplingItemConf>,
) -> ZResult<Vec<InterceptorFactory>> {
    let mut res: Vec<InterceptorFactory> = vec![];

    let mut id_set = HashSet::new();
    for ds in config {
        // check unicity of rule id
        if let Some(id) = &ds.id {
            if !id_set.insert(id.clone()) {
                bail!("Invalid Downsampling config: id '{id}' is repeated");
            }
        }

        res.push(Box::new(DownsamplingInterceptorFactory::new(ds.clone())));
    }

    Ok(res)
}

pub struct DownsamplingInterceptorFactory {
    interfaces: Option<NEVec<String>>,
    link_protocols: Option<NEVec<InterceptorLink>>,
    rules: NEVec<DownsamplingRuleConf>,
    flows: InterfaceEnabled,
    messages: Arc<DownsamplingFilters>,
}

impl DownsamplingInterceptorFactory {
    pub fn new(conf: DownsamplingItemConf) -> Self {
        Self {
            interfaces: conf.interfaces,
            rules: conf.rules,
            link_protocols: conf.link_protocols,
            flows: conf.flows.map(|f| (&f).into()).unwrap_or(InterfaceEnabled {
                ingress: true,
                egress: true,
            }),
            messages: Arc::new((&conf.messages).into()),
        }
    }
}

impl InterceptorFactoryTrait for DownsamplingInterceptorFactory {
    fn new_transport_unicast(
        &self,
        transport: &TransportUnicast,
    ) -> (Option<IngressInterceptor>, Option<EgressInterceptor>) {
        if let Some(interfaces) = &self.interfaces {
            if let Ok(links) = transport.get_links() {
                for link in links {
                    if !link.interfaces.iter().any(|x| interfaces.contains(x)) {
                        return (None, None);
                    }
                }
            }
        };
        if let Some(config_protocols) = &self.link_protocols {
            match transport.get_auth_ids() {
                Ok(auth_ids) => {
                    if !auth_ids
                        .link_auth_ids()
                        .iter()
                        .map(|auth_id| InterceptorLinkWrapper::from(auth_id).0)
                        .any(|v| config_protocols.contains(&v))
                    {
                        return (None, None);
                    }
                }
                Err(e) => {
                    tracing::error!("Error loading transport AuthIds: {e}");
                    return (None, None);
                }
            }
        };

        tracing::debug!(
            "New{}{} downsampler on transport unicast {:?}",
            self.flows.ingress.then_some(" ingress").unwrap_or_default(),
            self.flows.egress.then_some(" egress").unwrap_or_default(),
            transport
        );
        (
            self.flows.ingress.then(|| {
                Box::new(ComputeOnMiss::new(DownsamplingInterceptor::new(
                    self.messages.clone(),
                    &self.rules,
                    #[cfg(feature = "stats")]
                    InterceptorFlow::Ingress,
                    #[cfg(feature = "stats")]
                    transport.get_stats().unwrap_or_default(),
                ))) as IngressInterceptor
            }),
            self.flows.egress.then(|| {
                Box::new(ComputeOnMiss::new(DownsamplingInterceptor::new(
                    self.messages.clone(),
                    &self.rules,
                    #[cfg(feature = "stats")]
                    InterceptorFlow::Egress,
                    #[cfg(feature = "stats")]
                    transport.get_stats().unwrap_or_default(),
                ))) as EgressInterceptor
            }),
        )
    }

    fn new_transport_multicast(
        &self,
        _transport: &TransportMulticast,
    ) -> Option<EgressInterceptor> {
        None
    }

    fn new_peer_multicast(&self, _transport: &TransportMulticast) -> Option<IngressInterceptor> {
        None
    }
}

#[derive(Debug, Default, Clone)]
pub(crate) struct DownsamplingFilters {
    push: bool,
    query: bool,
    reply: bool,
}

impl From<&NEVec<DownsamplingMessage>> for DownsamplingFilters {
    fn from(value: &NEVec<DownsamplingMessage>) -> Self {
        let mut res = Self::default();
        for v in value {
            match v {
                DownsamplingMessage::Push => res.push = true,
                DownsamplingMessage::Query => res.query = true,
                DownsamplingMessage::Reply => res.reply = true,
            }
        }
        res
    }
}

struct Timestate {
    pub threshold: tokio::time::Duration,
    pub latest_message_timestamp: tokio::time::Instant,
}

pub(crate) struct DownsamplingInterceptor {
    filtered_messages: Arc<DownsamplingFilters>,
    ke_id: Arc<Mutex<KeBoxTree<usize, UnknownWildness, KeyedSetProvider>>>,
    ke_state: Arc<Mutex<HashMap<usize, Timestate>>>,
    #[cfg(feature = "stats")]
    flow: InterceptorFlow,
    #[cfg(feature = "stats")]
    stats: Arc<TransportStats>,
}

impl DownsamplingInterceptor {
    fn is_msg_filtered(&self, ctx: &RoutingContext<NetworkMessageMut>) -> bool {
        match ctx.msg.body {
            NetworkBodyMut::Push(_) => self.filtered_messages.push,
            NetworkBodyMut::Request(_) => self.filtered_messages.query,
            NetworkBodyMut::Response(_) => self.filtered_messages.reply,
            NetworkBodyMut::ResponseFinal(_) => false,
            NetworkBodyMut::Interest(_) => false,
            NetworkBodyMut::Declare(_) => false,
            NetworkBodyMut::OAM(_) => false,
        }
    }
}

// The flag is used to print a message only once
static INFO_FLAG: AtomicBool = AtomicBool::new(false);

impl InterceptorTrait for DownsamplingInterceptor {
    fn compute_keyexpr_cache(&self, key_expr: &keyexpr) -> Option<Box<dyn Any + Send + Sync>> {
        let ke_id = zlock!(self.ke_id);
        if let Some(node) = ke_id.intersecting_keys(key_expr).next() {
            if let Some(id) = ke_id.weight_at(&node) {
                return Some(Box::new(Some(*id)));
            }
        }
        Some(Box::new(None::<usize>))
    }

    fn intercept(
        &self,
        ctx: &mut RoutingContext<NetworkMessageMut>,
        cache: Option<&Box<dyn Any + Send + Sync>>,
    ) -> bool {
        if self.is_msg_filtered(ctx) {
            if let Some(cache) = cache {
                if let Some(id) = cache.downcast_ref::<Option<usize>>() {
                    if let Some(id) = id {
                        let mut ke_state = zlock!(self.ke_state);
                        if let Some(state) = ke_state.get_mut(id) {
                            let timestamp = tokio::time::Instant::now();

                            if timestamp - state.latest_message_timestamp >= state.threshold {
                                state.latest_message_timestamp = timestamp;
                                return true;
                            } else {
                                if !INFO_FLAG.swap(true, Ordering::Relaxed) {
                                    tracing::info!("Some message(s) have been dropped by the downsampling interceptor. Enable trace level tracing for more details.");
                                }
                                tracing::trace!(
                                    "Message dropped by the downsampling interceptor: {}({}) from:{} to:{}",
                                    ctx.msg,
                                    ctx.full_expr().unwrap_or_default(),
                                    ctx.inface().map(|f| f.to_string()).unwrap_or_default(),
                                    ctx.outface().map(|f| f.to_string()).unwrap_or_default(),
                                );
<<<<<<< HEAD
=======
                                #[cfg(feature = "stats")]
                                match self.flow {
                                    InterceptorFlow::Egress => {
                                        self.stats.inc_tx_downsampler_dropped_msgs(1);
                                    }
                                    InterceptorFlow::Ingress => {
                                        self.stats.inc_rx_downsampler_dropped_msgs(1);
                                    }
                                }
>>>>>>> 9ad5304e
                                return false;
                            }
                        } else {
                            tracing::debug!("unexpected cache ID {}", id);
                        }
                    }
                } else {
                    tracing::debug!("unexpected cache type {:?}", ctx.full_expr());
                }
            }
        }
        true
    }
}

const NANOS_PER_SEC: f64 = 1_000_000_000.0;

impl DownsamplingInterceptor {
    pub fn new(
        messages: Arc<DownsamplingFilters>,
        rules: &NEVec<DownsamplingRuleConf>,
        #[cfg(feature = "stats")] flow: InterceptorFlow,
        #[cfg(feature = "stats")] stats: Arc<TransportStats>,
    ) -> Self {
        let mut ke_id = KeBoxTree::default();
        let mut ke_state = HashMap::default();
        for (id, rule) in rules.into_iter().enumerate() {
            let mut threshold = tokio::time::Duration::MAX;
            let mut latest_message_timestamp = tokio::time::Instant::now();
            if rule.freq != 0.0 {
                threshold =
                    tokio::time::Duration::from_nanos((1. / rule.freq * NANOS_PER_SEC) as u64);
                latest_message_timestamp -= threshold;
            }
            ke_id.insert(&rule.key_expr, id);
            ke_state.insert(
                id,
                Timestate {
                    threshold,
                    latest_message_timestamp,
                },
            );
            tracing::debug!(
                "New downsampler rule enabled: key_expr={:?}, threshold={:?}, messages={:?}",
                rule.key_expr,
                threshold,
                messages,
            );
        }
        Self {
            filtered_messages: messages,
            ke_id: Arc::new(Mutex::new(ke_id)),
            ke_state: Arc::new(Mutex::new(ke_state)),
            #[cfg(feature = "stats")]
            flow,
            #[cfg(feature = "stats")]
            stats,
        }
    }
}<|MERGE_RESOLUTION|>--- conflicted
+++ resolved
@@ -248,8 +248,6 @@
                                     ctx.inface().map(|f| f.to_string()).unwrap_or_default(),
                                     ctx.outface().map(|f| f.to_string()).unwrap_or_default(),
                                 );
-<<<<<<< HEAD
-=======
                                 #[cfg(feature = "stats")]
                                 match self.flow {
                                     InterceptorFlow::Egress => {
@@ -259,7 +257,6 @@
                                         self.stats.inc_rx_downsampler_dropped_msgs(1);
                                     }
                                 }
->>>>>>> 9ad5304e
                                 return false;
                             }
                         } else {
