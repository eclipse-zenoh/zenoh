//
// Copyright (c) 2023 ZettaScale Technology
//
// This program and the accompanying materials are made available under the
// terms of the Eclipse Public License 2.0 which is available at
// http://www.eclipse.org/legal/epl-2.0, or the Apache License, Version 2.0
// which is available at https://www.apache.org/licenses/LICENSE-2.0.
//
// SPDX-License-Identifier: EPL-2.0 OR Apache-2.0
//
// Contributors:
//   ZettaScale Zenoh Team, <zenoh@zettascale.tech>
//

//! ⚠️ WARNING ⚠️
//!
//! This module is intended for Zenoh's internal use.
//!
//! [Click here for Zenoh's documentation](../zenoh/index.html)
<<<<<<< HEAD
use super::{
    dispatcher::{
        face::{Face, FaceState},
        tables::{NodeId, QueryTargetQablSet, Resource, Route, RoutingExpr, Tables, TablesLock},
    },
    router::RoutesIndexes,
};
use crate::{runtime::Runtime, KeyExpr};
use std::{any::Any, collections::HashMap, sync::Arc};
=======
use std::{any::Any, sync::Arc};

>>>>>>> b27a2899
use zenoh_buffers::ZBuf;
use zenoh_config::{unwrap_or_default, Config, WhatAmI, ZenohId};
use zenoh_protocol::{
    core::WireExpr,
    network::{
        declare::{
            queryable::ext::QueryableInfoType, subscriber::ext::SubscriberInfo, QueryableId,
            SubscriberId,
        },
        interest::{InterestId, InterestMode},
        Oam,
    },
};
use zenoh_result::ZResult;
use zenoh_transport::unicast::TransportUnicast;

use super::{
    dispatcher::{
        face::{Face, FaceState},
        tables::{NodeId, QueryTargetQablSet, Resource, Route, RoutingExpr, Tables, TablesLock},
    },
    router::RoutesIndexes,
};
use crate::net::runtime::Runtime;

mod client;
mod linkstate_peer;
mod p2p_peer;
mod router;

zconfigurable! {
    pub static ref TREES_COMPUTATION_DELAY_MS: u64 = 100;
}

#[derive(serde::Serialize)]
pub(crate) struct Sources {
    routers: Vec<ZenohId>,
    peers: Vec<ZenohId>,
    clients: Vec<ZenohId>,
}

impl Sources {
    pub(crate) fn empty() -> Self {
        Self {
            routers: vec![],
            peers: vec![],
            clients: vec![],
        }
    }
}

pub(crate) trait HatTrait: HatBaseTrait + HatPubSubTrait + HatQueriesTrait {}

pub(crate) trait HatBaseTrait {
    fn as_any(&self) -> &dyn Any;

    fn init(&self, tables: &mut Tables, runtime: Runtime);

    fn new_tables(&self, router_peers_failover_brokering: bool) -> Box<dyn Any + Send + Sync>;

    fn new_face(&self) -> Box<dyn Any + Send + Sync>;

    fn new_resource(&self) -> Box<dyn Any + Send + Sync>;

    fn new_local_face(
        &self,
        tables: &mut Tables,
        tables_ref: &Arc<TablesLock>,
        face: &mut Face,
    ) -> ZResult<()>;

    fn new_transport_unicast_face(
        &self,
        tables: &mut Tables,
        tables_ref: &Arc<TablesLock>,
        face: &mut Face,
        transport: &TransportUnicast,
    ) -> ZResult<()>;

    fn handle_oam(
        &self,
        tables: &mut Tables,
        tables_ref: &Arc<TablesLock>,
        oam: Oam,
        transport: &TransportUnicast,
    ) -> ZResult<()>;

    fn map_routing_context(
        &self,
        tables: &Tables,
        face: &FaceState,
        routing_context: NodeId,
    ) -> NodeId;

    fn ingress_filter(&self, tables: &Tables, face: &FaceState, expr: &mut RoutingExpr) -> bool;

    fn egress_filter(
        &self,
        tables: &Tables,
        src_face: &FaceState,
        out_face: &Arc<FaceState>,
        expr: &mut RoutingExpr,
    ) -> bool;

    fn info(&self, tables: &Tables, kind: WhatAmI) -> String;

    fn closing(
        &self,
        tables: &mut Tables,
        tables_ref: &Arc<TablesLock>,
        transport: &TransportUnicast,
    ) -> ZResult<()>;

    fn close_face(&self, tables: &TablesLock, face: &mut Arc<FaceState>);
}

pub(crate) trait HatPubSubTrait {
    #[allow(clippy::too_many_arguments)] // TODO refactor
    fn declare_sub_interest(
        &self,
        tables: &mut Tables,
        face: &mut Arc<FaceState>,
        id: InterestId,
        res: Option<&mut Arc<Resource>>,
        mode: InterestMode,
        aggregate: bool,
    );
    fn undeclare_sub_interest(
        &self,
        tables: &mut Tables,
        face: &mut Arc<FaceState>,
        id: InterestId,
    );
    fn declare_subscription(
        &self,
        tables: &mut Tables,
        face: &mut Arc<FaceState>,
        id: SubscriberId,
        res: &mut Arc<Resource>,
        sub_info: &SubscriberInfo,
        node_id: NodeId,
    );
    fn undeclare_subscription(
        &self,
        tables: &mut Tables,
        face: &mut Arc<FaceState>,
        id: SubscriberId,
        res: Option<Arc<Resource>>,
        node_id: NodeId,
    ) -> Option<Arc<Resource>>;

    fn get_subscriptions(&self, tables: &Tables) -> Vec<(Arc<Resource>, Sources)>;

    fn compute_data_route(
        &self,
        tables: &Tables,
        expr: &mut RoutingExpr,
        source: NodeId,
        source_type: WhatAmI,
    ) -> Arc<Route>;

    fn get_data_routes_entries(&self, tables: &Tables) -> RoutesIndexes;

    fn get_matching_subscriptions(
        &self,
        tables: &Tables,
        key_expr: &KeyExpr<'_>,
    ) -> HashMap<usize, Arc<FaceState>>;
}

pub(crate) trait HatQueriesTrait {
    #[allow(clippy::too_many_arguments)] // TODO refactor
    fn declare_qabl_interest(
        &self,
        tables: &mut Tables,
        face: &mut Arc<FaceState>,
        id: InterestId,
        res: Option<&mut Arc<Resource>>,
        mode: InterestMode,
        aggregate: bool,
    );
    fn undeclare_qabl_interest(
        &self,
        tables: &mut Tables,
        face: &mut Arc<FaceState>,
        id: InterestId,
    );
    fn declare_queryable(
        &self,
        tables: &mut Tables,
        face: &mut Arc<FaceState>,
        id: QueryableId,
        res: &mut Arc<Resource>,
        qabl_info: &QueryableInfoType,
        node_id: NodeId,
    );
    fn undeclare_queryable(
        &self,
        tables: &mut Tables,
        face: &mut Arc<FaceState>,
        id: QueryableId,
        res: Option<Arc<Resource>>,
        node_id: NodeId,
    ) -> Option<Arc<Resource>>;

    fn get_queryables(&self, tables: &Tables) -> Vec<(Arc<Resource>, Sources)>;

    fn compute_query_route(
        &self,
        tables: &Tables,
        expr: &mut RoutingExpr,
        source: NodeId,
        source_type: WhatAmI,
    ) -> Arc<QueryTargetQablSet>;

    fn get_query_routes_entries(&self, tables: &Tables) -> RoutesIndexes;

    fn compute_local_replies(
        &self,
        tables: &Tables,
        prefix: &Arc<Resource>,
        suffix: &str,
        face: &Arc<FaceState>,
    ) -> Vec<(WireExpr<'static>, ZBuf)>;
}

pub(crate) fn new_hat(whatami: WhatAmI, config: &Config) -> Box<dyn HatTrait + Send + Sync> {
    match whatami {
        WhatAmI::Client => Box::new(client::HatCode {}),
        WhatAmI::Peer => {
            if unwrap_or_default!(config.routing().peer().mode()) == *"linkstate" {
                Box::new(linkstate_peer::HatCode {})
            } else {
                Box::new(p2p_peer::HatCode {})
            }
        }
        WhatAmI::Router => Box::new(router::HatCode {}),
    }
}

trait CurrentFutureTrait {
    fn future(&self) -> bool;
    fn current(&self) -> bool;
}

impl CurrentFutureTrait for InterestMode {
    #[inline]
    fn future(&self) -> bool {
        self == &InterestMode::Future || self == &InterestMode::CurrentFuture
    }

    #[inline]
    fn current(&self) -> bool {
        self == &InterestMode::Current || self == &InterestMode::CurrentFuture
    }
}<|MERGE_RESOLUTION|>--- conflicted
+++ resolved
@@ -17,20 +17,8 @@
 //! This module is intended for Zenoh's internal use.
 //!
 //! [Click here for Zenoh's documentation](../zenoh/index.html)
-<<<<<<< HEAD
-use super::{
-    dispatcher::{
-        face::{Face, FaceState},
-        tables::{NodeId, QueryTargetQablSet, Resource, Route, RoutingExpr, Tables, TablesLock},
-    },
-    router::RoutesIndexes,
-};
-use crate::{runtime::Runtime, KeyExpr};
 use std::{any::Any, collections::HashMap, sync::Arc};
-=======
-use std::{any::Any, sync::Arc};
-
->>>>>>> b27a2899
+
 use zenoh_buffers::ZBuf;
 use zenoh_config::{unwrap_or_default, Config, WhatAmI, ZenohId};
 use zenoh_protocol::{
@@ -54,7 +42,7 @@
     },
     router::RoutesIndexes,
 };
-use crate::net::runtime::Runtime;
+use crate::{key_expr::KeyExpr, runtime::Runtime};
 
 mod client;
 mod linkstate_peer;
