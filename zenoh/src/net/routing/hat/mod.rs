//
// Copyright (c) 2023 ZettaScale Technology
//
// This program and the accompanying materials are made available under the
// terms of the Eclipse Public License 2.0 which is available at
// http://www.eclipse.org/legal/epl-2.0, or the Apache License, Version 2.0
// which is available at https://www.apache.org/licenses/LICENSE-2.0.
//
// SPDX-License-Identifier: EPL-2.0 OR Apache-2.0
//
// Contributors:
//   ZettaScale Zenoh Team, <zenoh@zettascale.tech>
//

//! ⚠️ WARNING ⚠️
//!
//! This module is intended for Zenoh's internal use.
//!
//! [Click here for Zenoh's documentation](https://docs.rs/zenoh/latest/zenoh)
use std::{any::Any, collections::HashMap, sync::Arc};

use zenoh_config::{Config, WhatAmI};
use zenoh_protocol::{
    core::ZenohIdProto,
    network::{
        declare::{queryable::ext::QueryableInfoType, QueryableId, SubscriberId, TokenId},
        interest::{InterestId, InterestMode, InterestOptions},
        Declare, Oam,
    },
};
use zenoh_result::ZResult;
use zenoh_transport::unicast::TransportUnicast;

use super::{
    dispatcher::{
        face::{Face, FaceState},
        pubsub::SubscriberInfo,
        tables::{
            NodeId, QueryTargetQablSet, Resource, Route, RoutingExpr, TablesData, TablesLock,
        },
    },
    RoutingContext,
};
<<<<<<< HEAD
#[cfg(feature = "unstable")]
use crate::key_expr::KeyExpr;
use crate::net::{
    protocol::{linkstate::LinkInfo, network::SuccessorEntry},
    routing::dispatcher::gateway::Bound,
    runtime::Runtime,
=======
use crate::{
    key_expr::KeyExpr,
    net::{
        protocol::{linkstate::LinkInfo, network::SuccessorEntry},
        runtime::Runtime,
    },
>>>>>>> 60e5946b
};

mod client;
mod p2p_peer;
mod router;

zconfigurable! {
    pub static ref TREES_COMPUTATION_DELAY_MS: u64 = 100;
}

#[derive(Default, serde::Serialize)]
pub(crate) struct Sources {
    routers: Vec<ZenohIdProto>,
    peers: Vec<ZenohIdProto>,
    clients: Vec<ZenohIdProto>,
}

impl Sources {
    pub(crate) fn empty() -> Self {
        Self {
            routers: vec![],
            peers: vec![],
            clients: vec![],
        }
    }
}

#[derive(Debug, Clone, Copy, PartialEq)]
pub(crate) enum InterestProfile {
    Push,
    Pull,
}

impl InterestProfile {
    pub(crate) fn is_push(&self) -> bool {
        matches!(self, InterestProfile::Push)
    }

    pub(crate) fn is_pull(&self) -> bool {
        matches!(self, InterestProfile::Pull)
    }

    /// Computes [`InterestProfile`] from source and destination [`Bound`]s for a given entity.
    pub(crate) fn with_bound_flow((src, dst): (&Bound, &Bound)) -> Self {
        if src.is_north() && !dst.is_north() {
            Self::Pull
        } else {
            Self::Push
        }
    }
}

pub(crate) type SendDeclare<'a> = dyn FnMut(&Arc<dyn crate::net::primitives::EPrimitives + Send + Sync>, RoutingContext<Declare>)
    + 'a;
pub(crate) trait HatTrait:
    HatBaseTrait + HatInterestTrait + HatPubSubTrait + HatQueriesTrait + HatTokenTrait
{
}

pub(crate) trait HatBaseTrait: Any {
    fn init(&mut self, tables: &mut TablesData, runtime: Runtime) -> ZResult<()>;

    fn new_face(&self) -> Box<dyn Any + Send + Sync>;

    fn new_resource(&self) -> Box<dyn Any + Send + Sync>;

    fn new_local_face(
        &mut self,
        tables: &mut TablesData,
        tables_ref: &Arc<TablesLock>,
        face: &mut Face,
        send_declare: &mut SendDeclare,
    ) -> ZResult<()>;

    fn new_transport_unicast_face(
        &mut self,
        tables: &mut TablesData,
        tables_ref: &Arc<TablesLock>,
        face: &mut Face,
        transport: &TransportUnicast,
        send_declare: &mut SendDeclare,
    ) -> ZResult<()>;

    fn handle_oam(
        &mut self,
        tables: &mut TablesData,
        tables_ref: &Arc<TablesLock>,
        oam: &mut Oam,
        transport: &TransportUnicast,
        send_declare: &mut SendDeclare,
    ) -> ZResult<()>;

    fn map_routing_context(
        &self,
        tables: &TablesData, // TODO(fuzzpixelz): can this be removed?
        face: &FaceState,
        routing_context: NodeId,
    ) -> NodeId;

    fn ingress_filter(&self, tables: &TablesData, face: &FaceState, expr: &mut RoutingExpr)
        -> bool;

    fn egress_filter(
        &self,
        tables: &TablesData,
        src_face: &FaceState,
        out_face: &Arc<FaceState>,
        expr: &mut RoutingExpr,
    ) -> bool;

    fn info(&self, kind: WhatAmI) -> String;

    fn close_face(
        &mut self,
        tables: &mut TablesData,
        tables_ref: &Arc<TablesLock>,
        face: &mut Arc<FaceState>,
        send_declare: &mut SendDeclare,
    );

    fn update_from_config(
        &mut self,

        _tables_ref: &Arc<TablesLock>,
        _runtime: &Runtime,
    ) -> ZResult<()> {
        Ok(())
    }

    fn links_info(&self) -> HashMap<ZenohIdProto, LinkInfo> {
        HashMap::new()
    }

    fn route_successor(&self, _src: ZenohIdProto, _dst: ZenohIdProto) -> Option<ZenohIdProto> {
        None
    }

    fn route_successors(&self) -> Vec<SuccessorEntry> {
        Vec::new()
    }

    #[allow(dead_code)]
    fn as_any(&self) -> &dyn Any;

    fn as_any_mut(&mut self) -> &mut dyn Any;
}

pub(crate) struct DeclarationContext<'ctx> {
    pub(crate) tables: &'ctx mut TablesData,
    pub(crate) src_face: &'ctx mut Arc<FaceState>,
    pub(crate) send_declare: &'ctx mut SendDeclare<'ctx>,
    pub(crate) node_id: NodeId,
}

pub(crate) trait HatInterestTrait {
    fn declare_interest(
        &self,
        ctx: DeclarationContext,
        tables_ref: &Arc<TablesLock>,
        id: InterestId,
        res: Option<&mut Arc<Resource>>,
        mode: InterestMode,
        options: InterestOptions,
    );

    fn undeclare_interest(&self, ctx: DeclarationContext, id: InterestId);

    fn declare_final(&self, ctx: DeclarationContext, id: InterestId);
}

pub(crate) trait HatPubSubTrait {
    /// Handles subscriber declaration.
    ///
    /// The undeclaration is pushed this hat's subregion if `ctx.is_owned` is `true`
    /// or if `profile` is [`InterestProfile::Push`].
    fn declare_subscription(
        &mut self,
        ctx: DeclarationContext,
        id: SubscriberId,
        res: &mut Arc<Resource>,
        sub_info: &SubscriberInfo,
        profile: InterestProfile,
    );

    /// Handles subscriber undeclaration.
    ///
    /// The undeclaration is pushed this hat's subregion if `ctx.is_owned` is `true`
    /// or if `profile` is [`InterestProfile::Push`].
    fn undeclare_subscription(
        &mut self,
        ctx: DeclarationContext,
        id: SubscriberId,
        res: Option<Arc<Resource>>, // FIXME(fuzzypixelz): can this be a borrow
        profile: InterestProfile,
    ) -> Option<Arc<Resource>>;

    fn get_subscriptions(&self, tables: &TablesData) -> Vec<(Arc<Resource>, Sources)>;

    fn get_publications(&self, tables: &TablesData) -> Vec<(Arc<Resource>, Sources)>;

    fn compute_data_route(
        &self,
        tables: &TablesData,
        expr: &mut RoutingExpr,
        source: NodeId,
        source_type: WhatAmI,
    ) -> Arc<Route>;

    fn get_matching_subscriptions(
        &self,
        tables: &TablesData,
        key_expr: &KeyExpr<'_>,
    ) -> HashMap<usize, Arc<FaceState>>;
}

pub(crate) trait HatQueriesTrait {
    /// Handles queryable declaration.
    ///
    /// The declaration is pushed this hat's subregion if `ctx.is_owned` is `true`
    /// or if `profile` is [`InterestProfile::Push`].
    fn declare_queryable(
        &mut self,
        ctx: DeclarationContext,
        id: QueryableId,
        res: &mut Arc<Resource>,
        qabl_info: &QueryableInfoType,
        profile: InterestProfile,
    );

    /// Handles queryable undeclaration.
    ///
    /// The undeclaration is pushed this hat's subregion if `ctx.is_owned` is `true`
    /// or if `profile` is [`InterestProfile::Push`].
    fn undeclare_queryable(
        &mut self,
        ctx: DeclarationContext,
        id: QueryableId,
        res: Option<Arc<Resource>>,
        profile: InterestProfile,
    ) -> Option<Arc<Resource>>;

    fn get_queryables(&self, tables: &TablesData) -> Vec<(Arc<Resource>, Sources)>;

    fn get_queriers(&self, tables: &TablesData) -> Vec<(Arc<Resource>, Sources)>;

    fn compute_query_route(
        &self,
        tables: &TablesData,
        expr: &mut RoutingExpr,
        source: NodeId,
        source_type: WhatAmI,
    ) -> Arc<QueryTargetQablSet>;

    fn get_matching_queryables(
        &self,
        tables: &TablesData,
        key_expr: &KeyExpr<'_>,
        complete: bool,
    ) -> HashMap<usize, Arc<FaceState>>;
}

pub(crate) fn new_hat(
    whatami: WhatAmI,
    _config: &Config,
    bound: Bound,
) -> Box<dyn HatTrait + Send + Sync> {
    match whatami {
        WhatAmI::Client => Box::new(client::Hat::new(bound)),
        WhatAmI::Peer => Box::new(p2p_peer::Hat::new(bound)),
        WhatAmI::Router => Box::new(router::Hat::new(bound)),
    }
}

pub(crate) trait HatTokenTrait {
    /// Handles token declaration.
    ///
    /// The undeclaration is pushed this hat's subregion if `ctx.is_owned` is `true`
    /// or if `profile` is [`InterestProfile::Push`].
    fn declare_token(
        &mut self,
        ctx: DeclarationContext,
        id: TokenId,
        res: &mut Arc<Resource>,
        interest_id: Option<InterestId>,
        profile: InterestProfile,
    );

    /// Handles token undeclaration.
    ///
    /// The undeclaration is pushed this hat's subregion if `ctx.is_owned` is `true`
    /// or if `profile` is [`InterestProfile::Push`].
    fn undeclare_token(
        &mut self,
        ctx: DeclarationContext,
        id: TokenId,
        res: Option<Arc<Resource>>,
        profile: InterestProfile,
    ) -> Option<Arc<Resource>>;
}

trait CurrentFutureTrait {
    fn future(&self) -> bool;
    fn current(&self) -> bool;
}

impl CurrentFutureTrait for InterestMode {
    #[inline]
    fn future(&self) -> bool {
        self == &InterestMode::Future || self == &InterestMode::CurrentFuture
    }

    #[inline]
    fn current(&self) -> bool {
        self == &InterestMode::Current || self == &InterestMode::CurrentFuture
    }
}<|MERGE_RESOLUTION|>--- conflicted
+++ resolved
@@ -41,21 +41,12 @@
     },
     RoutingContext,
 };
-<<<<<<< HEAD
 #[cfg(feature = "unstable")]
 use crate::key_expr::KeyExpr;
 use crate::net::{
     protocol::{linkstate::LinkInfo, network::SuccessorEntry},
     routing::dispatcher::gateway::Bound,
     runtime::Runtime,
-=======
-use crate::{
-    key_expr::KeyExpr,
-    net::{
-        protocol::{linkstate::LinkInfo, network::SuccessorEntry},
-        runtime::Runtime,
-    },
->>>>>>> 60e5946b
 };
 
 mod client;
@@ -66,6 +57,7 @@
     pub static ref TREES_COMPUTATION_DELAY_MS: u64 = 100;
 }
 
+// TODO(now)
 #[derive(Default, serde::Serialize)]
 pub(crate) struct Sources {
     routers: Vec<ZenohIdProto>,
@@ -178,7 +170,6 @@
 
     fn update_from_config(
         &mut self,
-
         _tables_ref: &Arc<TablesLock>,
         _runtime: &Runtime,
     ) -> ZResult<()> {
