--- conflicted
+++ resolved
@@ -260,7 +260,6 @@
     }
 }
 
-<<<<<<< HEAD
 pub trait HatTokenTrait {
     fn declare_token(
         &self,
@@ -300,8 +299,6 @@
     );
 }
 
-=======
->>>>>>> 959fb6e6
 trait CurrentFutureTrait {
     fn future(&self) -> bool;
     fn current(&self) -> bool;
