//
// Copyright (c) 2023 ZettaScale Technology
//
// This program and the accompanying materials are made available under the
// terms of the Eclipse Public License 2.0 which is available at
// http://www.eclipse.org/legal/epl-2.0, or the Apache License, Version 2.0
// which is available at https://www.apache.org/licenses/LICENSE-2.0.
//
// SPDX-License-Identifier: EPL-2.0 OR Apache-2.0
//
// Contributors:
//   ZettaScale Zenoh Team, <zenoh@zettascale.tech>
//

//! ⚠️ WARNING ⚠️
//!
//! This module is intended for Zenoh's internal use.
//!
//! [Click here for Zenoh's documentation](https://docs.rs/zenoh/latest/zenoh)
use std::{any::Any, collections::HashMap, sync::Arc};

use zenoh_config::{Config, WhatAmI};
use zenoh_protocol::{
    core::ZenohIdProto,
    network::{
        declare::{queryable::ext::QueryableInfoType, QueryableId, SubscriberId, TokenId},
        interest::{InterestId, InterestMode},
        Declare, Interest, Oam,
    },
};
use zenoh_result::ZResult;
use zenoh_transport::unicast::TransportUnicast;

use super::{
    dispatcher::{
        face::FaceState,
        pubsub::SubscriberInfo,
        tables::{
            NodeId, QueryTargetQablSet, Resource, Route, RoutingExpr, TablesData, TablesLock,
        },
    },
    RoutingContext,
};
#[cfg(feature = "unstable")]
use crate::key_expr::KeyExpr;
use crate::net::{
    protocol::{linkstate::LinkInfo, network::SuccessorEntry},
    routing::dispatcher::{gateway::Bound, interests::RemoteInterest},
    runtime::Runtime,
};

mod client;
mod p2p_peer;
mod router;

zconfigurable! {
    pub static ref TREES_COMPUTATION_DELAY_MS: u64 = 100;
}

// TODO(now)
#[derive(Default, serde::Serialize)]
pub(crate) struct Sources {
    routers: Vec<ZenohIdProto>,
    peers: Vec<ZenohIdProto>,
    clients: Vec<ZenohIdProto>,
}

impl Sources {
    pub(crate) fn empty() -> Self {
        Self {
            routers: vec![],
            peers: vec![],
            clients: vec![],
        }
    }
}

#[derive(Debug, Clone, Copy, PartialEq)]
pub(crate) enum InterestProfile {
    Push,
    Pull,
}

impl InterestProfile {
    pub(crate) fn is_push(&self) -> bool {
        matches!(self, InterestProfile::Push)
    }

    pub(crate) fn is_pull(&self) -> bool {
        matches!(self, InterestProfile::Pull)
    }

    /// Computes [`InterestProfile`] from source and destination [`Bound`]s for a given entity.
    pub(crate) fn with_bound_flow((src, dst): (&Bound, &Bound)) -> Self {
        if src.is_north() && !dst.is_north() {
            Self::Pull
        } else {
            Self::Push
        }
    }
}

pub(crate) type SendDeclare<'a> = dyn FnMut(&Arc<dyn crate::net::primitives::EPrimitives + Send + Sync>, RoutingContext<Declare>)
    + 'a;
pub(crate) trait HatTrait:
    HatBaseTrait + HatInterestTrait + HatPubSubTrait + HatQueriesTrait + HatTokenTrait
{
}

pub(crate) struct BaseContext<'ctx> {
    pub(crate) tables_lock: &'ctx Arc<TablesLock>,
    pub(crate) tables: &'ctx mut TablesData,
    pub(crate) src_face: &'ctx mut Arc<FaceState>,
    pub(crate) send_declare: &'ctx mut SendDeclare<'ctx>,
}

impl<'ctx> BaseContext<'ctx> {
    /// Reborrows [`BaseContext`] to avoid moving it.
    pub(crate) fn reborrow(&mut self) -> BaseContext<'_> {
        BaseContext {
            tables_lock: &*self.tables_lock,
            tables: &mut *self.tables,
            src_face: &mut *self.src_face,
            send_declare: &mut *self.send_declare,
        }
    }
}

pub(crate) trait HatBaseTrait: Any {
    fn init(&mut self, tables: &mut TablesData, runtime: Runtime) -> ZResult<()>;

    fn new_face(&self) -> Box<dyn Any + Send + Sync>;

    fn new_resource(&self) -> Box<dyn Any + Send + Sync>;

    fn new_local_face(&mut self, ctx: BaseContext, tables_ref: &Arc<TablesLock>) -> ZResult<()>;

    fn new_transport_unicast_face(
        &mut self,
        ctx: BaseContext,
        tables_ref: &Arc<TablesLock>,
        transport: &TransportUnicast,
    ) -> ZResult<()>;

    fn handle_oam(
        &mut self,
        tables: &mut TablesData,
        tables_ref: &Arc<TablesLock>,
        oam: &mut Oam,
        transport: &TransportUnicast,
        send_declare: &mut SendDeclare,
    ) -> ZResult<()>;

    fn map_routing_context(
        &self,
        tables: &TablesData, // TODO(fuzzpixelz): can this be removed?
        face: &FaceState,
        routing_context: NodeId,
    ) -> NodeId;

<<<<<<< HEAD
    fn node_id_to_zid(&self, face: &FaceState, _node_id: NodeId) -> Option<ZenohIdProto> {
        // FIXME(regions): remove default impl
        Some(face.zid.clone())
    }

    fn ingress_filter(&self, tables: &TablesData, face: &FaceState, expr: &mut RoutingExpr)
        -> bool;
=======
    fn ingress_filter(&self, tables: &Tables, face: &FaceState, expr: &RoutingExpr) -> bool;
>>>>>>> eea81bf3

    fn egress_filter(
        &self,
        tables: &TablesData,
        src_face: &FaceState,
        out_face: &Arc<FaceState>,
        expr: &RoutingExpr,
    ) -> bool;

    fn info(&self, kind: WhatAmI) -> String;

    fn close_face(&mut self, ctx: BaseContext, tables_ref: &Arc<TablesLock>);

    fn update_from_config(
        &mut self,
        _tables_ref: &Arc<TablesLock>,
        _runtime: &Runtime,
    ) -> ZResult<()> {
        Ok(())
    }

    fn links_info(&self) -> HashMap<ZenohIdProto, LinkInfo> {
        HashMap::new()
    }

    fn route_successor(&self, _src: ZenohIdProto, _dst: ZenohIdProto) -> Option<ZenohIdProto> {
        None
    }

    fn route_successors(&self) -> Vec<SuccessorEntry> {
        Vec::new()
    }

    #[allow(dead_code)]
    fn as_any(&self) -> &dyn Any;

    fn as_any_mut(&mut self) -> &mut dyn Any;
}

pub(crate) trait HatInterestTrait {
    /// Handles interest originating downstream where this hat is the subregion gateway
    /// so we should send all known declarations in the immediate upstream region
    /// to the source.
    fn propagate_declarations(
        &mut self,
        ctx: BaseContext,
        msg: &Interest,
        res: Option<&mut Arc<Resource>>,
        upstream_hat: &mut dyn HatTrait,
    );

    /// Handles interest messages for north-bound hats.
    ///
    /// Will use the dowstream hat reference to call
    /// [`HatInterestTrait::finalize_current_interest`].
    ///
    /// There can be one of two behaviors depending on the bound of the source
    /// face:
    ///
    /// # Relay
    /// Interest originates upstream and we are not the subregion's gateway
    /// so we should forward it point-to-point to the gateway; this is only
    /// relevant for router hats.
    ///
    /// # Exit relay
    /// Interest originates downstream and we are this gateway's exit point
    /// so we should propagate it upstream to the next gateway.
    fn propagate_interest(
        &mut self,
        ctx: BaseContext,
        msg: &Interest,
        res: Option<&mut Arc<Resource>>,
        zid: &ZenohIdProto,
    ) -> bool;

    /// Handles interest finalization where this hat is the exit relay.
    ///
    /// Will use the downstream hat reference to call
    /// [`HatInterestTrait::finalize_current_interest`].
    fn unregister_current_interest(
        &mut self,
        ctx: BaseContext,
        id: InterestId,
        downstream_hat: &mut dyn HatTrait,
    );

    /// Informs the interest source that all declarations have been transmitted.
    fn finalize_current_interest(&mut self, ctx: BaseContext, id: InterestId, zid: &ZenohIdProto);

    /// Handles interest finalization where this hat is the subregion gateway.
    ///
    /// Will use the upstream hat reference to call
    /// [`HatInterestTrait::finalize_interest`].
    fn unregister_interest(
        &mut self,
        ctx: BaseContext,
        msg: &Interest,
        upstream_hat: &mut dyn HatTrait,
    );

    /// Handles interest finalization messages for north-bound hats.
    ///
    /// There can be one of two behaviors depending on the bound of the source
    /// face:
    ///
    /// # Relay
    /// Interest originates upstream and we are not the subregion's gateway
    /// so we should forward it point-to-point to the gateway; this is only
    /// relevant for router hats.
    ///
    /// # Exit relay
    /// Interest originates downstream and we are this gateway's exit point
    /// so we should propagate it upstream to the next gateway.
    fn finalize_interest(
        &mut self,
        ctx: BaseContext,
        msg: &Interest,
        inbound_interest: RemoteInterest,
    );
}

pub(crate) trait HatPubSubTrait {
    /// Handles subscriber declaration.
    ///
    /// The undeclaration is pushed this hat's subregion if `ctx.is_owned` is `true`
    /// or if `profile` is [`InterestProfile::Push`].
    fn declare_subscription(
        &mut self,
        ctx: BaseContext,
        id: SubscriberId,
        res: &mut Arc<Resource>,
        node_id: NodeId,
        sub_info: &SubscriberInfo,
        profile: InterestProfile,
    );

    /// Handles subscriber undeclaration.
    ///
    /// The undeclaration is pushed this hat's subregion if `ctx.is_owned` is `true`
    /// or if `profile` is [`InterestProfile::Push`].
    fn undeclare_subscription(
        &mut self,
        ctx: BaseContext,
        id: SubscriberId,
        res: Option<Arc<Resource>>,
        node_id: NodeId,
        profile: InterestProfile,
    ) -> Option<Arc<Resource>>;

    fn get_subscriptions(&self, tables: &TablesData) -> Vec<(Arc<Resource>, Sources)>;

    fn get_publications(&self, tables: &TablesData) -> Vec<(Arc<Resource>, Sources)>;

    fn compute_data_route(
        &self,
<<<<<<< HEAD
        tables: &TablesData,
        expr: &mut RoutingExpr,
=======
        tables: &Tables,
        expr: &RoutingExpr,
>>>>>>> eea81bf3
        source: NodeId,
        source_type: WhatAmI,
    ) -> Arc<Route>;

    fn get_matching_subscriptions(
        &self,
        tables: &TablesData,
        key_expr: &KeyExpr<'_>,
    ) -> HashMap<usize, Arc<FaceState>>;
}

pub(crate) trait HatQueriesTrait {
    /// Handles queryable declaration.
    ///
    /// The declaration is pushed this hat's subregion if `ctx.is_owned` is `true`
    /// or if `profile` is [`InterestProfile::Push`].
    fn declare_queryable(
        &mut self,
        ctx: BaseContext,
        id: QueryableId,
        res: &mut Arc<Resource>,
        node_id: NodeId,
        qabl_info: &QueryableInfoType,
        profile: InterestProfile,
    );

    /// Handles queryable undeclaration.
    ///
    /// The undeclaration is pushed this hat's subregion if `ctx.is_owned` is `true`
    /// or if `profile` is [`InterestProfile::Push`].
    fn undeclare_queryable(
        &mut self,
        ctx: BaseContext,
        id: QueryableId,
        res: Option<Arc<Resource>>,
        node_id: NodeId,
        profile: InterestProfile,
    ) -> Option<Arc<Resource>>;

    fn get_queryables(&self, tables: &TablesData) -> Vec<(Arc<Resource>, Sources)>;

    fn get_queriers(&self, tables: &TablesData) -> Vec<(Arc<Resource>, Sources)>;

    fn compute_query_route(
        &self,
<<<<<<< HEAD
        tables: &TablesData,
        expr: &mut RoutingExpr,
=======
        tables: &Tables,
        expr: &RoutingExpr,
>>>>>>> eea81bf3
        source: NodeId,
        source_type: WhatAmI,
    ) -> Arc<QueryTargetQablSet>;

    fn get_matching_queryables(
        &self,
        tables: &TablesData,
        key_expr: &KeyExpr<'_>,
        complete: bool,
    ) -> HashMap<usize, Arc<FaceState>>;
}

pub(crate) fn new_hat(
    whatami: WhatAmI,
    _config: &Config,
    bound: Bound,
) -> Box<dyn HatTrait + Send + Sync> {
    match whatami {
        WhatAmI::Client => Box::new(client::Hat::new(bound)),
        WhatAmI::Peer => Box::new(p2p_peer::Hat::new(bound)),
        WhatAmI::Router => Box::new(router::Hat::new(bound)),
    }
}

pub(crate) trait HatTokenTrait {
    /// Handles token declaration.
    ///
    /// The undeclaration is pushed this hat's subregion if `ctx.is_owned` is `true`
    /// or if `profile` is [`InterestProfile::Push`].
    fn declare_token(
        &mut self,
        ctx: BaseContext,
        id: TokenId,
        res: &mut Arc<Resource>,
        node_id: NodeId,
        interest_id: Option<InterestId>,
        profile: InterestProfile,
    );

    /// Handles token undeclaration.
    ///
    /// The undeclaration is pushed this hat's subregion if `ctx.is_owned` is `true`
    /// or if `profile` is [`InterestProfile::Push`].
    fn undeclare_token(
        &mut self,
        ctx: BaseContext,
        id: TokenId,
        res: Option<Arc<Resource>>,
        node_id: NodeId,
        profile: InterestProfile,
    ) -> Option<Arc<Resource>>;
}

trait CurrentFutureTrait {
    fn future(&self) -> bool;
    fn current(&self) -> bool;
}

impl CurrentFutureTrait for InterestMode {
    #[inline]
    fn future(&self) -> bool {
        self == &InterestMode::Future || self == &InterestMode::CurrentFuture
    }

    #[inline]
    fn current(&self) -> bool {
        self == &InterestMode::Current || self == &InterestMode::CurrentFuture
    }
}<|MERGE_RESOLUTION|>--- conflicted
+++ resolved
@@ -158,17 +158,12 @@
         routing_context: NodeId,
     ) -> NodeId;
 
-<<<<<<< HEAD
     fn node_id_to_zid(&self, face: &FaceState, _node_id: NodeId) -> Option<ZenohIdProto> {
         // FIXME(regions): remove default impl
         Some(face.zid.clone())
     }
 
-    fn ingress_filter(&self, tables: &TablesData, face: &FaceState, expr: &mut RoutingExpr)
-        -> bool;
-=======
-    fn ingress_filter(&self, tables: &Tables, face: &FaceState, expr: &RoutingExpr) -> bool;
->>>>>>> eea81bf3
+    fn ingress_filter(&self, tables: &TablesData, face: &FaceState, expr: &RoutingExpr) -> bool;
 
     fn egress_filter(
         &self,
@@ -324,13 +319,8 @@
 
     fn compute_data_route(
         &self,
-<<<<<<< HEAD
         tables: &TablesData,
-        expr: &mut RoutingExpr,
-=======
-        tables: &Tables,
         expr: &RoutingExpr,
->>>>>>> eea81bf3
         source: NodeId,
         source_type: WhatAmI,
     ) -> Arc<Route>;
@@ -376,13 +366,8 @@
 
     fn compute_query_route(
         &self,
-<<<<<<< HEAD
         tables: &TablesData,
-        expr: &mut RoutingExpr,
-=======
-        tables: &Tables,
         expr: &RoutingExpr,
->>>>>>> eea81bf3
         source: NodeId,
         source_type: WhatAmI,
     ) -> Arc<QueryTargetQablSet>;
