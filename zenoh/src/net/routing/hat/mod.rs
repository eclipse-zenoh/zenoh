--- conflicted
+++ resolved
@@ -70,11 +70,7 @@
 }
 
 pub(crate) trait HatTrait:
-<<<<<<< HEAD
-    HatBaseTrait + HatPubSubTrait + HatQueriesTrait + HatTokenTrait
-=======
-    HatBaseTrait + HatInterestTrait + HatPubSubTrait + HatQueriesTrait
->>>>>>> 79b5f320
+    HatBaseTrait + HatInterestTrait + HatPubSubTrait + HatQueriesTrait + HatTokenTrait
 {
 }
 
@@ -139,14 +135,9 @@
     fn close_face(&self, tables: &TablesLock, face: &mut Arc<FaceState>);
 }
 
-<<<<<<< HEAD
-pub(crate) trait HatPubSubTrait {
-    fn declare_sub_interest(
-=======
 pub(crate) trait HatInterestTrait {
     #[allow(clippy::too_many_arguments)]
     fn declare_interest(
->>>>>>> 79b5f320
         &self,
         tables: &mut Tables,
         tables_ref: &Arc<TablesLock>,
@@ -198,24 +189,6 @@
 }
 
 pub(crate) trait HatQueriesTrait {
-<<<<<<< HEAD
-    fn declare_qabl_interest(
-        &self,
-        tables: &mut Tables,
-        face: &mut Arc<FaceState>,
-        id: InterestId,
-        res: Option<&mut Arc<Resource>>,
-        mode: InterestMode,
-        aggregate: bool,
-    );
-    fn undeclare_qabl_interest(
-        &self,
-        tables: &mut Tables,
-        face: &mut Arc<FaceState>,
-        id: InterestId,
-    );
-=======
->>>>>>> 79b5f320
     fn declare_queryable(
         &self,
         tables: &mut Tables,
@@ -280,23 +253,6 @@
         res: Option<Arc<Resource>>,
         node_id: NodeId,
     ) -> Option<Arc<Resource>>;
-
-    fn declare_token_interest(
-        &self,
-        tables: &mut Tables,
-        face: &mut Arc<FaceState>,
-        id: InterestId,
-        res: Option<&mut Arc<Resource>>,
-        mode: InterestMode,
-        aggregate: bool,
-    );
-
-    fn undeclare_token_interest(
-        &self,
-        tables: &mut Tables,
-        face: &mut Arc<FaceState>,
-        id: InterestId,
-    );
 }
 
 trait CurrentFutureTrait {
