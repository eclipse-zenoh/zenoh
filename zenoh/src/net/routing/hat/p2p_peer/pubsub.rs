//
// Copyright (c) 2023 ZettaScale Technology
//
// This program and the accompanying materials are made available under the
// terms of the Eclipse Public License 2.0 which is available at
// http://www.eclipse.org/legal/epl-2.0, or the Apache License, Version 2.0
// which is available at https://www.apache.org/licenses/LICENSE-2.0.
//
// SPDX-License-Identifier: EPL-2.0 OR Apache-2.0
//
// Contributors:
//   ZettaScale Zenoh Team, <zenoh@zettascale.tech>
//
use std::{
    borrow::Cow,
    collections::HashMap,
    sync::{atomic::Ordering, Arc},
};

use zenoh_protocol::{
    core::{key_expr::OwnedKeyExpr, Reliability, WhatAmI},
    network::{
        declare::{
            common::ext::WireExprType, ext, subscriber::ext::SubscriberInfo, Declare, DeclareBody,
            DeclareSubscriber, SubscriberId, UndeclareSubscriber,
        },
        interest::{InterestId, InterestMode},
    },
};
use zenoh_sync::get_mut_unchecked;

use super::{face_hat, face_hat_mut, get_routes_entries, HatCode, HatFace};
use crate::{
    key_expr::KeyExpr,
    net::routing::{
        dispatcher::{
            face::FaceState,
            resource::{NodeId, Resource, SessionContext},
            tables::{Route, RoutingExpr, Tables},
        },
        hat::{CurrentFutureTrait, HatPubSubTrait, Sources},
<<<<<<< HEAD
        router::RoutesIndexes,
=======
        router::{update_data_routes_from, RoutesIndexes},
>>>>>>> fdb86be0
        RoutingContext, PREFIX_LIVELINESS,
    },
};

#[inline]
fn propagate_simple_subscription_to(
    _tables: &mut Tables,
    dst_face: &mut Arc<FaceState>,
    res: &Arc<Resource>,
    sub_info: &SubscriberInfo,
    src_face: &mut Arc<FaceState>,
) {
    if (src_face.id != dst_face.id
        || (dst_face.whatami == WhatAmI::Client && res.expr().starts_with(PREFIX_LIVELINESS)))
        && !face_hat!(dst_face).local_subs.contains_key(res)
        && (src_face.whatami == WhatAmI::Client || dst_face.whatami == WhatAmI::Client)
    {
        if dst_face.whatami != WhatAmI::Client {
            let id = face_hat!(dst_face).next_id.fetch_add(1, Ordering::SeqCst);
            face_hat_mut!(dst_face).local_subs.insert(res.clone(), id);
            let key_expr = Resource::decl_key(res, dst_face);
            dst_face.primitives.send_declare(RoutingContext::with_expr(
                Declare {
                    interest_id: None,
                    ext_qos: ext::QoSType::DECLARE,
                    ext_tstamp: None,
                    ext_nodeid: ext::NodeIdType::DEFAULT,
                    body: DeclareBody::DeclareSubscriber(DeclareSubscriber {
                        id,
                        wire_expr: key_expr,
                        ext_info: *sub_info,
                    }),
                },
                res.expr(),
            ));
        } else {
            let matching_interests = face_hat!(dst_face)
                .remote_sub_interests
                .values()
                .filter(|si| si.0.as_ref().map(|si| si.matches(res)).unwrap_or(true))
                .cloned()
                .collect::<Vec<(Option<Arc<Resource>>, bool)>>();

            for (int_res, aggregate) in matching_interests {
                let res = if aggregate {
                    int_res.as_ref().unwrap_or(res)
                } else {
                    res
                };
                if !face_hat!(dst_face).local_subs.contains_key(res) {
                    let id = face_hat!(dst_face).next_id.fetch_add(1, Ordering::SeqCst);
                    face_hat_mut!(dst_face).local_subs.insert(res.clone(), id);
                    let key_expr = Resource::decl_key(res, dst_face);
                    dst_face.primitives.send_declare(RoutingContext::with_expr(
                        Declare {
                            interest_id: None,
                            ext_qos: ext::QoSType::DECLARE,
                            ext_tstamp: None,
                            ext_nodeid: ext::NodeIdType::DEFAULT,
                            body: DeclareBody::DeclareSubscriber(DeclareSubscriber {
                                id,
                                wire_expr: key_expr,
                                ext_info: *sub_info,
                            }),
                        },
                        res.expr(),
                    ));
                }
            }
        }
    }
}

fn propagate_simple_subscription(
    tables: &mut Tables,
    res: &Arc<Resource>,
    sub_info: &SubscriberInfo,
    src_face: &mut Arc<FaceState>,
) {
    for mut dst_face in tables
        .faces
        .values()
        .cloned()
        .collect::<Vec<Arc<FaceState>>>()
    {
        propagate_simple_subscription_to(tables, &mut dst_face, res, sub_info, src_face);
    }
}

fn register_client_subscription(
    _tables: &mut Tables,
    face: &mut Arc<FaceState>,
    id: SubscriberId,
    res: &mut Arc<Resource>,
    sub_info: &SubscriberInfo,
) {
    // Register subscription
    {
        let res = get_mut_unchecked(res);
        match res.session_ctxs.get_mut(&face.id) {
            Some(ctx) => {
                if ctx.subs.is_none() {
                    get_mut_unchecked(ctx).subs = Some(*sub_info);
                }
            }
            None => {
                let ctx = res
                    .session_ctxs
                    .entry(face.id)
                    .or_insert_with(|| Arc::new(SessionContext::new(face.clone())));
                get_mut_unchecked(ctx).subs = Some(*sub_info);
            }
        }
    }
    face_hat_mut!(face).remote_subs.insert(id, res.clone());
}

fn declare_client_subscription(
    tables: &mut Tables,
    face: &mut Arc<FaceState>,
    id: SubscriberId,
    res: &mut Arc<Resource>,
    sub_info: &SubscriberInfo,
) {
    register_client_subscription(tables, face, id, res, sub_info);

    propagate_simple_subscription(tables, res, sub_info, face);
    // This introduced a buffer overflow on windows
    // TODO: Let's deactivate this on windows until Fixed
    #[cfg(not(windows))]
    for mcast_group in &tables.mcast_groups {
        mcast_group
            .primitives
            .send_declare(RoutingContext::with_expr(
                Declare {
                    interest_id: None,
                    ext_qos: ext::QoSType::DECLARE,
                    ext_tstamp: None,
                    ext_nodeid: ext::NodeIdType::DEFAULT,
                    body: DeclareBody::DeclareSubscriber(DeclareSubscriber {
                        id: 0, // @TODO use proper SubscriberId
                        wire_expr: res.expr().into(),
                        ext_info: *sub_info,
                    }),
                },
                res.expr(),
            ))
    }
}

#[inline]
fn client_subs(res: &Arc<Resource>) -> Vec<Arc<FaceState>> {
    res.session_ctxs
        .values()
        .filter_map(|ctx| {
            if ctx.subs.is_some() {
                Some(ctx.face.clone())
            } else {
                None
            }
        })
        .collect()
}

#[inline]
fn remote_client_subs(res: &Arc<Resource>, face: &Arc<FaceState>) -> bool {
    res.session_ctxs
        .values()
        .any(|ctx| ctx.face.id != face.id && ctx.subs.is_some())
}

fn propagate_forget_simple_subscription(tables: &mut Tables, res: &Arc<Resource>) {
    for mut face in tables.faces.values().cloned() {
        if let Some(id) = face_hat_mut!(&mut face).local_subs.remove(res) {
            face.primitives.send_declare(RoutingContext::with_expr(
                Declare {
                    interest_id: None,
                    ext_qos: ext::QoSType::DECLARE,
                    ext_tstamp: None,
                    ext_nodeid: ext::NodeIdType::DEFAULT,
                    body: DeclareBody::UndeclareSubscriber(UndeclareSubscriber {
                        id,
                        ext_wire_expr: WireExprType::null(),
                    }),
                },
                res.expr(),
            ));
        }
        for res in face_hat!(face)
            .local_subs
            .keys()
            .cloned()
            .collect::<Vec<Arc<Resource>>>()
        {
            if !res.context().matches.iter().any(|m| {
                m.upgrade()
                    .is_some_and(|m| m.context.is_some() && remote_client_subs(&m, &face))
            }) {
                if let Some(id) = face_hat_mut!(&mut face).local_subs.remove(&res) {
                    face.primitives.send_declare(RoutingContext::with_expr(
                        Declare {
                            interest_id: None,
                            ext_qos: ext::QoSType::DECLARE,
                            ext_tstamp: None,
                            ext_nodeid: ext::NodeIdType::DEFAULT,
                            body: DeclareBody::UndeclareSubscriber(UndeclareSubscriber {
                                id,
                                ext_wire_expr: WireExprType::null(),
                            }),
                        },
                        res.expr(),
                    ));
                }
            }
        }
    }
}

pub(super) fn undeclare_client_subscription(
    tables: &mut Tables,
    face: &mut Arc<FaceState>,
    res: &mut Arc<Resource>,
) {
    if !face_hat_mut!(face).remote_subs.values().any(|s| *s == *res) {
        if let Some(ctx) = get_mut_unchecked(res).session_ctxs.get_mut(&face.id) {
            get_mut_unchecked(ctx).subs = None;
        }

        let mut client_subs = client_subs(res);
        if client_subs.is_empty() {
            propagate_forget_simple_subscription(tables, res);
        }

        if client_subs.len() == 1 {
            let mut face = &mut client_subs[0];
            if !(face.whatami == WhatAmI::Client && res.expr().starts_with(PREFIX_LIVELINESS)) {
                if let Some(id) = face_hat_mut!(face).local_subs.remove(res) {
                    face.primitives.send_declare(RoutingContext::with_expr(
                        Declare {
                            interest_id: None,
                            ext_qos: ext::QoSType::DECLARE,
                            ext_tstamp: None,
                            ext_nodeid: ext::NodeIdType::DEFAULT,
                            body: DeclareBody::UndeclareSubscriber(UndeclareSubscriber {
                                id,
                                ext_wire_expr: WireExprType::null(),
                            }),
                        },
                        res.expr(),
                    ));
                }
                for res in face_hat!(face)
                    .local_subs
                    .keys()
                    .cloned()
                    .collect::<Vec<Arc<Resource>>>()
                {
                    if !res.context().matches.iter().any(|m| {
                        m.upgrade()
                            .is_some_and(|m| m.context.is_some() && remote_client_subs(&m, face))
                    }) {
                        if let Some(id) = face_hat_mut!(&mut face).local_subs.remove(&res) {
                            face.primitives.send_declare(RoutingContext::with_expr(
                                Declare {
                                    interest_id: None,
                                    ext_qos: ext::QoSType::DECLARE,
                                    ext_tstamp: None,
                                    ext_nodeid: ext::NodeIdType::DEFAULT,
                                    body: DeclareBody::UndeclareSubscriber(UndeclareSubscriber {
                                        id,
                                        ext_wire_expr: WireExprType::null(),
                                    }),
                                },
                                res.expr(),
                            ));
                        }
                    }
                }
            }
        }
    }
}

fn forget_client_subscription(
    tables: &mut Tables,
    face: &mut Arc<FaceState>,
    id: SubscriberId,
) -> Option<Arc<Resource>> {
    if let Some(mut res) = face_hat_mut!(face).remote_subs.remove(&id) {
        undeclare_client_subscription(tables, face, &mut res);
        Some(res)
    } else {
        None
    }
}

pub(super) fn pubsub_new_face(tables: &mut Tables, face: &mut Arc<FaceState>) {
    if face.whatami != WhatAmI::Client {
        let sub_info = SubscriberInfo {
            reliability: Reliability::Reliable, // @TODO compute proper reliability to propagate from reliability of known subscribers
        };
        for src_face in tables
            .faces
            .values()
            .cloned()
            .collect::<Vec<Arc<FaceState>>>()
        {
            for sub in face_hat!(src_face).remote_subs.values() {
                propagate_simple_subscription_to(
                    tables,
                    face,
                    sub,
                    &sub_info,
                    &mut src_face.clone(),
                );
            }
        }
    }
    // recompute routes
    // TODO: disable data routes and recompute them in parallel to avoid holding
    // tables write lock for a long time on peer conenction.
    update_data_routes_from(tables, &mut tables.root_res.clone());
}

impl HatPubSubTrait for HatCode {
    fn declare_sub_interest(
        &self,
        tables: &mut Tables,
        face: &mut Arc<FaceState>,
        id: InterestId,
        res: Option<&mut Arc<Resource>>,
        mode: InterestMode,
        aggregate: bool,
    ) {
        if mode.current() && face.whatami == WhatAmI::Client {
            let interest_id = mode.future().then_some(id);
            let sub_info = SubscriberInfo {
                reliability: Reliability::Reliable, // @TODO compute proper reliability to propagate from reliability of known subscribers
            };
            if let Some(res) = res.as_ref() {
                if aggregate {
                    if tables.faces.values().any(|src_face| {
                        src_face.id != face.id
                            && face_hat!(src_face)
                                .remote_subs
                                .values()
                                .any(|sub| sub.context.is_some() && sub.matches(res))
                    }) {
                        let id = if mode.future() {
                            let id = face_hat!(face).next_id.fetch_add(1, Ordering::SeqCst);
                            face_hat_mut!(face).local_subs.insert((*res).clone(), id);
                            id
                        } else {
                            0
                        };
                        let wire_expr = Resource::decl_key(res, face);
                        face.primitives.send_declare(RoutingContext::with_expr(
                            Declare {
                                interest_id,
                                ext_qos: ext::QoSType::DECLARE,
                                ext_tstamp: None,
                                ext_nodeid: ext::NodeIdType::DEFAULT,
                                body: DeclareBody::DeclareSubscriber(DeclareSubscriber {
                                    id,
                                    wire_expr,
                                    ext_info: sub_info,
                                }),
                            },
                            res.expr(),
                        ));
                    }
                } else {
                    for src_face in tables
                        .faces
                        .values()
                        .cloned()
                        .collect::<Vec<Arc<FaceState>>>()
                    {
                        if src_face.id != face.id {
                            for sub in face_hat!(src_face).remote_subs.values() {
                                if sub.context.is_some() && sub.matches(res) {
                                    let id = if mode.future() {
                                        let id =
                                            face_hat!(face).next_id.fetch_add(1, Ordering::SeqCst);
                                        face_hat_mut!(face).local_subs.insert(sub.clone(), id);
                                        id
                                    } else {
                                        0
                                    };
                                    let wire_expr = Resource::decl_key(sub, face);
                                    face.primitives.send_declare(RoutingContext::with_expr(
                                        Declare {
                                            interest_id,
                                            ext_qos: ext::QoSType::DECLARE,
                                            ext_tstamp: None,
                                            ext_nodeid: ext::NodeIdType::DEFAULT,
                                            body: DeclareBody::DeclareSubscriber(
                                                DeclareSubscriber {
                                                    id,
                                                    wire_expr,
                                                    ext_info: sub_info,
                                                },
                                            ),
                                        },
                                        sub.expr(),
                                    ));
                                }
                            }
                        }
                    }
                }
            } else {
                for src_face in tables
                    .faces
                    .values()
                    .cloned()
                    .collect::<Vec<Arc<FaceState>>>()
                {
                    if src_face.id != face.id {
                        for sub in face_hat!(src_face).remote_subs.values() {
                            let id = if mode.future() {
                                let id = face_hat!(face).next_id.fetch_add(1, Ordering::SeqCst);
                                face_hat_mut!(face).local_subs.insert(sub.clone(), id);
                                id
                            } else {
                                0
                            };
                            let wire_expr = Resource::decl_key(sub, face);
                            face.primitives.send_declare(RoutingContext::with_expr(
                                Declare {
                                    interest_id,
                                    ext_qos: ext::QoSType::DECLARE,
                                    ext_tstamp: None,
                                    ext_nodeid: ext::NodeIdType::DEFAULT,
                                    body: DeclareBody::DeclareSubscriber(DeclareSubscriber {
                                        id,
                                        wire_expr,
                                        ext_info: sub_info,
                                    }),
                                },
                                sub.expr(),
                            ));
                        }
                    }
                }
            }
        }
        if mode.future() {
            face_hat_mut!(face)
                .remote_sub_interests
                .insert(id, (res.cloned(), aggregate));
        }
    }

    fn undeclare_sub_interest(
        &self,
        _tables: &mut Tables,
        face: &mut Arc<FaceState>,
        id: InterestId,
    ) {
        face_hat_mut!(face).remote_sub_interests.remove(&id);
    }

    fn declare_subscription(
        &self,
        tables: &mut Tables,
        face: &mut Arc<FaceState>,
        id: SubscriberId,
        res: &mut Arc<Resource>,
        sub_info: &SubscriberInfo,
        _node_id: NodeId,
    ) {
        declare_client_subscription(tables, face, id, res, sub_info);
    }

    fn undeclare_subscription(
        &self,
        tables: &mut Tables,
        face: &mut Arc<FaceState>,
        id: SubscriberId,
        _res: Option<Arc<Resource>>,
        _node_id: NodeId,
    ) -> Option<Arc<Resource>> {
        forget_client_subscription(tables, face, id)
    }

    fn get_subscriptions(&self, tables: &Tables) -> Vec<(Arc<Resource>, Sources)> {
        // Compute the list of known suscriptions (keys)
        let mut subs = HashMap::new();
        for src_face in tables.faces.values() {
            for sub in face_hat!(src_face).remote_subs.values() {
                // Insert the key in the list of known suscriptions
                let srcs = subs.entry(sub.clone()).or_insert_with(Sources::empty);
                // Append src_face as a suscription source in the proper list
                match src_face.whatami {
                    WhatAmI::Router => srcs.routers.push(src_face.zid),
                    WhatAmI::Peer => srcs.peers.push(src_face.zid),
                    WhatAmI::Client => srcs.clients.push(src_face.zid),
                }
            }
        }
        Vec::from_iter(subs)
    }

    fn compute_data_route(
        &self,
        tables: &Tables,
        expr: &mut RoutingExpr,
        source: NodeId,
        source_type: WhatAmI,
    ) -> Arc<Route> {
        let mut route = HashMap::new();
        let key_expr = expr.full_expr();
        if key_expr.ends_with('/') {
            return Arc::new(route);
        }
        tracing::trace!(
            "compute_data_route({}, {:?}, {:?})",
            key_expr,
            source,
            source_type
        );
        let key_expr = match OwnedKeyExpr::try_from(key_expr) {
            Ok(ke) => ke,
            Err(e) => {
                tracing::warn!("Invalid KE reached the system: {}", e);
                return Arc::new(route);
            }
        };

        for face in tables.faces.values().filter(|f| {
            f.whatami == WhatAmI::Peer
                && !f
                    .local_interests
                    .get(&0)
                    .map(|i| i.finalized)
                    .unwrap_or(true)
        }) {
            route.entry(face.id).or_insert_with(|| {
                let key_expr = Resource::get_best_key(expr.prefix, expr.suffix, face.id);
                (face.clone(), key_expr.to_owned(), NodeId::default())
            });
        }

        let res = Resource::get_resource(expr.prefix, expr.suffix);
        let matches = res
            .as_ref()
            .and_then(|res| res.context.as_ref())
            .map(|ctx| Cow::from(&ctx.matches))
            .unwrap_or_else(|| Cow::from(Resource::get_matches(tables, &key_expr)));

        for mres in matches.iter() {
            let mres = mres.upgrade().unwrap();

            for (sid, context) in &mres.session_ctxs {
                if context.subs.is_some()
                    && (source_type == WhatAmI::Client || context.face.whatami == WhatAmI::Client)
                {
                    route.entry(*sid).or_insert_with(|| {
                        let key_expr = Resource::get_best_key(expr.prefix, expr.suffix, *sid);
                        (context.face.clone(), key_expr.to_owned(), NodeId::default())
                    });
                }
            }
        }
        for mcast_group in &tables.mcast_groups {
            route.insert(
                mcast_group.id,
                (
                    mcast_group.clone(),
                    expr.full_expr().to_string().into(),
                    NodeId::default(),
                ),
            );
        }
        Arc::new(route)
    }

    fn get_data_routes_entries(&self, _tables: &Tables) -> RoutesIndexes {
        get_routes_entries()
    }

    fn get_matching_subscriptions(
        &self,
        tables: &Tables,
        key_expr: &KeyExpr<'_>,
    ) -> HashMap<usize, Arc<FaceState>> {
        let mut matching_subscriptions = HashMap::new();
        if key_expr.ends_with('/') {
            return matching_subscriptions;
        }
        tracing::trace!("get_matching_subscriptions({})", key_expr,);
        let res = Resource::get_resource(&tables.root_res, key_expr);
        let matches = res
            .as_ref()
            .and_then(|res| res.context.as_ref())
            .map(|ctx| Cow::from(&ctx.matches))
            .unwrap_or_else(|| Cow::from(Resource::get_matches(tables, key_expr)));

        for mres in matches.iter() {
            let mres = mres.upgrade().unwrap();

            for (sid, context) in &mres.session_ctxs {
                if context.subs.is_some() {
                    matching_subscriptions
                        .entry(*sid)
                        .or_insert_with(|| context.face.clone());
                }
            }
        }
        matching_subscriptions
    }
}<|MERGE_RESOLUTION|>--- conflicted
+++ resolved
@@ -39,11 +39,7 @@
             tables::{Route, RoutingExpr, Tables},
         },
         hat::{CurrentFutureTrait, HatPubSubTrait, Sources},
-<<<<<<< HEAD
-        router::RoutesIndexes,
-=======
         router::{update_data_routes_from, RoutesIndexes},
->>>>>>> fdb86be0
         RoutingContext, PREFIX_LIVELINESS,
     },
 };
