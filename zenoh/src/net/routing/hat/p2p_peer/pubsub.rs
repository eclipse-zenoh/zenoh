//
// Copyright (c) 2023 ZettaScale Technology
//
// This program and the accompanying materials are made available under the
// terms of the Eclipse Public License 2.0 which is available at
// http://www.eclipse.org/legal/epl-2.0, or the Apache License, Version 2.0
// which is available at https://www.apache.org/licenses/LICENSE-2.0.
//
// SPDX-License-Identifier: EPL-2.0 OR Apache-2.0
//
// Contributors:
//   ZettaScale Zenoh Team, <zenoh@zettascale.tech>
//
use super::{face_hat, face_hat_mut, get_routes_entries};
use super::{HatCode, HatFace};
use crate::net::routing::dispatcher::face::FaceState;
use crate::net::routing::dispatcher::resource::{NodeId, Resource, SessionContext};
use crate::net::routing::dispatcher::tables::Tables;
use crate::net::routing::dispatcher::tables::{Route, RoutingExpr};
use crate::net::routing::hat::HatPubSubTrait;
use crate::net::routing::router::RoutesIndexes;
use crate::net::routing::{RoutingContext, PREFIX_LIVELINESS};
use std::borrow::Cow;
use std::collections::{HashMap, HashSet};
use std::sync::atomic::Ordering;
use std::sync::Arc;
use zenoh_protocol::core::key_expr::OwnedKeyExpr;
use zenoh_protocol::network::declare::{InterestId, SubscriberId};
use zenoh_protocol::{
    core::{Reliability, WhatAmI},
    network::declare::{
        common::ext::WireExprType, ext, subscriber::ext::SubscriberInfo, Declare, DeclareBody,
        DeclareSubscriber, UndeclareSubscriber,
    },
};
use zenoh_sync::get_mut_unchecked;

#[inline]
fn propagate_simple_subscription_to(
    _tables: &mut Tables,
    dst_face: &mut Arc<FaceState>,
    res: &Arc<Resource>,
    sub_info: &SubscriberInfo,
    src_face: &mut Arc<FaceState>,
) {
    if (src_face.id != dst_face.id
        || (dst_face.whatami == WhatAmI::Client && res.expr().starts_with(PREFIX_LIVELINESS)))
        && !face_hat!(dst_face).local_subs.contains_key(res)
        && (src_face.whatami == WhatAmI::Client || dst_face.whatami == WhatAmI::Client)
    {
        if dst_face.whatami != WhatAmI::Client {
            let id = face_hat!(dst_face).next_id.fetch_add(1, Ordering::SeqCst);
            face_hat_mut!(dst_face).local_subs.insert(res.clone(), id);
            let key_expr = Resource::decl_key(res, dst_face);
            dst_face.primitives.send_declare(RoutingContext::with_expr(
                Declare {
                    ext_qos: ext::QoSType::DECLARE,
                    ext_tstamp: None,
                    ext_nodeid: ext::NodeIdType::DEFAULT,
                    body: DeclareBody::DeclareSubscriber(DeclareSubscriber {
                        id,
                        wire_expr: key_expr,
                        ext_info: *sub_info,
                    }),
                },
                res.expr(),
            ));
        } else {
            let matching_interests = face_hat!(dst_face)
                .remote_sub_interests
                .values()
                .filter(|si| si.0.as_ref().map(|si| si.matches(res)).unwrap_or(true))
                .cloned()
                .collect::<Vec<(Option<Arc<Resource>>, bool)>>();

            for (int_res, aggregate) in matching_interests {
                let res = if aggregate {
                    int_res.as_ref().unwrap_or(res)
                } else {
                    res
                };
                if !face_hat!(dst_face).local_subs.contains_key(res) {
                    let id = face_hat!(dst_face).next_id.fetch_add(1, Ordering::SeqCst);
                    face_hat_mut!(dst_face).local_subs.insert(res.clone(), id);
                    let key_expr = Resource::decl_key(res, dst_face);
                    dst_face.primitives.send_declare(RoutingContext::with_expr(
                        Declare {
                            ext_qos: ext::QoSType::DECLARE,
                            ext_tstamp: None,
                            ext_nodeid: ext::NodeIdType::DEFAULT,
                            body: DeclareBody::DeclareSubscriber(DeclareSubscriber {
                                id,
                                wire_expr: key_expr,
                                ext_info: *sub_info,
                            }),
                        },
                        res.expr(),
                    ));
                }
            }
        }
    }
}

fn propagate_simple_subscription(
    tables: &mut Tables,
    res: &Arc<Resource>,
    sub_info: &SubscriberInfo,
    src_face: &mut Arc<FaceState>,
) {
    for mut dst_face in tables
        .faces
        .values()
        .cloned()
        .collect::<Vec<Arc<FaceState>>>()
    {
        propagate_simple_subscription_to(tables, &mut dst_face, res, sub_info, src_face);
    }
}

fn register_client_subscription(
    _tables: &mut Tables,
    face: &mut Arc<FaceState>,
    id: SubscriberId,
    res: &mut Arc<Resource>,
    sub_info: &SubscriberInfo,
) {
    // Register subscription
    {
        let res = get_mut_unchecked(res);
        match res.session_ctxs.get_mut(&face.id) {
            Some(ctx) => {
                if ctx.subs.is_none() {
                    get_mut_unchecked(ctx).subs = Some(*sub_info);
                }
            }
            None => {
<<<<<<< HEAD
                let ctx = res
                    .session_ctxs
                    .entry(face.id)
                    .or_insert_with(|| Arc::new(SessionContext::new(face.clone())));
                get_mut_unchecked(ctx).subs = Some(*sub_info);
=======
                res.session_ctxs.insert(
                    face.id,
                    Arc::new(SessionContext {
                        face: face.clone(),
                        local_expr_id: None,
                        remote_expr_id: None,
                        subs: Some(*sub_info),
                        qabl: None,
                        in_interceptor_cache: None,
                        e_interceptor_cache: None,
                    }),
                );
>>>>>>> 7300f4c8
            }
        }
    }
    face_hat_mut!(face).remote_subs.insert(id, res.clone());
}

fn declare_client_subscription(
    tables: &mut Tables,
    face: &mut Arc<FaceState>,
    id: SubscriberId,
    res: &mut Arc<Resource>,
    sub_info: &SubscriberInfo,
) {
    register_client_subscription(tables, face, id, res, sub_info);

    propagate_simple_subscription(tables, res, sub_info, face);
    // This introduced a buffer overflow on windows
    // TODO: Let's deactivate this on windows until Fixed
    #[cfg(not(windows))]
    for mcast_group in &tables.mcast_groups {
        mcast_group
            .primitives
            .send_declare(RoutingContext::with_expr(
                Declare {
                    ext_qos: ext::QoSType::DECLARE,
                    ext_tstamp: None,
                    ext_nodeid: ext::NodeIdType::DEFAULT,
                    body: DeclareBody::DeclareSubscriber(DeclareSubscriber {
                        id: 0, // @TODO use proper SubscriberId
                        wire_expr: res.expr().into(),
                        ext_info: *sub_info,
                    }),
                },
                res.expr(),
            ))
    }
}

#[inline]
fn client_subs(res: &Arc<Resource>) -> Vec<Arc<FaceState>> {
    res.session_ctxs
        .values()
        .filter_map(|ctx| {
            if ctx.subs.is_some() {
                Some(ctx.face.clone())
            } else {
                None
            }
        })
        .collect()
}

#[inline]
fn remote_client_subs(res: &Arc<Resource>, face: &Arc<FaceState>) -> bool {
    res.session_ctxs
        .values()
        .any(|ctx| ctx.face.id != face.id && ctx.subs.is_some())
}

fn propagate_forget_simple_subscription(tables: &mut Tables, res: &Arc<Resource>) {
    for mut face in tables.faces.values().cloned() {
        if let Some(id) = face_hat_mut!(&mut face).local_subs.remove(res) {
            // Still send WireExpr in UndeclareSubscriber to clients for pico
            let ext_wire_expr = if face.whatami == WhatAmI::Client {
                WireExprType {
                    wire_expr: Resource::get_best_key(res, "", face.id),
                }
            } else {
                WireExprType::null()
            };
            face.primitives.send_declare(RoutingContext::with_expr(
                Declare {
                    ext_qos: ext::QoSType::DECLARE,
                    ext_tstamp: None,
                    ext_nodeid: ext::NodeIdType::DEFAULT,
                    body: DeclareBody::UndeclareSubscriber(UndeclareSubscriber {
                        id,
                        ext_wire_expr,
                    }),
                },
                res.expr(),
            ));
        }
        for res in face_hat!(face)
            .local_subs
            .keys()
            .cloned()
            .collect::<Vec<Arc<Resource>>>()
        {
            if !res.context().matches.iter().any(|m| {
                m.upgrade()
                    .is_some_and(|m| m.context.is_some() && remote_client_subs(&m, &face))
            }) {
                if let Some(id) = face_hat_mut!(&mut face).local_subs.remove(&res) {
                    // Still send WireExpr in UndeclareSubscriber to clients for pico
                    let ext_wire_expr = if face.whatami == WhatAmI::Client {
                        WireExprType {
                            wire_expr: Resource::get_best_key(&res, "", face.id),
                        }
                    } else {
                        WireExprType::null()
                    };
                    face.primitives.send_declare(RoutingContext::with_expr(
                        Declare {
                            ext_qos: ext::QoSType::DECLARE,
                            ext_tstamp: None,
                            ext_nodeid: ext::NodeIdType::DEFAULT,
                            body: DeclareBody::UndeclareSubscriber(UndeclareSubscriber {
                                id,
                                ext_wire_expr,
                            }),
                        },
                        res.expr(),
                    ));
                }
            }
        }
    }
}

pub(super) fn undeclare_client_subscription(
    tables: &mut Tables,
    face: &mut Arc<FaceState>,
    res: &mut Arc<Resource>,
) {
    if !face_hat_mut!(face).remote_subs.values().any(|s| *s == *res) {
        if let Some(ctx) = get_mut_unchecked(res).session_ctxs.get_mut(&face.id) {
            get_mut_unchecked(ctx).subs = None;
        }

        let mut client_subs = client_subs(res);
        if client_subs.is_empty() {
            propagate_forget_simple_subscription(tables, res);
        }

        if client_subs.len() == 1 {
            let mut face = &mut client_subs[0];
            if !(face.whatami == WhatAmI::Client && res.expr().starts_with(PREFIX_LIVELINESS)) {
                if let Some(id) = face_hat_mut!(face).local_subs.remove(res) {
                    // Still send WireExpr in UndeclareSubscriber to clients for pico
                    let ext_wire_expr = if face.whatami == WhatAmI::Client {
                        WireExprType {
                            wire_expr: Resource::get_best_key(res, "", face.id),
                        }
                    } else {
                        WireExprType::null()
                    };
                    face.primitives.send_declare(RoutingContext::with_expr(
                        Declare {
                            ext_qos: ext::QoSType::DECLARE,
                            ext_tstamp: None,
                            ext_nodeid: ext::NodeIdType::DEFAULT,
                            body: DeclareBody::UndeclareSubscriber(UndeclareSubscriber {
                                id,
                                ext_wire_expr,
                            }),
                        },
                        res.expr(),
                    ));
                }
                for res in face_hat!(face)
                    .local_subs
                    .keys()
                    .cloned()
                    .collect::<Vec<Arc<Resource>>>()
                {
                    if !res.context().matches.iter().any(|m| {
                        m.upgrade()
                            .is_some_and(|m| m.context.is_some() && remote_client_subs(&m, face))
                    }) {
                        if let Some(id) = face_hat_mut!(&mut face).local_subs.remove(&res) {
                            // Still send WireExpr in UndeclareSubscriber to clients for pico
                            let ext_wire_expr = if face.whatami == WhatAmI::Client {
                                WireExprType {
                                    wire_expr: Resource::get_best_key(&res, "", face.id),
                                }
                            } else {
                                WireExprType::null()
                            };
                            face.primitives.send_declare(RoutingContext::with_expr(
                                Declare {
                                    ext_qos: ext::QoSType::DECLARE,
                                    ext_tstamp: None,
                                    ext_nodeid: ext::NodeIdType::DEFAULT,
                                    body: DeclareBody::UndeclareSubscriber(UndeclareSubscriber {
                                        id,
                                        ext_wire_expr,
                                    }),
                                },
                                res.expr(),
                            ));
                        }
                    }
                }
            }
        }
    }
}

fn forget_client_subscription(
    tables: &mut Tables,
    face: &mut Arc<FaceState>,
    id: SubscriberId,
) -> Option<Arc<Resource>> {
    if let Some(mut res) = face_hat_mut!(face).remote_subs.remove(&id) {
        undeclare_client_subscription(tables, face, &mut res);
        Some(res)
    } else {
        None
    }
}

pub(super) fn pubsub_new_face(tables: &mut Tables, face: &mut Arc<FaceState>) {
<<<<<<< HEAD
    if face.whatami != WhatAmI::Client {
        let sub_info = SubscriberInfo {
            reliability: Reliability::Reliable, // @TODO compute proper reliability to propagate from reliability of known subscribers
            mode: Mode::Push,
        };
        for src_face in tables
            .faces
            .values()
            .cloned()
            .collect::<Vec<Arc<FaceState>>>()
        {
            for sub in face_hat!(src_face).remote_subs.values() {
                propagate_simple_subscription_to(
                    tables,
                    face,
                    sub,
                    &sub_info,
                    &mut src_face.clone(),
                );
            }
=======
    let sub_info = SubscriberInfo {
        reliability: Reliability::Reliable, // @TODO compute proper reliability to propagate from reliability of known subscribers
    };
    for src_face in tables
        .faces
        .values()
        .cloned()
        .collect::<Vec<Arc<FaceState>>>()
    {
        for sub in face_hat!(src_face).remote_subs.values() {
            propagate_simple_subscription_to(tables, face, sub, &sub_info, &mut src_face.clone());
>>>>>>> 7300f4c8
        }
    }
}

impl HatPubSubTrait for HatCode {
    fn declare_sub_interest(
        &self,
        tables: &mut Tables,
        face: &mut Arc<FaceState>,
        id: InterestId,
        res: Option<&mut Arc<Resource>>,
        current: bool,
        future: bool,
        aggregate: bool,
    ) {
        if current && face.whatami == WhatAmI::Client {
            let sub_info = SubscriberInfo {
                reliability: Reliability::Reliable, // @TODO compute proper reliability to propagate from reliability of known subscribers
                mode: Mode::Push,
            };
            if let Some(res) = res.as_ref() {
                if aggregate {
                    if tables.faces.values().any(|src_face| {
                        src_face.id != face.id
                            && face_hat!(src_face)
                                .remote_subs
                                .values()
                                .any(|sub| sub.context.is_some() && sub.matches(res))
                    }) {
                        let id = face_hat!(face).next_id.fetch_add(1, Ordering::SeqCst);
                        face_hat_mut!(face).local_subs.insert((*res).clone(), id);
                        let wire_expr = Resource::decl_key(res, face);
                        face.primitives.send_declare(RoutingContext::with_expr(
                            Declare {
                                ext_qos: ext::QoSType::DECLARE,
                                ext_tstamp: None,
                                ext_nodeid: ext::NodeIdType::DEFAULT,
                                body: DeclareBody::DeclareSubscriber(DeclareSubscriber {
                                    id,
                                    wire_expr,
                                    ext_info: sub_info,
                                }),
                            },
                            res.expr(),
                        ));
                    }
                } else {
                    for src_face in tables
                        .faces
                        .values()
                        .cloned()
                        .collect::<Vec<Arc<FaceState>>>()
                    {
                        if src_face.id != face.id {
                            for sub in face_hat!(src_face).remote_subs.values() {
                                if sub.context.is_some() && sub.matches(res) {
                                    let id = face_hat!(face).next_id.fetch_add(1, Ordering::SeqCst);
                                    face_hat_mut!(face).local_subs.insert(sub.clone(), id);
                                    let wire_expr = Resource::decl_key(sub, face);
                                    face.primitives.send_declare(RoutingContext::with_expr(
                                        Declare {
                                            ext_qos: ext::QoSType::DECLARE,
                                            ext_tstamp: None,
                                            ext_nodeid: ext::NodeIdType::DEFAULT,
                                            body: DeclareBody::DeclareSubscriber(
                                                DeclareSubscriber {
                                                    id,
                                                    wire_expr,
                                                    ext_info: sub_info,
                                                },
                                            ),
                                        },
                                        sub.expr(),
                                    ));
                                }
                            }
                        }
                    }
                }
            } else {
                for src_face in tables
                    .faces
                    .values()
                    .cloned()
                    .collect::<Vec<Arc<FaceState>>>()
                {
                    if src_face.id != face.id {
                        for sub in face_hat!(src_face).remote_subs.values() {
                            let id = face_hat!(face).next_id.fetch_add(1, Ordering::SeqCst);
                            face_hat_mut!(face).local_subs.insert(sub.clone(), id);
                            let wire_expr = Resource::decl_key(sub, face);
                            face.primitives.send_declare(RoutingContext::with_expr(
                                Declare {
                                    ext_qos: ext::QoSType::DECLARE,
                                    ext_tstamp: None,
                                    ext_nodeid: ext::NodeIdType::DEFAULT,
                                    body: DeclareBody::DeclareSubscriber(DeclareSubscriber {
                                        id,
                                        wire_expr,
                                        ext_info: sub_info,
                                    }),
                                },
                                sub.expr(),
                            ));
                        }
                    }
                }
            }
        }
        if future {
            face_hat_mut!(face)
                .remote_sub_interests
                .insert(id, (res.cloned(), aggregate));
        }
    }

    fn undeclare_sub_interest(
        &self,
        _tables: &mut Tables,
        face: &mut Arc<FaceState>,
        id: InterestId,
    ) {
        face_hat_mut!(face).remote_sub_interests.remove(&id);
    }

    fn declare_subscription(
        &self,
        tables: &mut Tables,
        face: &mut Arc<FaceState>,
        id: SubscriberId,
        res: &mut Arc<Resource>,
        sub_info: &SubscriberInfo,
        _node_id: NodeId,
    ) {
        declare_client_subscription(tables, face, id, res, sub_info);
    }

    fn undeclare_subscription(
        &self,
        tables: &mut Tables,
        face: &mut Arc<FaceState>,
        id: SubscriberId,
        _res: Option<Arc<Resource>>,
        _node_id: NodeId,
    ) -> Option<Arc<Resource>> {
        forget_client_subscription(tables, face, id)
    }

    fn get_subscriptions(&self, tables: &Tables) -> Vec<Arc<Resource>> {
        let mut subs = HashSet::new();
        for src_face in tables.faces.values() {
            for sub in face_hat!(src_face).remote_subs.values() {
                subs.insert(sub.clone());
            }
        }
        Vec::from_iter(subs)
    }

    fn compute_data_route(
        &self,
        tables: &Tables,
        expr: &mut RoutingExpr,
        source: NodeId,
        source_type: WhatAmI,
    ) -> Arc<Route> {
        let mut route = HashMap::new();
        let key_expr = expr.full_expr();
        if key_expr.ends_with('/') {
            return Arc::new(route);
        }
        log::trace!(
            "compute_data_route({}, {:?}, {:?})",
            key_expr,
            source,
            source_type
        );
        let key_expr = match OwnedKeyExpr::try_from(key_expr) {
            Ok(ke) => ke,
            Err(e) => {
                log::warn!("Invalid KE reached the system: {}", e);
                return Arc::new(route);
            }
        };
        let res = Resource::get_resource(expr.prefix, expr.suffix);
        let matches = res
            .as_ref()
            .and_then(|res| res.context.as_ref())
            .map(|ctx| Cow::from(&ctx.matches))
            .unwrap_or_else(|| Cow::from(Resource::get_matches(tables, &key_expr)));

        for mres in matches.iter() {
            let mres = mres.upgrade().unwrap();

            for (sid, context) in &mres.session_ctxs {
                if context.subs.is_some()
                    && match tables.whatami {
                        WhatAmI::Router => context.face.whatami != WhatAmI::Router,
                        _ => {
                            source_type == WhatAmI::Client
                                || context.face.whatami == WhatAmI::Client
                        }
                    }
                {
                    route.entry(*sid).or_insert_with(|| {
                        let key_expr = Resource::get_best_key(expr.prefix, expr.suffix, *sid);
                        (context.face.clone(), key_expr.to_owned(), NodeId::default())
                    });
                }
            }
        }
        for mcast_group in &tables.mcast_groups {
            route.insert(
                mcast_group.id,
                (
                    mcast_group.clone(),
                    expr.full_expr().to_string().into(),
                    NodeId::default(),
                ),
            );
        }
        Arc::new(route)
    }

    fn get_data_routes_entries(&self, _tables: &Tables) -> RoutesIndexes {
        get_routes_entries()
    }
}<|MERGE_RESOLUTION|>--- conflicted
+++ resolved
@@ -135,26 +135,11 @@
                 }
             }
             None => {
-<<<<<<< HEAD
                 let ctx = res
                     .session_ctxs
                     .entry(face.id)
                     .or_insert_with(|| Arc::new(SessionContext::new(face.clone())));
                 get_mut_unchecked(ctx).subs = Some(*sub_info);
-=======
-                res.session_ctxs.insert(
-                    face.id,
-                    Arc::new(SessionContext {
-                        face: face.clone(),
-                        local_expr_id: None,
-                        remote_expr_id: None,
-                        subs: Some(*sub_info),
-                        qabl: None,
-                        in_interceptor_cache: None,
-                        e_interceptor_cache: None,
-                    }),
-                );
->>>>>>> 7300f4c8
             }
         }
     }
@@ -368,11 +353,9 @@
 }
 
 pub(super) fn pubsub_new_face(tables: &mut Tables, face: &mut Arc<FaceState>) {
-<<<<<<< HEAD
     if face.whatami != WhatAmI::Client {
         let sub_info = SubscriberInfo {
             reliability: Reliability::Reliable, // @TODO compute proper reliability to propagate from reliability of known subscribers
-            mode: Mode::Push,
         };
         for src_face in tables
             .faces
@@ -389,19 +372,6 @@
                     &mut src_face.clone(),
                 );
             }
-=======
-    let sub_info = SubscriberInfo {
-        reliability: Reliability::Reliable, // @TODO compute proper reliability to propagate from reliability of known subscribers
-    };
-    for src_face in tables
-        .faces
-        .values()
-        .cloned()
-        .collect::<Vec<Arc<FaceState>>>()
-    {
-        for sub in face_hat!(src_face).remote_subs.values() {
-            propagate_simple_subscription_to(tables, face, sub, &sub_info, &mut src_face.clone());
->>>>>>> 7300f4c8
         }
     }
 }
@@ -420,7 +390,6 @@
         if current && face.whatami == WhatAmI::Client {
             let sub_info = SubscriberInfo {
                 reliability: Reliability::Reliable, // @TODO compute proper reliability to propagate from reliability of known subscribers
-                mode: Mode::Push,
             };
             if let Some(res) = res.as_ref() {
                 if aggregate {
