//
// Copyright (c) 2023 ZettaScale Technology
//
// This program and the accompanying materials are made available under the
// terms of the Eclipse Public License 2.0 which is available at
// http://www.eclipse.org/legal/epl-2.0, or the Apache License, Version 2.0
// which is available at https://www.apache.org/licenses/LICENSE-2.0.
//
// SPDX-License-Identifier: EPL-2.0 OR Apache-2.0
//
// Contributors:
//   ZettaScale Zenoh Team, <zenoh@zettascale.tech>
//
use std::{
    borrow::Cow,
    collections::HashMap,
    sync::{atomic::Ordering, Arc},
};

use zenoh_protocol::{
    core::{key_expr::OwnedKeyExpr, WhatAmI},
    network::{
        declare::{
            common::ext::WireExprType, ext, Declare, DeclareBody, DeclareSubscriber, SubscriberId,
            UndeclareSubscriber,
        },
        interest::{InterestId, InterestMode},
    },
};
use zenoh_sync::get_mut_unchecked;

use crate::{
    key_expr::KeyExpr,
    net::routing::{
        dispatcher::{
            face::FaceState,
            interests::RemoteInterest,
            pubsub::SubscriberInfo,
            resource::{FaceContext, NodeId, Resource},
            tables::{Route, RoutingExpr, TablesData},
        },
        hat::{
            p2p_peer::{initial_interest, Hat},
            CurrentFutureTrait, DeclarationContext, HatPubSubTrait, InterestProfile, SendDeclare,
            Sources,
        },
<<<<<<< HEAD
        router::Direction,
=======
        router::RouteBuilder,
>>>>>>> 60e5946b
        RoutingContext,
    },
};

impl Hat {
    #[inline]
    fn propagate_simple_subscription_to(
        &self,
        dst_face: &mut Arc<FaceState>,
        res: &Arc<Resource>,
        _sub_info: &SubscriberInfo,
        src_face: &mut Arc<FaceState>,
        send_declare: &mut SendDeclare,
    ) {
        if (src_face.id != dst_face.id)
            && !self.face_hat(dst_face).local_subs.contains_key(res)
            && (src_face.whatami == WhatAmI::Client || dst_face.whatami == WhatAmI::Client)
        {
            if dst_face.whatami != WhatAmI::Client {
                let id = self
                    .face_hat(dst_face)
                    .next_id
                    .fetch_add(1, Ordering::SeqCst);
                self.face_hat_mut(dst_face)
                    .local_subs
                    .insert(res.clone(), id);
                let key_expr =
                    Resource::decl_key(res, dst_face, super::push_declaration_profile(dst_face));
                send_declare(
                    &dst_face.primitives,
                    RoutingContext::with_expr(
                        Declare {
                            interest_id: None,
                            ext_qos: ext::QoSType::DECLARE,
                            ext_tstamp: None,
                            ext_nodeid: ext::NodeIdType::DEFAULT,
                            body: DeclareBody::DeclareSubscriber(DeclareSubscriber {
                                id,
                                wire_expr: key_expr,
                            }),
                        },
                        res.expr().to_string(),
                    ),
                );
            } else {
                let matching_interests = self
                    .face_hat(dst_face)
                    .remote_interests
                    .values()
                    .filter(|i| i.options.subscribers() && i.matches(res))
                    .cloned()
                    .collect::<Vec<_>>();

                for RemoteInterest {
                    res: int_res,
                    options,
                    ..
                } in matching_interests
                {
                    let res = if options.aggregate() {
                        int_res.as_ref().unwrap_or(res)
                    } else {
                        res
                    };
                    if !self.face_hat(dst_face).local_subs.contains_key(res) {
                        let id = self
                            .face_hat(dst_face)
                            .next_id
                            .fetch_add(1, Ordering::SeqCst);
                        self.face_hat_mut(dst_face)
                            .local_subs
                            .insert(res.clone(), id);
                        let key_expr = Resource::decl_key(
                            res,
                            dst_face,
                            super::push_declaration_profile(dst_face),
                        );
                        send_declare(
                            &dst_face.primitives,
                            RoutingContext::with_expr(
                                Declare {
                                    interest_id: None,
                                    ext_qos: ext::QoSType::DECLARE,
                                    ext_tstamp: None,
                                    ext_nodeid: ext::NodeIdType::DEFAULT,
                                    body: DeclareBody::DeclareSubscriber(DeclareSubscriber {
                                        id,
                                        wire_expr: key_expr,
                                    }),
                                },
                                res.expr().to_string(),
                            ),
                        );
                    }
                }
            }
        }
    }

    fn propagate_simple_subscription(
        &self,
        tables: &mut TablesData,
        res: &Arc<Resource>,
        sub_info: &SubscriberInfo,
        src_face: &mut Arc<FaceState>,
        send_declare: &mut SendDeclare,
    ) {
        for mut dst_face in self
            .faces(tables)
            .values()
            .cloned()
            .collect::<Vec<Arc<FaceState>>>()
        {
            self.propagate_simple_subscription_to(
                &mut dst_face,
                res,
                sub_info,
                src_face,
                send_declare,
            );
        }
    }

    fn register_simple_subscription(
        &self,
        _tables: &mut TablesData,
        face: &mut Arc<FaceState>,
        id: SubscriberId,
        res: &mut Arc<Resource>,
        sub_info: &SubscriberInfo,
    ) {
        // Register subscription
        {
            let res = get_mut_unchecked(res);
            match res.face_ctxs.get_mut(&face.id) {
                Some(ctx) => {
                    if ctx.subs.is_none() {
                        get_mut_unchecked(ctx).subs = Some(*sub_info);
                    }
                }
                None => {
                    let ctx = res
                        .face_ctxs
                        .entry(face.id)
                        .or_insert_with(|| Arc::new(FaceContext::new(face.clone())));
                    get_mut_unchecked(ctx).subs = Some(*sub_info);
                }
            }
        }
        self.face_hat_mut(face).remote_subs.insert(id, res.clone());
    }

    fn declare_simple_subscription(
        &self,
        tables: &mut TablesData,
        face: &mut Arc<FaceState>,
        id: SubscriberId,
        res: &mut Arc<Resource>,
        sub_info: &SubscriberInfo,
        send_declare: &mut SendDeclare,
    ) {
        self.register_simple_subscription(tables, face, id, res, sub_info);

        self.propagate_simple_subscription(tables, res, sub_info, face, send_declare);
        // This introduced a buffer overflow on windows
        // TODO: Let's deactivate this on windows until Fixed
        #[cfg(not(windows))]
        if face.whatami == WhatAmI::Client {
            for mcast_group in self.mcast_groups(tables) {
                if mcast_group.mcast_group != face.mcast_group {
                    mcast_group
                        .primitives
                        .send_declare(RoutingContext::with_expr(
                            &mut Declare {
                                interest_id: None,
                                ext_qos: ext::QoSType::DECLARE,
                                ext_tstamp: None,
                                ext_nodeid: ext::NodeIdType::DEFAULT,
                                body: DeclareBody::DeclareSubscriber(DeclareSubscriber {
                                    id: 0, // @TODO use proper SubscriberId
                                    wire_expr: res.expr().to_string().into(),
                                }),
                            },
                            res.expr().to_string(),
                        ))
                }
            }
        }
    }

    #[inline]
    fn simple_subs(&self, res: &Arc<Resource>) -> Vec<Arc<FaceState>> {
        res.face_ctxs
            .values()
            .filter_map(|ctx| {
                if ctx.subs.is_some() {
                    Some(ctx.face.clone())
                } else {
                    None
                }
            })
            .collect()
    }

    #[inline]
    fn remote_simple_subs(&self, res: &Arc<Resource>, face: &Arc<FaceState>) -> bool {
        res.face_ctxs
            .values()
            .any(|ctx| ctx.face.id != face.id && ctx.subs.is_some())
    }

    fn propagate_forget_simple_subscription(
        &self,
        tables: &mut TablesData,
        res: &Arc<Resource>,
        send_declare: &mut SendDeclare,
    ) {
        for mut face in self.faces(tables).values().cloned() {
            if let Some(id) = self.face_hat_mut(&mut face).local_subs.remove(res) {
                send_declare(
                    &face.primitives,
                    RoutingContext::with_expr(
                        Declare {
                            interest_id: None,
                            ext_qos: ext::QoSType::DECLARE,
                            ext_tstamp: None,
                            ext_nodeid: ext::NodeIdType::DEFAULT,
                            body: DeclareBody::UndeclareSubscriber(UndeclareSubscriber {
                                id,
                                ext_wire_expr: WireExprType::null(),
                            }),
                        },
                        res.expr().to_string(),
                    ),
                );
            }
            for res in self
                .face_hat(&face)
                .local_subs
                .keys()
                .cloned()
                .collect::<Vec<Arc<Resource>>>()
            {
                if !res.context().matches.iter().any(|m| {
                    m.upgrade()
                        .is_some_and(|m| m.ctx.is_some() && self.remote_simple_subs(&m, &face))
                }) {
                    if let Some(id) = self.face_hat_mut(&mut face).local_subs.remove(&res) {
                        send_declare(
                            &face.primitives,
                            RoutingContext::with_expr(
                                Declare {
                                    interest_id: None,
                                    ext_qos: ext::QoSType::DECLARE,
                                    ext_tstamp: None,
                                    ext_nodeid: ext::NodeIdType::DEFAULT,
                                    body: DeclareBody::UndeclareSubscriber(UndeclareSubscriber {
                                        id,
                                        ext_wire_expr: WireExprType::null(),
                                    }),
                                },
                                res.expr().to_string(),
                            ),
                        );
                    }
                }
            }
        }
    }

    pub(super) fn undeclare_simple_subscription(
        &self,
        tables: &mut TablesData,
        face: &mut Arc<FaceState>,
        res: &mut Arc<Resource>,
        send_declare: &mut SendDeclare,
    ) {
        if !self
            .face_hat_mut(face)
            .remote_subs
            .values()
            .any(|s| *s == *res)
        {
            if let Some(ctx) = get_mut_unchecked(res).face_ctxs.get_mut(&face.id) {
                get_mut_unchecked(ctx).subs = None;
            }

            let mut simple_subs = self.simple_subs(res);
            if simple_subs.is_empty() {
                self.propagate_forget_simple_subscription(tables, res, send_declare);
            }

            if simple_subs.len() == 1 {
                let face = &mut simple_subs[0];
                if let Some(id) = self.face_hat_mut(face).local_subs.remove(res) {
                    send_declare(
                        &face.primitives,
                        RoutingContext::with_expr(
                            Declare {
                                interest_id: None,
                                ext_qos: ext::QoSType::DECLARE,
                                ext_tstamp: None,
                                ext_nodeid: ext::NodeIdType::DEFAULT,
                                body: DeclareBody::UndeclareSubscriber(UndeclareSubscriber {
                                    id,
                                    ext_wire_expr: WireExprType::null(),
                                }),
                            },
                            res.expr().to_string(),
                        ),
                    );
                }
                for res in self
                    .face_hat(face)
                    .local_subs
                    .keys()
                    .cloned()
                    .collect::<Vec<Arc<Resource>>>()
                {
                    if !res.context().matches.iter().any(|m| {
                        m.upgrade()
                            .is_some_and(|m| m.ctx.is_some() && self.remote_simple_subs(&m, face))
                    }) {
                        if let Some(id) = self.face_hat_mut(face).local_subs.remove(&res) {
                            send_declare(
                                &face.primitives,
                                RoutingContext::with_expr(
                                    Declare {
                                        interest_id: None,
                                        ext_qos: ext::QoSType::DECLARE,
                                        ext_tstamp: None,
                                        ext_nodeid: ext::NodeIdType::DEFAULT,
                                        body: DeclareBody::UndeclareSubscriber(
                                            UndeclareSubscriber {
                                                id,
                                                ext_wire_expr: WireExprType::null(),
                                            },
                                        ),
                                    },
                                    res.expr().to_string(),
                                ),
                            );
                        }
                    }
                }
            }
        }
    }

    fn forget_simple_subscription(
        &self,
        tables: &mut TablesData,
        face: &mut Arc<FaceState>,
        id: SubscriberId,
        send_declare: &mut SendDeclare,
    ) -> Option<Arc<Resource>> {
        if let Some(mut res) = self.face_hat_mut(face).remote_subs.remove(&id) {
            self.undeclare_simple_subscription(tables, face, &mut res, send_declare);
            Some(res)
        } else {
            None
        }
    }

    pub(super) fn pubsub_new_face(
        &self,
        tables: &mut TablesData,
        face: &mut Arc<FaceState>,
        send_declare: &mut SendDeclare,
    ) {
        if face.whatami != WhatAmI::Client {
            let sub_info = SubscriberInfo;
            for src_face in self
                .faces(tables)
                .values()
                .cloned()
                .collect::<Vec<Arc<FaceState>>>()
            {
                for sub in self.face_hat(&src_face).remote_subs.values() {
                    self.propagate_simple_subscription_to(
                        face,
                        sub,
                        &sub_info,
                        &mut src_face.clone(),
                        send_declare,
                    );
                }
            }
        }
    }

    #[inline]
    fn make_sub_id(
        &self,
        res: &Arc<Resource>,
        face: &mut Arc<FaceState>,
        mode: InterestMode,
    ) -> u32 {
        if mode.future() {
            if let Some(id) = self.face_hat(face).local_subs.get(res) {
                *id
            } else {
                let id = self.face_hat(face).next_id.fetch_add(1, Ordering::SeqCst);
                self.face_hat_mut(face).local_subs.insert(res.clone(), id);
                id
            }
        } else {
            0
        }
    }

    #[allow(clippy::too_many_arguments)]
    pub(super) fn declare_sub_interest(
        &self,
        tables: &mut TablesData,
        face: &mut Arc<FaceState>,
        id: InterestId,
        res: Option<&mut Arc<Resource>>,
        mode: InterestMode,
        aggregate: bool,
        send_declare: &mut SendDeclare,
    ) {
        if mode.current() && face.whatami == WhatAmI::Client {
            let interest_id = Some(id);
            if let Some(res) = res.as_ref() {
                if aggregate {
                    if self.faces(tables).values().any(|src_face| {
                        src_face.id != face.id
                            && self
                                .face_hat(src_face)
                                .remote_subs
                                .values()
                                .any(|sub| sub.ctx.is_some() && sub.matches(res))
                    }) {
                        let id = self.make_sub_id(res, face, mode);
                        let wire_expr =
                            Resource::decl_key(res, face, super::push_declaration_profile(face));
                        send_declare(
                            &face.primitives,
                            RoutingContext::with_expr(
                                Declare {
                                    interest_id,
                                    ext_qos: ext::QoSType::DECLARE,
                                    ext_tstamp: None,
                                    ext_nodeid: ext::NodeIdType::DEFAULT,
                                    body: DeclareBody::DeclareSubscriber(DeclareSubscriber {
                                        id,
                                        wire_expr,
                                    }),
                                },
                                res.expr().to_string(),
                            ),
                        );
                    }
                } else {
                    for src_face in self
                        .faces(tables)
                        .values()
                        .cloned()
                        .collect::<Vec<Arc<FaceState>>>()
                    {
                        if src_face.id != face.id {
                            for sub in self.face_hat(&src_face).remote_subs.values() {
                                if sub.ctx.is_some() && sub.matches(res) {
                                    let id = self.make_sub_id(sub, face, mode);
                                    let wire_expr = Resource::decl_key(
                                        sub,
                                        face,
                                        super::push_declaration_profile(face),
                                    );
                                    send_declare(
                                        &face.primitives,
                                        RoutingContext::with_expr(
                                            Declare {
                                                interest_id,
                                                ext_qos: ext::QoSType::DECLARE,
                                                ext_tstamp: None,
                                                ext_nodeid: ext::NodeIdType::DEFAULT,
                                                body: DeclareBody::DeclareSubscriber(
                                                    DeclareSubscriber { id, wire_expr },
                                                ),
                                            },
                                            sub.expr().to_string(),
                                        ),
                                    );
                                }
                            }
                        }
                    }
                }
            } else {
                for src_face in self
                    .faces(tables)
                    .values()
                    .cloned()
                    .collect::<Vec<Arc<FaceState>>>()
                {
                    if src_face.id != face.id {
                        for sub in self.face_hat(&src_face).remote_subs.values() {
                            let id = self.make_sub_id(sub, face, mode);
                            let wire_expr = Resource::decl_key(
                                sub,
                                face,
                                super::push_declaration_profile(face),
                            );
                            send_declare(
                                &face.primitives,
                                RoutingContext::with_expr(
                                    Declare {
                                        interest_id,
                                        ext_qos: ext::QoSType::DECLARE,
                                        ext_tstamp: None,
                                        ext_nodeid: ext::NodeIdType::DEFAULT,
                                        body: DeclareBody::DeclareSubscriber(DeclareSubscriber {
                                            id,
                                            wire_expr,
                                        }),
                                    },
                                    sub.expr().to_string(),
                                ),
                            );
                        }
                    }
                }
            }
        }
    }
}

impl HatPubSubTrait for Hat {
    fn declare_subscription(
        &mut self,
        ctx: DeclarationContext,
        id: SubscriberId,
        res: &mut Arc<Resource>,
        sub_info: &SubscriberInfo,
        _profile: InterestProfile,
    ) {
        // FIXME(fuzzypixelz): InterestProfile is ignored
        // TODO(fuzzypixelz): regions2: clients of this peer are handled as if they were bound to a future broker south hat
        self.declare_simple_subscription(
            ctx.tables,
            ctx.src_face,
            id,
            res,
            sub_info,
            ctx.send_declare,
        );
    }

    fn undeclare_subscription(
        &mut self,
        ctx: DeclarationContext,
        id: SubscriberId,
        _res: Option<Arc<Resource>>, // FIXME(fuzzypixelz): can this be a borrow
        _profile: InterestProfile,
    ) -> Option<Arc<Resource>> {
        self.forget_simple_subscription(ctx.tables, ctx.src_face, id, ctx.send_declare)
    }

    fn get_subscriptions(&self, tables: &TablesData) -> Vec<(Arc<Resource>, Sources)> {
        // Compute the list of known suscriptions (keys)
        let mut subs = HashMap::new();
<<<<<<< HEAD
        for src_face in self.faces(tables).values() {
            for sub in self.face_hat(src_face).remote_subs.values() {
=======
        for face in tables.faces.values() {
            for sub in face_hat!(face).remote_subs.values() {
>>>>>>> 60e5946b
                // Insert the key in the list of known suscriptions
                let srcs = subs.entry(sub.clone()).or_insert_with(Sources::empty);
                // Append src_face as a suscription source in the proper list
                let whatami = if face.is_local {
                    tables.whatami
                } else {
                    face.whatami
                };
                match whatami {
                    WhatAmI::Router => srcs.routers.push(face.zid),
                    WhatAmI::Peer => srcs.peers.push(face.zid),
                    WhatAmI::Client => srcs.clients.push(face.zid),
                }
            }
        }
        Vec::from_iter(subs)
    }

    fn get_publications(&self, tables: &TablesData) -> Vec<(Arc<Resource>, Sources)> {
        let mut result = HashMap::new();
        for face in self.faces(tables).values() {
            for interest in self.face_hat(face).remote_interests.values() {
                if interest.options.subscribers() {
                    if let Some(res) = interest.res.as_ref() {
                        let sources = result.entry(res.clone()).or_insert_with(Sources::default);
                        let whatami = if face.is_local {
                            tables.whatami
                        } else {
                            face.whatami
                        };
                        match whatami {
                            WhatAmI::Router => sources.routers.push(face.zid),
                            WhatAmI::Peer => sources.peers.push(face.zid),
                            WhatAmI::Client => sources.clients.push(face.zid),
                        }
                    }
                }
            }
        }
        result.into_iter().collect()
    }

    fn compute_data_route(
        &self,
        tables: &TablesData,
        expr: &mut RoutingExpr,
        source: NodeId,
        source_type: WhatAmI,
    ) -> Arc<Route> {
        let mut route = RouteBuilder::new();
        let key_expr = expr.full_expr();
        if key_expr.ends_with('/') {
            return Arc::new(route.build());
        }
        tracing::trace!(
            "compute_data_route({}, {:?}, {:?})",
            key_expr,
            source,
            source_type
        );
        let key_expr = match OwnedKeyExpr::try_from(key_expr) {
            Ok(ke) => ke,
            Err(e) => {
                tracing::warn!("Invalid KE reached the system: {}", e);
                return Arc::new(route.build());
            }
        };

        if source_type == WhatAmI::Client {
            for face in self
                .faces(tables)
                .values()
                .filter(|f| f.whatami == WhatAmI::Router)
            {
                if !face.local_interests.values().any(|interest| {
                    interest.finalized
                        && interest.options.subscribers()
                        && interest
                            .res
                            .as_ref()
                            .map(|res| KeyExpr::keyexpr_include(res.expr(), expr.full_expr()))
                            .unwrap_or(true)
                }) || self
                    .face_hat(face)
                    .remote_subs
                    .values()
                    .any(|sub| KeyExpr::keyexpr_intersect(sub.expr(), expr.full_expr()))
                {
                    let key_expr = Resource::get_best_key(expr.prefix, expr.suffix, face.id);
<<<<<<< HEAD
                    route.insert(
                        face.id,
                        Direction {
                            dst_face: face.clone(),
                            wire_expr: key_expr.to_owned(),
                            node_id: NodeId::default(),
                        },
                    );
=======
                    route.insert(face.id, || {
                        (face.clone(), key_expr.to_owned(), NodeId::default())
                    });
>>>>>>> 60e5946b
                }
            }

            for face in self.faces(tables).values().filter(|f| {
                f.whatami == WhatAmI::Peer
                    && !initial_interest(f).map(|i| i.finalized).unwrap_or(true)
            }) {
                route.insert(face.id, || {
                    let key_expr = Resource::get_best_key(expr.prefix, expr.suffix, face.id);
                    Direction {
                        dst_face: face.clone(),
                        wire_expr: key_expr.to_owned(),
                        node_id: NodeId::default(),
                    }
                });
            }
        }

        let res = Resource::get_resource(expr.prefix, expr.suffix);
        let matches = res
            .as_ref()
            .and_then(|res| res.ctx.as_ref())
            .map(|ctx| Cow::from(&ctx.matches))
            .unwrap_or_else(|| Cow::from(Resource::get_matches(tables, &key_expr)));

        for mres in matches.iter() {
            let mres = mres.upgrade().unwrap();

            for (fid, ctx) in &mres.face_ctxs {
                if ctx.subs.is_some()
                    && (source_type == WhatAmI::Client || ctx.face.whatami == WhatAmI::Client)
                {
<<<<<<< HEAD
                    route.entry(*fid).or_insert_with(|| {
                        let key_expr = Resource::get_best_key(expr.prefix, expr.suffix, *fid);
                        Direction {
                            dst_face: ctx.face.clone(),
                            wire_expr: key_expr.to_owned(),
                            node_id: NodeId::default(),
                        }
                    });
                }
            }
        }
        for mcast_group in self.mcast_groups(tables) {
            route.insert(
                mcast_group.id,
                Direction {
                    dst_face: mcast_group.clone(),
                    wire_expr: expr.full_expr().to_string().into(),
                    node_id: NodeId::default(),
                },
            );
=======
                    route.insert(*sid, || {
                        let key_expr = Resource::get_best_key(expr.prefix, expr.suffix, *sid);
                        (context.face.clone(), key_expr.to_owned(), NodeId::default())
                    });
                }
            }
        }
        for mcast_group in &tables.mcast_groups {
            route.insert(mcast_group.id, || {
                (
                    mcast_group.clone(),
                    expr.full_expr().to_string().into(),
                    NodeId::default(),
                )
            });
>>>>>>> 60e5946b
        }
        Arc::new(route.build())
    }

    fn get_matching_subscriptions(
        &self,
        tables: &TablesData,
        key_expr: &KeyExpr<'_>,
    ) -> HashMap<usize, Arc<FaceState>> {
        let mut matching_subscriptions = HashMap::new();
        if key_expr.ends_with('/') {
            return matching_subscriptions;
        }
        tracing::trace!("get_matching_subscriptions({})", key_expr,);
        let res = Resource::get_resource(&tables.root_res, key_expr);
        let matches = res
            .as_ref()
            .and_then(|res| res.ctx.as_ref())
            .map(|ctx| Cow::from(&ctx.matches))
            .unwrap_or_else(|| Cow::from(Resource::get_matches(tables, key_expr)));

        for mres in matches.iter() {
            let mres = mres.upgrade().unwrap();

            for (fid, ctx) in &mres.face_ctxs {
                if ctx.subs.is_some() {
                    matching_subscriptions
                        .entry(*fid)
                        .or_insert_with(|| ctx.face.clone());
                }
            }
        }
        matching_subscriptions
    }
}<|MERGE_RESOLUTION|>--- conflicted
+++ resolved
@@ -44,11 +44,7 @@
             CurrentFutureTrait, DeclarationContext, HatPubSubTrait, InterestProfile, SendDeclare,
             Sources,
         },
-<<<<<<< HEAD
-        router::Direction,
-=======
-        router::RouteBuilder,
->>>>>>> 60e5946b
+        router::{Direction, RouteBuilder},
         RoutingContext,
     },
 };
@@ -587,8 +583,8 @@
         sub_info: &SubscriberInfo,
         _profile: InterestProfile,
     ) {
-        // FIXME(fuzzypixelz): InterestProfile is ignored
-        // TODO(fuzzypixelz): regions2: clients of this peer are handled as if they were bound to a future broker south hat
+        // FIXME(regions): InterestProfile is ignored
+        // TODO(regions2): clients of this peer are handled as if they were bound to a future broker south hat
         self.declare_simple_subscription(
             ctx.tables,
             ctx.src_face,
@@ -612,25 +608,20 @@
     fn get_subscriptions(&self, tables: &TablesData) -> Vec<(Arc<Resource>, Sources)> {
         // Compute the list of known suscriptions (keys)
         let mut subs = HashMap::new();
-<<<<<<< HEAD
         for src_face in self.faces(tables).values() {
             for sub in self.face_hat(src_face).remote_subs.values() {
-=======
-        for face in tables.faces.values() {
-            for sub in face_hat!(face).remote_subs.values() {
->>>>>>> 60e5946b
                 // Insert the key in the list of known suscriptions
                 let srcs = subs.entry(sub.clone()).or_insert_with(Sources::empty);
                 // Append src_face as a suscription source in the proper list
-                let whatami = if face.is_local {
-                    tables.whatami
+                let whatami = if src_face.is_local {
+                    tables.hats.north().whatami // REVIEW(fuzzypixelz)
                 } else {
-                    face.whatami
+                    src_face.whatami
                 };
                 match whatami {
-                    WhatAmI::Router => srcs.routers.push(face.zid),
-                    WhatAmI::Peer => srcs.peers.push(face.zid),
-                    WhatAmI::Client => srcs.clients.push(face.zid),
+                    WhatAmI::Router => srcs.routers.push(src_face.zid),
+                    WhatAmI::Peer => srcs.peers.push(src_face.zid),
+                    WhatAmI::Client => srcs.clients.push(src_face.zid),
                 }
             }
         }
@@ -645,7 +636,7 @@
                     if let Some(res) = interest.res.as_ref() {
                         let sources = result.entry(res.clone()).or_insert_with(Sources::default);
                         let whatami = if face.is_local {
-                            tables.whatami
+                            tables.hats.north().whatami // REVIEW(fuzzypixelz)
                         } else {
                             face.whatami
                         };
@@ -668,7 +659,7 @@
         source: NodeId,
         source_type: WhatAmI,
     ) -> Arc<Route> {
-        let mut route = RouteBuilder::new();
+        let mut route = RouteBuilder::<Direction>::new();
         let key_expr = expr.full_expr();
         if key_expr.ends_with('/') {
             return Arc::new(route.build());
@@ -708,20 +699,11 @@
                     .any(|sub| KeyExpr::keyexpr_intersect(sub.expr(), expr.full_expr()))
                 {
                     let key_expr = Resource::get_best_key(expr.prefix, expr.suffix, face.id);
-<<<<<<< HEAD
-                    route.insert(
-                        face.id,
-                        Direction {
-                            dst_face: face.clone(),
-                            wire_expr: key_expr.to_owned(),
-                            node_id: NodeId::default(),
-                        },
-                    );
-=======
-                    route.insert(face.id, || {
-                        (face.clone(), key_expr.to_owned(), NodeId::default())
+                    route.insert(face.id, || Direction {
+                        dst_face: face.clone(),
+                        wire_expr: key_expr.to_owned(),
+                        node_id: NodeId::default(),
                     });
->>>>>>> 60e5946b
                 }
             }
 
@@ -754,8 +736,7 @@
                 if ctx.subs.is_some()
                     && (source_type == WhatAmI::Client || ctx.face.whatami == WhatAmI::Client)
                 {
-<<<<<<< HEAD
-                    route.entry(*fid).or_insert_with(|| {
+                    route.insert(*fid, || {
                         let key_expr = Resource::get_best_key(expr.prefix, expr.suffix, *fid);
                         Direction {
                             dst_face: ctx.face.clone(),
@@ -767,31 +748,11 @@
             }
         }
         for mcast_group in self.mcast_groups(tables) {
-            route.insert(
-                mcast_group.id,
-                Direction {
-                    dst_face: mcast_group.clone(),
-                    wire_expr: expr.full_expr().to_string().into(),
-                    node_id: NodeId::default(),
-                },
-            );
-=======
-                    route.insert(*sid, || {
-                        let key_expr = Resource::get_best_key(expr.prefix, expr.suffix, *sid);
-                        (context.face.clone(), key_expr.to_owned(), NodeId::default())
-                    });
-                }
-            }
-        }
-        for mcast_group in &tables.mcast_groups {
-            route.insert(mcast_group.id, || {
-                (
-                    mcast_group.clone(),
-                    expr.full_expr().to_string().into(),
-                    NodeId::default(),
-                )
+            route.insert(mcast_group.id, || Direction {
+                dst_face: mcast_group.clone(),
+                wire_expr: expr.full_expr().to_string().into(),
+                node_id: NodeId::default(),
             });
->>>>>>> 60e5946b
         }
         Arc::new(route.build())
     }
