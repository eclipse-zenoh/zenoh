--- conflicted
+++ resolved
@@ -17,7 +17,7 @@
 use crate::net::routing::dispatcher::resource::{NodeId, Resource, SessionContext};
 use crate::net::routing::dispatcher::tables::Tables;
 use crate::net::routing::dispatcher::tables::{QueryTargetQabl, QueryTargetQablSet, RoutingExpr};
-use crate::net::routing::hat::HatQueriesTrait;
+use crate::net::routing::hat::{CurrentFutureTrait, HatQueriesTrait};
 use crate::net::routing::router::RoutesIndexes;
 use crate::net::routing::{RoutingContext, PREFIX_LIVELINESS};
 use ordered_float::OrderedFloat;
@@ -28,7 +28,8 @@
 use zenoh_buffers::ZBuf;
 use zenoh_protocol::core::key_expr::include::{Includer, DEFAULT_INCLUDER};
 use zenoh_protocol::core::key_expr::OwnedKeyExpr;
-use zenoh_protocol::network::declare::{InterestId, QueryableId};
+use zenoh_protocol::network::declare::QueryableId;
+use zenoh_protocol::network::interest::{InterestId, InterestMode};
 use zenoh_protocol::{
     core::{WhatAmI, WireExpr},
     network::declare::{
@@ -98,7 +99,7 @@
         let key_expr = Resource::decl_key(res, dst_face);
         dst_face.primitives.send_declare(RoutingContext::with_expr(
             Declare {
-                mode: DeclareMode::Push,
+                interest_id: None,
                 ext_qos: ext::QoSType::DECLARE,
                 ext_tstamp: None,
                 ext_nodeid: ext::NodeIdType::DEFAULT,
@@ -124,40 +125,7 @@
         .cloned()
         .collect::<Vec<Arc<FaceState>>>();
     for mut dst_face in faces {
-<<<<<<< HEAD
         propagate_simple_queryable_to(tables, &mut dst_face, res, &src_face);
-=======
-        let info = local_qabl_info(tables, res, &dst_face);
-        let current = face_hat!(dst_face).local_qabls.get(res);
-        if (src_face.is_none() || src_face.as_ref().unwrap().id != dst_face.id)
-            && (current.is_none() || current.unwrap().1 != info)
-            && (src_face.is_none()
-                || src_face.as_ref().unwrap().whatami == WhatAmI::Client
-                || dst_face.whatami == WhatAmI::Client)
-        {
-            let id = current
-                .map(|c| c.0)
-                .unwrap_or(face_hat!(dst_face).next_id.fetch_add(1, Ordering::SeqCst));
-            face_hat_mut!(&mut dst_face)
-                .local_qabls
-                .insert(res.clone(), (id, info));
-            let key_expr = Resource::decl_key(res, &mut dst_face);
-            dst_face.primitives.send_declare(RoutingContext::with_expr(
-                Declare {
-                    interest_id: None,
-                    ext_qos: ext::QoSType::DECLARE,
-                    ext_tstamp: None,
-                    ext_nodeid: ext::NodeIdType::DEFAULT,
-                    body: DeclareBody::DeclareQueryable(DeclareQueryable {
-                        id,
-                        wire_expr: key_expr,
-                        ext_info: info,
-                    }),
-                },
-                res.expr(),
-            ));
-        }
->>>>>>> a80ce2bd
     }
 }
 
@@ -243,7 +211,7 @@
                 if let Some((id, _)) = face_hat_mut!(face).local_qabls.remove(&res) {
                     face.primitives.send_declare(RoutingContext::with_expr(
                         Declare {
-                            mode: DeclareMode::Push,
+                            interest_id: None,
                             ext_qos: ext::QoSType::DECLARE,
                             ext_tstamp: None,
                             ext_nodeid: ext::NodeIdType::DEFAULT,
@@ -310,7 +278,7 @@
                     if let Some((id, _)) = face_hat_mut!(&mut face).local_qabls.remove(&res) {
                         face.primitives.send_declare(RoutingContext::with_expr(
                             Declare {
-                                mode: DeclareMode::Push,
+                                interest_id: None,
                                 ext_qos: ext::QoSType::DECLARE,
                                 ext_tstamp: None,
                                 ext_nodeid: ext::NodeIdType::DEFAULT,
@@ -367,15 +335,11 @@
         face: &mut Arc<FaceState>,
         id: InterestId,
         res: Option<&mut Arc<Resource>>,
-        continuous: bool,
+        mode: InterestMode,
         aggregate: bool,
     ) {
-        if face.whatami == WhatAmI::Client {
-            let mode = if continuous {
-                DeclareMode::Push
-            } else {
-                DeclareMode::Response(id)
-            };
+        if mode.current() && face.whatami == WhatAmI::Client {
+            let interest_id = mode.future().then_some(id);
             if let Some(res) = res.as_ref() {
                 if aggregate {
                     if tables.faces.values().any(|src_face| {
@@ -386,7 +350,7 @@
                                 .any(|qabl| qabl.context.is_some() && qabl.matches(res))
                     }) {
                         let info = local_qabl_info(tables, res, face);
-                        let id = if continuous {
+                        let id = if mode.future() {
                             let id = face_hat!(face).next_id.fetch_add(1, Ordering::SeqCst);
                             face_hat_mut!(face)
                                 .local_qabls
@@ -398,7 +362,7 @@
                         let wire_expr = Resource::decl_key(res, face);
                         face.primitives.send_declare(RoutingContext::with_expr(
                             Declare {
-                                mode,
+                                interest_id,
                                 ext_qos: ext::QoSType::DECLARE,
                                 ext_tstamp: None,
                                 ext_nodeid: ext::NodeIdType::DEFAULT,
@@ -422,7 +386,7 @@
                             for qabl in face_hat!(src_face).remote_qabls.values() {
                                 if qabl.context.is_some() && qabl.matches(res) {
                                     let info = local_qabl_info(tables, qabl, face);
-                                    let id = if continuous {
+                                    let id = if mode.future() {
                                         let id =
                                             face_hat!(face).next_id.fetch_add(1, Ordering::SeqCst);
                                         face_hat_mut!(face)
@@ -435,7 +399,7 @@
                                     let key_expr = Resource::decl_key(qabl, face);
                                     face.primitives.send_declare(RoutingContext::with_expr(
                                         Declare {
-                                            mode,
+                                            interest_id,
                                             ext_qos: ext::QoSType::DECLARE,
                                             ext_tstamp: None,
                                             ext_nodeid: ext::NodeIdType::DEFAULT,
@@ -463,7 +427,7 @@
                         for qabl in face_hat!(src_face).remote_qabls.values() {
                             if qabl.context.is_some() {
                                 let info = local_qabl_info(tables, qabl, face);
-                                let id = if continuous {
+                                let id = if mode.future() {
                                     let id = face_hat!(face).next_id.fetch_add(1, Ordering::SeqCst);
                                     face_hat_mut!(face)
                                         .local_qabls
@@ -475,7 +439,7 @@
                                 let key_expr = Resource::decl_key(qabl, face);
                                 face.primitives.send_declare(RoutingContext::with_expr(
                                     Declare {
-                                        mode,
+                                        interest_id,
                                         ext_qos: ext::QoSType::DECLARE,
                                         ext_tstamp: None,
                                         ext_nodeid: ext::NodeIdType::DEFAULT,
@@ -493,7 +457,7 @@
                 }
             }
         }
-        if continuous {
+        if mode.future() {
             face_hat_mut!(face)
                 .remote_qabl_interests
                 .insert(id, res.cloned());
