--- conflicted
+++ resolved
@@ -45,13 +45,8 @@
         tables::{QueryTargetQabl, QueryTargetQablSet, RoutingExpr, Tables},
     },
     hat::{CurrentFutureTrait, HatQueriesTrait, Sources},
-<<<<<<< HEAD
-    router::RoutesIndexes,
+    router::{update_query_routes_from, RoutesIndexes},
     RoutingContext,
-=======
-    router::{update_query_routes_from, RoutesIndexes},
-    RoutingContext, PREFIX_LIVELINESS,
->>>>>>> 959fb6e6
 };
 
 #[inline]
@@ -358,11 +353,7 @@
         aggregate: bool,
     ) {
         if mode.current() && face.whatami == WhatAmI::Client {
-<<<<<<< HEAD
-            let interest_id = mode.future().then_some(id);
-=======
             let interest_id = (!mode.future()).then_some(id);
->>>>>>> 959fb6e6
             if let Some(res) = res.as_ref() {
                 if aggregate {
                     if tables.faces.values().any(|src_face| {
