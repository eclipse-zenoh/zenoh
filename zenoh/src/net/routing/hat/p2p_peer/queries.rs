--- conflicted
+++ resolved
@@ -45,11 +45,7 @@
         tables::{QueryTargetQabl, QueryTargetQablSet, RoutingExpr, Tables},
     },
     hat::{CurrentFutureTrait, HatQueriesTrait, Sources},
-<<<<<<< HEAD
-    router::RoutesIndexes,
-=======
     router::{update_query_routes_from, RoutesIndexes},
->>>>>>> fdb86be0
     RoutingContext, PREFIX_LIVELINESS,
 };
 
