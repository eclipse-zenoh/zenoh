--- conflicted
+++ resolved
@@ -618,44 +618,6 @@
             source,
             source_type
         );
-<<<<<<< HEAD
-        let key_expr = match OwnedKeyExpr::try_from(key_expr) {
-            Ok(ke) => ke,
-            Err(e) => {
-                tracing::warn!("Invalid KE reached the system: {}", e);
-                return EMPTY_ROUTE.clone();
-            }
-        };
-
-        if source_type == WhatAmI::Client {
-            // TODO: BestMatching: What if there is a local compete ?
-            for face in tables
-                .faces
-                .values()
-                .filter(|f| f.whatami == WhatAmI::Router)
-            {
-                if !face.local_interests.values().any(|interest| {
-                    interest.finalized
-                        && interest.options.queryables()
-                        && interest
-                            .res
-                            .as_ref()
-                            .map(|res| KeyExpr::keyexpr_include(res.expr(), expr.full_expr()))
-                            .unwrap_or(true)
-                }) || face_hat!(face)
-                    .remote_qabls
-                    .values()
-                    .any(|(ref qabl, _)| KeyExpr::keyexpr_intersect(qabl.expr(), expr.full_expr()))
-                {
-                    let key_expr = Resource::get_best_key(expr.prefix, expr.suffix, face.id);
-                    route.push(QueryTargetQabl {
-                        direction: (face.clone(), key_expr.to_owned(), NodeId::default()),
-                        info: None,
-                    });
-                }
-            }
-=======
->>>>>>> c5af8c6b
 
         let matches = expr
             .resource()
