--- conflicted
+++ resolved
@@ -98,6 +98,7 @@
         let key_expr = Resource::decl_key(res, dst_face);
         dst_face.primitives.send_declare(RoutingContext::with_expr(
             Declare {
+                mode: DeclareMode::Push,
                 ext_qos: ext::QoSType::DECLARE,
                 ext_tstamp: None,
                 ext_nodeid: ext::NodeIdType::DEFAULT,
@@ -123,40 +124,7 @@
         .cloned()
         .collect::<Vec<Arc<FaceState>>>();
     for mut dst_face in faces {
-<<<<<<< HEAD
         propagate_simple_queryable_to(tables, &mut dst_face, res, &src_face);
-=======
-        let info = local_qabl_info(tables, res, &dst_face);
-        let current = face_hat!(dst_face).local_qabls.get(res);
-        if (src_face.is_none() || src_face.as_ref().unwrap().id != dst_face.id)
-            && (current.is_none() || current.unwrap().1 != info)
-            && (src_face.is_none()
-                || src_face.as_ref().unwrap().whatami == WhatAmI::Client
-                || dst_face.whatami == WhatAmI::Client)
-        {
-            let id = current
-                .map(|c| c.0)
-                .unwrap_or(face_hat!(dst_face).next_id.fetch_add(1, Ordering::SeqCst));
-            face_hat_mut!(&mut dst_face)
-                .local_qabls
-                .insert(res.clone(), (id, info));
-            let key_expr = Resource::decl_key(res, &mut dst_face);
-            dst_face.primitives.send_declare(RoutingContext::with_expr(
-                Declare {
-                    mode: DeclareMode::Push,
-                    ext_qos: ext::QoSType::DECLARE,
-                    ext_tstamp: None,
-                    ext_nodeid: ext::NodeIdType::DEFAULT,
-                    body: DeclareBody::DeclareQueryable(DeclareQueryable {
-                        id,
-                        wire_expr: key_expr,
-                        ext_info: info,
-                    }),
-                },
-                res.expr(),
-            ));
-        }
->>>>>>> 5ee2bdb2
     }
 }
 
@@ -242,6 +210,7 @@
                 if let Some((id, _)) = face_hat_mut!(face).local_qabls.remove(&res) {
                     face.primitives.send_declare(RoutingContext::with_expr(
                         Declare {
+                            mode: DeclareMode::Push,
                             ext_qos: ext::QoSType::DECLARE,
                             ext_tstamp: None,
                             ext_nodeid: ext::NodeIdType::DEFAULT,
@@ -308,6 +277,7 @@
                     if let Some((id, _)) = face_hat_mut!(&mut face).local_qabls.remove(&res) {
                         face.primitives.send_declare(RoutingContext::with_expr(
                             Declare {
+                                mode: DeclareMode::Push,
                                 ext_qos: ext::QoSType::DECLARE,
                                 ext_tstamp: None,
                                 ext_nodeid: ext::NodeIdType::DEFAULT,
@@ -364,11 +334,10 @@
         face: &mut Arc<FaceState>,
         id: InterestId,
         res: Option<&mut Arc<Resource>>,
-        current: bool,
         future: bool,
         aggregate: bool,
     ) {
-        if current && face.whatami == WhatAmI::Client {
+        if face.whatami == WhatAmI::Client {
             if let Some(res) = res.as_ref() {
                 if aggregate {
                     if tables.faces.values().any(|src_face| {
@@ -386,6 +355,7 @@
                         let wire_expr = Resource::decl_key(res, face);
                         face.primitives.send_declare(RoutingContext::with_expr(
                             Declare {
+                                mode: DeclareMode::Push,
                                 ext_qos: ext::QoSType::DECLARE,
                                 ext_tstamp: None,
                                 ext_nodeid: ext::NodeIdType::DEFAULT,
@@ -416,6 +386,7 @@
                                     let key_expr = Resource::decl_key(qabl, face);
                                     face.primitives.send_declare(RoutingContext::with_expr(
                                         Declare {
+                                            mode: DeclareMode::Push,
                                             ext_qos: ext::QoSType::DECLARE,
                                             ext_tstamp: None,
                                             ext_nodeid: ext::NodeIdType::DEFAULT,
@@ -450,6 +421,7 @@
                                 let key_expr = Resource::decl_key(qabl, face);
                                 face.primitives.send_declare(RoutingContext::with_expr(
                                     Declare {
+                                        mode: DeclareMode::Push,
                                         ext_qos: ext::QoSType::DECLARE,
                                         ext_tstamp: None,
                                         ext_nodeid: ext::NodeIdType::DEFAULT,
