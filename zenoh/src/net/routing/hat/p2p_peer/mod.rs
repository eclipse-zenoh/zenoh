--- conflicted
+++ resolved
@@ -361,12 +361,8 @@
     remote_sub_interests: HashMap<InterestId, (Option<Arc<Resource>>, bool)>,
     local_subs: HashMap<Arc<Resource>, SubscriberId>,
     remote_subs: HashMap<SubscriberId, Arc<Resource>>,
-<<<<<<< HEAD
     remote_qabl_interests: HashMap<InterestId, Option<Arc<Resource>>>,
-    local_qabls: HashMap<Arc<Resource>, (QueryableId, QueryableInfo)>,
-=======
     local_qabls: HashMap<Arc<Resource>, (QueryableId, QueryableInfoType)>,
->>>>>>> fa4b98d0
     remote_qabls: HashMap<QueryableId, Arc<Resource>>,
 }
 
