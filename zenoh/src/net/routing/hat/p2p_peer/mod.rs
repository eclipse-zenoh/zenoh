//
// Copyright (c) 2023 ZettaScale Technology
//
// This program and the accompanying materials are made available under the
// terms of the Eclipse Public License 2.0 which is available at
// http://www.eclipse.org/legal/epl-2.0, or the Apache License, Version 2.0
// which is available at https://www.apache.org/licenses/LICENSE-2.0.
//
// SPDX-License-Identifier: EPL-2.0 OR Apache-2.0
//
// Contributors:
//   ZettaScale Zenoh Team, <zenoh@zettascale.tech>
//

//! ⚠️ WARNING ⚠️
//!
//! This module is intended for Zenoh's internal use.
//!
//! [Click here for Zenoh's documentation](../zenoh/index.html)
use std::{
    any::Any,
    collections::HashMap,
    sync::{atomic::AtomicU32, Arc},
};

use zenoh_config::{unwrap_or_default, ModeDependent, WhatAmI, WhatAmIMatcher};
use zenoh_protocol::{
    common::ZExtBody,
    network::{
        declare::{queryable::ext::QueryableInfoType, QueryableId, SubscriberId},
        interest::InterestId,
        oam::id::OAM_LINKSTATE,
        Oam,
    },
};
use zenoh_result::ZResult;
use zenoh_sync::get_mut_unchecked;
use zenoh_transport::unicast::TransportUnicast;

use self::{
    gossip::Network,
    pubsub::{pubsub_new_face, undeclare_client_subscription},
    queries::{queries_new_face, undeclare_client_queryable},
};
use super::{
    super::dispatcher::{
        face::FaceState,
        tables::{NodeId, Resource, RoutingExpr, Tables, TablesLock},
    },
    HatBaseTrait, HatTrait,
};
<<<<<<< HEAD
use std::{
    any::Any,
    collections::HashMap,
    sync::{atomic::AtomicU32, Arc},
};
use zenoh_config::{unwrap_or_default, ModeDependent, WhatAmI, WhatAmIMatcher};
use zenoh_protocol::network::{
    declare::SubscriberId,
    declare::{QueryableId, TokenId},
    interest::InterestId,
    Oam,
};
use zenoh_protocol::{
    common::ZExtBody,
    network::{declare::queryable::ext::QueryableInfoType, oam::id::OAM_LINKSTATE},
=======
use crate::net::{
    codec::Zenoh080Routing,
    protocol::linkstate::LinkStateList,
    routing::{
        dispatcher::face::Face,
        router::{compute_data_routes, compute_query_routes, RoutesIndexes},
    },
    runtime::Runtime,
>>>>>>> 0eb4e983
};

mod gossip;
mod pubsub;
mod queries;
mod token;

macro_rules! hat_mut {
    ($t:expr) => {
        $t.hat.downcast_mut::<HatTables>().unwrap()
    };
}
use hat_mut;

macro_rules! face_hat {
    ($f:expr) => {
        $f.hat.downcast_ref::<HatFace>().unwrap()
    };
}
use face_hat;

macro_rules! face_hat_mut {
    ($f:expr) => {
        get_mut_unchecked($f).hat.downcast_mut::<HatFace>().unwrap()
    };
}
use face_hat_mut;

struct HatTables {
    gossip: Option<Network>,
}

impl HatTables {
    fn new() -> Self {
        Self { gossip: None }
    }
}

pub(crate) struct HatCode {}

impl HatBaseTrait for HatCode {
    fn init(&self, tables: &mut Tables, runtime: Runtime) {
        let config = runtime.config().lock();
        let whatami = tables.whatami;
        let gossip = unwrap_or_default!(config.scouting().gossip().enabled());
        let gossip_multihop = unwrap_or_default!(config.scouting().gossip().multihop());
        let autoconnect = if gossip {
            *unwrap_or_default!(config.scouting().gossip().autoconnect().get(whatami))
        } else {
            WhatAmIMatcher::empty()
        };
        let router_peers_failover_brokering =
            unwrap_or_default!(config.routing().router().peers_failover_brokering());
        drop(config);

        hat_mut!(tables).gossip = Some(Network::new(
            "[Gossip]".to_string(),
            tables.zid,
            runtime,
            router_peers_failover_brokering,
            gossip,
            gossip_multihop,
            autoconnect,
        ));
    }

    fn new_tables(&self, _router_peers_failover_brokering: bool) -> Box<dyn Any + Send + Sync> {
        Box::new(HatTables::new())
    }

    fn new_face(&self) -> Box<dyn Any + Send + Sync> {
        Box::new(HatFace::new())
    }

    fn new_resource(&self) -> Box<dyn Any + Send + Sync> {
        Box::new(HatContext::new())
    }

    fn new_local_face(
        &self,
        tables: &mut Tables,
        _tables_ref: &Arc<TablesLock>,
        face: &mut Face,
    ) -> ZResult<()> {
        pubsub_new_face(tables, &mut face.state);
        queries_new_face(tables, &mut face.state);
        Ok(())
    }

    fn new_transport_unicast_face(
        &self,
        tables: &mut Tables,
        _tables_ref: &Arc<TablesLock>,
        face: &mut Face,
        transport: &TransportUnicast,
    ) -> ZResult<()> {
        if face.state.whatami != WhatAmI::Client {
            if let Some(net) = hat_mut!(tables).gossip.as_mut() {
                net.add_link(transport.clone());
            }
        }
        pubsub_new_face(tables, &mut face.state);
        queries_new_face(tables, &mut face.state);
        Ok(())
    }

    fn close_face(&self, tables: &TablesLock, face: &mut Arc<FaceState>) {
        let mut wtables = zwrite!(tables.tables);
        let mut face_clone = face.clone();
        let face = get_mut_unchecked(face);
        for res in face.remote_mappings.values_mut() {
            get_mut_unchecked(res).session_ctxs.remove(&face.id);
            Resource::clean(res);
        }
        face.remote_mappings.clear();
        for res in face.local_mappings.values_mut() {
            get_mut_unchecked(res).session_ctxs.remove(&face.id);
            Resource::clean(res);
        }
        face.local_mappings.clear();

        let mut subs_matches = vec![];
        for (_id, mut res) in face
            .hat
            .downcast_mut::<HatFace>()
            .unwrap()
            .remote_subs
            .drain()
        {
            get_mut_unchecked(&mut res).session_ctxs.remove(&face.id);
            undeclare_client_subscription(&mut wtables, &mut face_clone, &mut res);

            if res.context.is_some() {
                for match_ in &res.context().matches {
                    let mut match_ = match_.upgrade().unwrap();
                    if !Arc::ptr_eq(&match_, &res) {
                        get_mut_unchecked(&mut match_)
                            .context_mut()
                            .disable_data_routes();
                        subs_matches.push(match_);
                    }
                }
                get_mut_unchecked(&mut res)
                    .context_mut()
                    .disable_data_routes();
                subs_matches.push(res);
            }
        }

        let mut qabls_matches = vec![];
        for (_id, mut res) in face
            .hat
            .downcast_mut::<HatFace>()
            .unwrap()
            .remote_qabls
            .drain()
        {
            get_mut_unchecked(&mut res).session_ctxs.remove(&face.id);
            undeclare_client_queryable(&mut wtables, &mut face_clone, &mut res);

            if res.context.is_some() {
                for match_ in &res.context().matches {
                    let mut match_ = match_.upgrade().unwrap();
                    if !Arc::ptr_eq(&match_, &res) {
                        get_mut_unchecked(&mut match_)
                            .context_mut()
                            .disable_query_routes();
                        qabls_matches.push(match_);
                    }
                }
                get_mut_unchecked(&mut res)
                    .context_mut()
                    .disable_query_routes();
                qabls_matches.push(res);
            }
        }
        drop(wtables);

        let mut matches_data_routes = vec![];
        let mut matches_query_routes = vec![];
        let rtables = zread!(tables.tables);
        for _match in subs_matches.drain(..) {
            let mut expr = RoutingExpr::new(&_match, "");
            matches_data_routes.push((_match.clone(), compute_data_routes(&rtables, &mut expr)));
        }
        for _match in qabls_matches.drain(..) {
            matches_query_routes.push((_match.clone(), compute_query_routes(&rtables, &_match)));
        }
        drop(rtables);

        let mut wtables = zwrite!(tables.tables);
        for (mut res, data_routes) in matches_data_routes {
            get_mut_unchecked(&mut res)
                .context_mut()
                .update_data_routes(data_routes);
            Resource::clean(&mut res);
        }
        for (mut res, query_routes) in matches_query_routes {
            get_mut_unchecked(&mut res)
                .context_mut()
                .update_query_routes(query_routes);
            Resource::clean(&mut res);
        }
        wtables.faces.remove(&face.id);
        drop(wtables);
    }

    fn handle_oam(
        &self,
        tables: &mut Tables,
        _tables_ref: &Arc<TablesLock>,
        oam: Oam,
        transport: &TransportUnicast,
    ) -> ZResult<()> {
        if oam.id == OAM_LINKSTATE {
            if let ZExtBody::ZBuf(buf) = oam.body {
                if let Ok(zid) = transport.get_zid() {
                    use zenoh_buffers::reader::HasReader;
                    use zenoh_codec::RCodec;
                    let codec = Zenoh080Routing::new();
                    let mut reader = buf.reader();
                    let list: LinkStateList = codec.read(&mut reader).unwrap();

                    let whatami = transport.get_whatami()?;
                    if whatami != WhatAmI::Client {
                        if let Some(net) = hat_mut!(tables).gossip.as_mut() {
                            net.link_states(list.link_states, zid);
                        }
                    };
                }
            }
        }

        Ok(())
    }

    #[inline]
    fn map_routing_context(
        &self,
        _tables: &Tables,
        _face: &FaceState,
        _routing_context: NodeId,
    ) -> NodeId {
        0
    }

    fn closing(
        &self,
        tables: &mut Tables,
        _tables_ref: &Arc<TablesLock>,
        transport: &TransportUnicast,
    ) -> ZResult<()> {
        match (transport.get_zid(), transport.get_whatami()) {
            (Ok(zid), Ok(whatami)) => {
                if whatami != WhatAmI::Client {
                    hat_mut!(tables).gossip.as_mut().unwrap().remove_link(&zid);
                };
            }
            (_, _) => tracing::error!("Closed transport in session closing!"),
        }
        Ok(())
    }

    fn as_any(&self) -> &dyn Any {
        self
    }

    #[inline]
    fn ingress_filter(&self, _tables: &Tables, _face: &FaceState, _expr: &mut RoutingExpr) -> bool {
        true
    }

    #[inline]
    fn egress_filter(
        &self,
        _tables: &Tables,
        src_face: &FaceState,
        out_face: &Arc<FaceState>,
        _expr: &mut RoutingExpr,
    ) -> bool {
        src_face.id != out_face.id
            && match (src_face.mcast_group.as_ref(), out_face.mcast_group.as_ref()) {
                (Some(l), Some(r)) => l != r,
                _ => true,
            }
    }

    fn info(&self, _tables: &Tables, _kind: WhatAmI) -> String {
        "graph {}".to_string()
    }
}

struct HatContext {}

impl HatContext {
    fn new() -> Self {
        Self {}
    }
}

struct HatFace {
    next_id: AtomicU32, // @TODO: manage rollover and uniqueness
    remote_sub_interests: HashMap<InterestId, (Option<Arc<Resource>>, bool)>,
    local_subs: HashMap<Arc<Resource>, SubscriberId>,
    remote_subs: HashMap<SubscriberId, Arc<Resource>>,
    local_tokens: HashMap<Arc<Resource>, TokenId>,
    remote_tokens: HashMap<TokenId, Arc<Resource>>,
    remote_token_interests: HashMap<TokenId, (Option<Arc<Resource>>, bool)>,
    remote_qabl_interests: HashMap<InterestId, Option<Arc<Resource>>>,
    local_qabls: HashMap<Arc<Resource>, (QueryableId, QueryableInfoType)>,
    remote_qabls: HashMap<QueryableId, Arc<Resource>>,
}

impl HatFace {
    fn new() -> Self {
        Self {
            next_id: AtomicU32::new(0),
            remote_sub_interests: HashMap::new(),
            local_subs: HashMap::new(),
            remote_subs: HashMap::new(),
            remote_token_interests: HashMap::new(),
            local_tokens: HashMap::new(),
            remote_tokens: HashMap::new(),
            remote_qabl_interests: HashMap::new(),
            local_qabls: HashMap::new(),
            remote_qabls: HashMap::new(),
        }
    }
}

impl HatTrait for HatCode {}

#[inline]
fn get_routes_entries() -> RoutesIndexes {
    RoutesIndexes {
        routers: vec![0],
        peers: vec![0],
        clients: vec![0],
    }
}<|MERGE_RESOLUTION|>--- conflicted
+++ resolved
@@ -27,7 +27,7 @@
 use zenoh_protocol::{
     common::ZExtBody,
     network::{
-        declare::{queryable::ext::QueryableInfoType, QueryableId, SubscriberId},
+        declare::{queryable::ext::QueryableInfoType, QueryableId, SubscriberId, TokenId},
         interest::InterestId,
         oam::id::OAM_LINKSTATE,
         Oam,
@@ -49,23 +49,6 @@
     },
     HatBaseTrait, HatTrait,
 };
-<<<<<<< HEAD
-use std::{
-    any::Any,
-    collections::HashMap,
-    sync::{atomic::AtomicU32, Arc},
-};
-use zenoh_config::{unwrap_or_default, ModeDependent, WhatAmI, WhatAmIMatcher};
-use zenoh_protocol::network::{
-    declare::SubscriberId,
-    declare::{QueryableId, TokenId},
-    interest::InterestId,
-    Oam,
-};
-use zenoh_protocol::{
-    common::ZExtBody,
-    network::{declare::queryable::ext::QueryableInfoType, oam::id::OAM_LINKSTATE},
-=======
 use crate::net::{
     codec::Zenoh080Routing,
     protocol::linkstate::LinkStateList,
@@ -74,7 +57,6 @@
         router::{compute_data_routes, compute_query_routes, RoutesIndexes},
     },
     runtime::Runtime,
->>>>>>> 0eb4e983
 };
 
 mod gossip;
