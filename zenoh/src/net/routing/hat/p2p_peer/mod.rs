--- conflicted
+++ resolved
@@ -150,15 +150,10 @@
         face: &mut Face,
         send_declare: &mut SendDeclare,
     ) -> ZResult<()> {
-<<<<<<< HEAD
         interests_new_face(tables, &mut face.state);
-        pubsub_new_face(tables, &mut face.state);
-        queries_new_face(tables, &mut face.state);
-        token_new_face(tables, &mut face.state);
-=======
         pubsub_new_face(tables, &mut face.state, send_declare);
         queries_new_face(tables, &mut face.state, send_declare);
->>>>>>> 93f93d2d
+        token_new_face(tables, &mut face.state, send_declare);
         Ok(())
     }
 
@@ -175,7 +170,6 @@
                 net.add_link(transport.clone());
             }
         }
-<<<<<<< HEAD
         if face.state.whatami == WhatAmI::Peer {
             get_mut_unchecked(&mut face.state).local_interests.insert(
                 0,
@@ -188,25 +182,22 @@
         }
 
         interests_new_face(tables, &mut face.state);
-        pubsub_new_face(tables, &mut face.state);
-        queries_new_face(tables, &mut face.state);
-        token_new_face(tables, &mut face.state);
+        pubsub_new_face(tables, &mut face.state, send_declare);
+        queries_new_face(tables, &mut face.state, send_declare);
+        token_new_face(tables, &mut face.state, send_declare);
 
         if face.state.whatami == WhatAmI::Peer {
-            face.state
-                .primitives
-                .send_declare(RoutingContext::new(Declare {
+            send_declare(
+                &face.state.primitives,
+                RoutingContext::new(Declare {
                     interest_id: Some(0),
                     ext_qos: QoSType::default(),
                     ext_tstamp: None,
                     ext_nodeid: NodeIdType::default(),
                     body: DeclareBody::DeclareFinal(DeclareFinal),
-                }));
-        }
-=======
-        pubsub_new_face(tables, &mut face.state, send_declare);
-        queries_new_face(tables, &mut face.state, send_declare);
->>>>>>> 93f93d2d
+                }),
+            );
+        }
         Ok(())
     }
 
@@ -289,7 +280,7 @@
 
         for (_id, mut res) in hat_face.remote_tokens.drain() {
             get_mut_unchecked(&mut res).session_ctxs.remove(&face.id);
-            undeclare_client_token(&mut wtables, &mut face_clone, &mut res);
+            undeclare_client_token(&mut wtables, &mut face_clone, &mut res, send_declare);
         }
         drop(wtables);
 
