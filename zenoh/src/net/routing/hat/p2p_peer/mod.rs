--- conflicted
+++ resolved
@@ -205,7 +205,6 @@
         face_hat_mut!(face).remote_interests.clear();
         face_hat_mut!(face).local_subs.clear();
         face_hat_mut!(face).local_qabls.clear();
-        face_hat_mut!(face).remote_token_interests.clear();
         face_hat_mut!(face).local_tokens.clear();
 
         let face = get_mut_unchecked(face);
@@ -411,13 +410,8 @@
     remote_interests: HashMap<InterestId, (Option<Arc<Resource>>, InterestOptions)>,
     local_subs: HashMap<Arc<Resource>, SubscriberId>,
     remote_subs: HashMap<SubscriberId, Arc<Resource>>,
-<<<<<<< HEAD
     local_tokens: HashMap<Arc<Resource>, TokenId>,
     remote_tokens: HashMap<TokenId, Arc<Resource>>,
-    remote_token_interests: HashMap<TokenId, (Option<Arc<Resource>>, bool)>,
-    remote_qabl_interests: HashMap<InterestId, Option<Arc<Resource>>>,
-=======
->>>>>>> 79b5f320
     local_qabls: HashMap<Arc<Resource>, (QueryableId, QueryableInfoType)>,
     remote_qabls: HashMap<QueryableId, Arc<Resource>>,
 }
@@ -429,13 +423,8 @@
             remote_interests: HashMap::new(),
             local_subs: HashMap::new(),
             remote_subs: HashMap::new(),
-<<<<<<< HEAD
-            remote_token_interests: HashMap::new(),
             local_tokens: HashMap::new(),
             remote_tokens: HashMap::new(),
-            remote_qabl_interests: HashMap::new(),
-=======
->>>>>>> 79b5f320
             local_qabls: HashMap::new(),
             remote_qabls: HashMap::new(),
         }
