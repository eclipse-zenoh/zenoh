--- conflicted
+++ resolved
@@ -276,7 +276,6 @@
             .any(|ctx| (ctx.face.id != face.id || face.zid == tables.zid) && ctx.token)
     }
 
-<<<<<<< HEAD
     fn propagate_forget_simple_token(
         &self,
         tables: &mut TablesData,
@@ -303,90 +302,9 @@
                     ),
                 );
             } else if src_face.id != face.id
+                && (src_face.whatami == WhatAmI::Client || face.whatami == WhatAmI::Client)
                 && self
                     .face_hat(&face)
-=======
-fn propagate_forget_simple_token(
-    tables: &mut Tables,
-    res: &Arc<Resource>,
-    src_face: &Arc<FaceState>,
-    send_declare: &mut SendDeclare,
-) {
-    for mut face in tables.faces.values().cloned() {
-        if let Some(id) = face_hat_mut!(&mut face).local_tokens.remove(res) {
-            send_declare(
-                &face.primitives,
-                RoutingContext::with_expr(
-                    Declare {
-                        interest_id: None,
-                        ext_qos: ext::QoSType::DECLARE,
-                        ext_tstamp: None,
-                        ext_nodeid: ext::NodeIdType::DEFAULT,
-                        body: DeclareBody::UndeclareToken(UndeclareToken {
-                            id,
-                            ext_wire_expr: WireExprType::null(),
-                        }),
-                    },
-                    res.expr().to_string(),
-                ),
-            );
-        } else if src_face.id != face.id
-            && (src_face.whatami == WhatAmI::Client || face.whatami == WhatAmI::Client)
-            && face_hat!(face)
-                .remote_interests
-                .values()
-                .any(|i| i.options.tokens() && i.matches(res) && !i.options.aggregate())
-        {
-            // Token has never been declared on this face.
-            // Send an Undeclare with a one shot generated id and a WireExpr ext.
-            send_declare(
-                &face.primitives,
-                RoutingContext::with_expr(
-                    Declare {
-                        interest_id: None,
-                        ext_qos: ext::QoSType::DECLARE,
-                        ext_tstamp: None,
-                        ext_nodeid: ext::NodeIdType::DEFAULT,
-                        body: DeclareBody::UndeclareToken(UndeclareToken {
-                            id: face_hat!(face).next_id.fetch_add(1, Ordering::SeqCst),
-                            ext_wire_expr: WireExprType {
-                                wire_expr: Resource::get_best_key(res, "", face.id),
-                            },
-                        }),
-                    },
-                    res.expr().to_string(),
-                ),
-            );
-        }
-        for res in face_hat!(face)
-            .local_tokens
-            .keys()
-            .cloned()
-            .collect::<Vec<Arc<Resource>>>()
-        {
-            if !res.context().matches.iter().any(|m| {
-                m.upgrade()
-                    .is_some_and(|m| m.context.is_some() && remote_simple_tokens(tables, &m, &face))
-            }) {
-                if let Some(id) = face_hat_mut!(&mut face).local_tokens.remove(&res) {
-                    send_declare(
-                        &face.primitives,
-                        RoutingContext::with_expr(
-                            Declare {
-                                interest_id: None,
-                                ext_qos: ext::QoSType::DECLARE,
-                                ext_tstamp: None,
-                                ext_nodeid: ext::NodeIdType::DEFAULT,
-                                body: DeclareBody::UndeclareToken(UndeclareToken {
-                                    id,
-                                    ext_wire_expr: WireExprType::null(),
-                                }),
-                            },
-                            res.expr().to_string(),
-                        ),
-                    );
-                } else if face_hat!(face)
->>>>>>> 5ea9d618
                     .remote_interests
                     .values()
                     .any(|i| i.options.tokens() && i.matches(res) && !i.options.aggregate())
