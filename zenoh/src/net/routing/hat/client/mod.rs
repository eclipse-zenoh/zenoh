//
// Copyright (c) 2023 ZettaScale Technology
//
// This program and the accompanying materials are made available under the
// terms of the Eclipse Public License 2.0 which is available at
// http://www.eclipse.org/legal/epl-2.0, or the Apache License, Version 2.0
// which is available at https://www.apache.org/licenses/LICENSE-2.0.
//
// SPDX-License-Identifier: EPL-2.0 OR Apache-2.0
//
// Contributors:
//   ZettaScale Zenoh Team, <zenoh@zettascale.tech>
//

//! ⚠️ WARNING ⚠️
//!
//! This module is intended for Zenoh's internal use.
//!
//! [Click here for Zenoh's documentation](../zenoh/index.html)
use std::{
    any::Any,
    collections::HashMap,
    sync::{atomic::AtomicU32, Arc},
};

use token::{token_new_face, undeclare_client_token};
use zenoh_config::WhatAmI;
use zenoh_protocol::network::{
    declare::{queryable::ext::QueryableInfoType, QueryableId, SubscriberId, TokenId},
    interest::{InterestId, InterestOptions},
    Oam,
};
use zenoh_result::ZResult;
use zenoh_sync::get_mut_unchecked;
use zenoh_transport::unicast::TransportUnicast;

use self::{
    interests::interests_new_face,
    pubsub::{pubsub_new_face, undeclare_client_subscription},
    queries::{queries_new_face, undeclare_client_queryable},
};
use super::{
    super::dispatcher::{
        face::FaceState,
        tables::{NodeId, Resource, RoutingExpr, Tables, TablesLock},
    },
    HatBaseTrait, HatTrait, SendDeclare,
};
use crate::net::{
    routing::{
        dispatcher::face::Face,
        router::{compute_data_routes, compute_query_routes, RoutesIndexes},
    },
    runtime::Runtime,
};

mod interests;
mod pubsub;
mod queries;
mod token;

macro_rules! face_hat {
    ($f:expr) => {
        $f.hat.downcast_ref::<HatFace>().unwrap()
    };
}
use face_hat;

macro_rules! face_hat_mut {
    ($f:expr) => {
        get_mut_unchecked($f).hat.downcast_mut::<HatFace>().unwrap()
    };
}
use face_hat_mut;

struct HatTables {}

impl HatTables {
    fn new() -> Self {
        Self {}
    }
}

pub(crate) struct HatCode {}

impl HatBaseTrait for HatCode {
    fn init(&self, _tables: &mut Tables, _runtime: Runtime) {}

    fn new_tables(&self, _router_peers_failover_brokering: bool) -> Box<dyn Any + Send + Sync> {
        Box::new(HatTables::new())
    }

    fn new_face(&self) -> Box<dyn Any + Send + Sync> {
        Box::new(HatFace::new())
    }

    fn new_resource(&self) -> Box<dyn Any + Send + Sync> {
        Box::new(HatContext::new())
    }

    fn new_local_face(
        &self,
        tables: &mut Tables,
        _tables_ref: &Arc<TablesLock>,
        face: &mut Face,
        send_declare: &mut SendDeclare,
    ) -> ZResult<()> {
<<<<<<< HEAD
        interests_new_face(tables, &mut face.state);
        pubsub_new_face(tables, &mut face.state);
        queries_new_face(tables, &mut face.state);
        token_new_face(tables, &mut face.state);
=======
        pubsub_new_face(tables, &mut face.state, send_declare);
        queries_new_face(tables, &mut face.state, send_declare);
>>>>>>> 93f93d2d
        Ok(())
    }

    fn new_transport_unicast_face(
        &self,
        tables: &mut Tables,
        _tables_ref: &Arc<TablesLock>,
        face: &mut Face,
        _transport: &TransportUnicast,
        send_declare: &mut SendDeclare,
    ) -> ZResult<()> {
<<<<<<< HEAD
        interests_new_face(tables, &mut face.state);
        pubsub_new_face(tables, &mut face.state);
        queries_new_face(tables, &mut face.state);
        token_new_face(tables, &mut face.state);
=======
        pubsub_new_face(tables, &mut face.state, send_declare);
        queries_new_face(tables, &mut face.state, send_declare);
>>>>>>> 93f93d2d
        Ok(())
    }

    fn close_face(
        &self,
        tables: &TablesLock,
        face: &mut Arc<FaceState>,
        send_declare: &mut SendDeclare,
    ) {
        let mut wtables = zwrite!(tables.tables);
        let mut face_clone = face.clone();
        let face = get_mut_unchecked(face);
        let hat_face = match face.hat.downcast_mut::<HatFace>() {
            Some(hate_face) => hate_face,
            None => {
                tracing::error!("Error downcasting face hat in close_face!");
                return;
            }
        };

        hat_face.remote_interests.clear();
        hat_face.local_subs.clear();
        hat_face.local_qabls.clear();
        hat_face.local_tokens.clear();

        for res in face.remote_mappings.values_mut() {
            get_mut_unchecked(res).session_ctxs.remove(&face.id);
            Resource::clean(res);
        }
        face.remote_mappings.clear();
        for res in face.local_mappings.values_mut() {
            get_mut_unchecked(res).session_ctxs.remove(&face.id);
            Resource::clean(res);
        }
        face.local_mappings.clear();

        let mut subs_matches = vec![];
        for (_id, mut res) in hat_face.remote_subs.drain() {
            get_mut_unchecked(&mut res).session_ctxs.remove(&face.id);
            undeclare_client_subscription(&mut wtables, &mut face_clone, &mut res, send_declare);

            if res.context.is_some() {
                for match_ in &res.context().matches {
                    let mut match_ = match_.upgrade().unwrap();
                    if !Arc::ptr_eq(&match_, &res) {
                        get_mut_unchecked(&mut match_)
                            .context_mut()
                            .disable_data_routes();
                        subs_matches.push(match_);
                    }
                }
                get_mut_unchecked(&mut res)
                    .context_mut()
                    .disable_data_routes();
                subs_matches.push(res);
            }
        }

        let mut qabls_matches = vec![];
        for (_id, mut res) in hat_face.remote_qabls.drain() {
            get_mut_unchecked(&mut res).session_ctxs.remove(&face.id);
            undeclare_client_queryable(&mut wtables, &mut face_clone, &mut res, send_declare);

            if res.context.is_some() {
                for match_ in &res.context().matches {
                    let mut match_ = match_.upgrade().unwrap();
                    if !Arc::ptr_eq(&match_, &res) {
                        get_mut_unchecked(&mut match_)
                            .context_mut()
                            .disable_query_routes();
                        qabls_matches.push(match_);
                    }
                }
                get_mut_unchecked(&mut res)
                    .context_mut()
                    .disable_query_routes();
                qabls_matches.push(res);
            }
        }

        for (_id, mut res) in hat_face.remote_tokens.drain() {
            get_mut_unchecked(&mut res).session_ctxs.remove(&face.id);
            undeclare_client_token(&mut wtables, &mut face_clone, &mut res);
        }
        drop(wtables);

        let mut matches_data_routes = vec![];
        let mut matches_query_routes = vec![];
        let rtables = zread!(tables.tables);
        for _match in subs_matches.drain(..) {
            let mut expr = RoutingExpr::new(&_match, "");
            matches_data_routes.push((_match.clone(), compute_data_routes(&rtables, &mut expr)));
        }
        for _match in qabls_matches.drain(..) {
            matches_query_routes.push((_match.clone(), compute_query_routes(&rtables, &_match)));
        }
        drop(rtables);

        let mut wtables = zwrite!(tables.tables);
        for (mut res, data_routes) in matches_data_routes {
            get_mut_unchecked(&mut res)
                .context_mut()
                .update_data_routes(data_routes);
            Resource::clean(&mut res);
        }
        for (mut res, query_routes) in matches_query_routes {
            get_mut_unchecked(&mut res)
                .context_mut()
                .update_query_routes(query_routes);
            Resource::clean(&mut res);
        }
        wtables.faces.remove(&face.id);
        drop(wtables);
    }

    fn handle_oam(
        &self,
        _tables: &mut Tables,
        _tables_ref: &Arc<TablesLock>,
        _oam: Oam,
        _transport: &TransportUnicast,
        _send_declare: &mut SendDeclare,
    ) -> ZResult<()> {
        Ok(())
    }

    #[inline]
    fn map_routing_context(
        &self,
        _tables: &Tables,
        _face: &FaceState,
        _routing_context: NodeId,
    ) -> NodeId {
        0
    }

    fn closing(
        &self,
        _tables: &mut Tables,
        _tables_ref: &Arc<TablesLock>,
        _transport: &TransportUnicast,
        _send_declare: &mut SendDeclare,
    ) -> ZResult<()> {
        Ok(())
    }

    #[inline]
    fn ingress_filter(&self, _tables: &Tables, _face: &FaceState, _expr: &mut RoutingExpr) -> bool {
        true
    }

    #[inline]
    fn egress_filter(
        &self,
        _tables: &Tables,
        src_face: &FaceState,
        out_face: &Arc<FaceState>,
        _expr: &mut RoutingExpr,
    ) -> bool {
        src_face.id != out_face.id
            && match (src_face.mcast_group.as_ref(), out_face.mcast_group.as_ref()) {
                (Some(l), Some(r)) => l != r,
                _ => true,
            }
    }

    fn info(&self, _tables: &Tables, _kind: WhatAmI) -> String {
        "graph {}".to_string()
    }
}

struct HatContext {}

impl HatContext {
    fn new() -> Self {
        Self {}
    }
}

struct HatFace {
    next_id: AtomicU32, // @TODO: manage rollover and uniqueness
    remote_interests: HashMap<InterestId, (Option<Arc<Resource>>, InterestOptions)>,
    local_subs: HashMap<Arc<Resource>, SubscriberId>,
    remote_subs: HashMap<SubscriberId, Arc<Resource>>,
    local_qabls: HashMap<Arc<Resource>, (QueryableId, QueryableInfoType)>,
    remote_qabls: HashMap<QueryableId, Arc<Resource>>,
    local_tokens: HashMap<Arc<Resource>, TokenId>,
    remote_tokens: HashMap<TokenId, Arc<Resource>>,
}

impl HatFace {
    fn new() -> Self {
        Self {
            next_id: AtomicU32::new(0),
            remote_interests: HashMap::new(),
            local_subs: HashMap::new(),
            remote_subs: HashMap::new(),
            local_qabls: HashMap::new(),
            remote_qabls: HashMap::new(),
            local_tokens: HashMap::new(),
            remote_tokens: HashMap::new(),
        }
    }
}

impl HatTrait for HatCode {}

#[inline]
fn get_routes_entries() -> RoutesIndexes {
    RoutesIndexes {
        routers: vec![0],
        peers: vec![0],
        clients: vec![0],
    }
}<|MERGE_RESOLUTION|>--- conflicted
+++ resolved
@@ -105,15 +105,10 @@
         face: &mut Face,
         send_declare: &mut SendDeclare,
     ) -> ZResult<()> {
-<<<<<<< HEAD
         interests_new_face(tables, &mut face.state);
-        pubsub_new_face(tables, &mut face.state);
-        queries_new_face(tables, &mut face.state);
-        token_new_face(tables, &mut face.state);
-=======
         pubsub_new_face(tables, &mut face.state, send_declare);
         queries_new_face(tables, &mut face.state, send_declare);
->>>>>>> 93f93d2d
+        token_new_face(tables, &mut face.state, send_declare);
         Ok(())
     }
 
@@ -125,15 +120,10 @@
         _transport: &TransportUnicast,
         send_declare: &mut SendDeclare,
     ) -> ZResult<()> {
-<<<<<<< HEAD
         interests_new_face(tables, &mut face.state);
-        pubsub_new_face(tables, &mut face.state);
-        queries_new_face(tables, &mut face.state);
-        token_new_face(tables, &mut face.state);
-=======
         pubsub_new_face(tables, &mut face.state, send_declare);
         queries_new_face(tables, &mut face.state, send_declare);
->>>>>>> 93f93d2d
+        token_new_face(tables, &mut face.state, send_declare);
         Ok(())
     }
 
@@ -216,7 +206,7 @@
 
         for (_id, mut res) in hat_face.remote_tokens.drain() {
             get_mut_unchecked(&mut res).session_ctxs.remove(&face.id);
-            undeclare_client_token(&mut wtables, &mut face_clone, &mut res);
+            undeclare_client_token(&mut wtables, &mut face_clone, &mut res, send_declare);
         }
         drop(wtables);
 
