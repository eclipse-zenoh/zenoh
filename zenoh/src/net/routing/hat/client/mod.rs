--- conflicted
+++ resolved
@@ -243,16 +243,7 @@
     }
 
     #[inline]
-<<<<<<< HEAD
-    fn ingress_filter(
-        &self,
-        _tables: &TablesData,
-        _face: &FaceState,
-        _expr: &mut RoutingExpr,
-    ) -> bool {
-=======
-    fn ingress_filter(&self, _tables: &Tables, _face: &FaceState, _expr: &RoutingExpr) -> bool {
->>>>>>> eea81bf3
+    fn ingress_filter(&self, _tables: &TablesData, _face: &FaceState, _expr: &RoutingExpr) -> bool {
         true
     }
 
