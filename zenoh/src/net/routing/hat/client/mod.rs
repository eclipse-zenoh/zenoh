--- conflicted
+++ resolved
@@ -25,11 +25,7 @@
 
 use zenoh_config::WhatAmI;
 use zenoh_protocol::network::{
-<<<<<<< HEAD
     declare::{queryable::ext::QueryableInfoType, QueryableId, SubscriberId, TokenId},
-=======
-    declare::{queryable::ext::QueryableInfoType, QueryableId, SubscriberId},
->>>>>>> 959fb6e6
     interest::InterestId,
     Oam,
 };
@@ -293,10 +289,7 @@
 struct HatFace {
     next_id: AtomicU32, // @TODO: manage rollover and uniqueness
     remote_sub_interests: HashMap<InterestId, Option<Arc<Resource>>>,
-<<<<<<< HEAD
     remote_token_interests: HashMap<TokenId, Option<Arc<Resource>>>,
-=======
->>>>>>> 959fb6e6
     local_subs: HashMap<Arc<Resource>, SubscriberId>,
     remote_subs: HashMap<SubscriberId, Arc<Resource>>,
     local_qabls: HashMap<Arc<Resource>, (QueryableId, QueryableInfoType)>,
@@ -310,10 +303,7 @@
         Self {
             next_id: AtomicU32::new(0),
             remote_sub_interests: HashMap::new(),
-<<<<<<< HEAD
             remote_token_interests: HashMap::new(),
-=======
->>>>>>> 959fb6e6
             local_subs: HashMap::new(),
             remote_subs: HashMap::new(),
             local_qabls: HashMap::new(),
