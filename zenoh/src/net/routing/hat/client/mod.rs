//
// Copyright (c) 2023 ZettaScale Technology
//
// This program and the accompanying materials are made available under the
// terms of the Eclipse Public License 2.0 which is available at
// http://www.eclipse.org/legal/epl-2.0, or the Apache License, Version 2.0
// which is available at https://www.apache.org/licenses/LICENSE-2.0.
//
// SPDX-License-Identifier: EPL-2.0 OR Apache-2.0
//
// Contributors:
//   ZettaScale Zenoh Team, <zenoh@zettascale.tech>
//

//! ⚠️ WARNING ⚠️
//!
//! This module is intended for Zenoh's internal use.
//!
//! [Click here for Zenoh's documentation](../zenoh/index.html)
use std::{
    any::Any,
    collections::HashMap,
    sync::{atomic::AtomicU32, Arc},
};

use zenoh_config::WhatAmI;
use zenoh_protocol::network::{
    declare::{queryable::ext::QueryableInfoType, QueryableId, SubscriberId},
    interest::InterestId,
    Oam,
};
use zenoh_result::ZResult;
use zenoh_sync::get_mut_unchecked;
use zenoh_transport::unicast::TransportUnicast;

use self::{
    pubsub::{pubsub_new_face, undeclare_client_subscription},
    queries::{queries_new_face, undeclare_client_queryable},
};
use super::{
    super::dispatcher::{
        face::FaceState,
        tables::{NodeId, Resource, RoutingExpr, Tables, TablesLock},
    },
    HatBaseTrait, HatTrait,
};
<<<<<<< HEAD
use std::{
    any::Any,
    collections::HashMap,
    sync::{atomic::AtomicU32, Arc},
};
use zenoh_config::WhatAmI;
use zenoh_protocol::network::declare::{
    queryable::ext::QueryableInfoType, QueryableId, SubscriberId, TokenId,
};
use zenoh_protocol::network::interest::InterestId;
use zenoh_protocol::network::Oam;
use zenoh_result::ZResult;
use zenoh_sync::get_mut_unchecked;
use zenoh_transport::unicast::TransportUnicast;
=======
use crate::net::{
    routing::{
        dispatcher::face::Face,
        router::{compute_data_routes, compute_query_routes, RoutesIndexes},
    },
    runtime::Runtime,
};
>>>>>>> 0eb4e983

mod pubsub;
mod queries;
mod token;

macro_rules! face_hat {
    ($f:expr) => {
        $f.hat.downcast_ref::<HatFace>().unwrap()
    };
}
use face_hat;

macro_rules! face_hat_mut {
    ($f:expr) => {
        get_mut_unchecked($f).hat.downcast_mut::<HatFace>().unwrap()
    };
}
use face_hat_mut;

struct HatTables {}

impl HatTables {
    fn new() -> Self {
        Self {}
    }
}

pub(crate) struct HatCode {}

impl HatBaseTrait for HatCode {
    fn init(&self, _tables: &mut Tables, _runtime: Runtime) {}

    fn new_tables(&self, _router_peers_failover_brokering: bool) -> Box<dyn Any + Send + Sync> {
        Box::new(HatTables::new())
    }

    fn new_face(&self) -> Box<dyn Any + Send + Sync> {
        Box::new(HatFace::new())
    }

    fn new_resource(&self) -> Box<dyn Any + Send + Sync> {
        Box::new(HatContext::new())
    }

    fn new_local_face(
        &self,
        tables: &mut Tables,
        _tables_ref: &Arc<TablesLock>,
        face: &mut Face,
    ) -> ZResult<()> {
        pubsub_new_face(tables, &mut face.state);
        queries_new_face(tables, &mut face.state);
        Ok(())
    }

    fn new_transport_unicast_face(
        &self,
        tables: &mut Tables,
        _tables_ref: &Arc<TablesLock>,
        face: &mut Face,
        _transport: &TransportUnicast,
    ) -> ZResult<()> {
        pubsub_new_face(tables, &mut face.state);
        queries_new_face(tables, &mut face.state);
        Ok(())
    }

    fn close_face(&self, tables: &TablesLock, face: &mut Arc<FaceState>) {
        let mut wtables = zwrite!(tables.tables);
        let mut face_clone = face.clone();
        let face = get_mut_unchecked(face);
        for res in face.remote_mappings.values_mut() {
            get_mut_unchecked(res).session_ctxs.remove(&face.id);
            Resource::clean(res);
        }
        face.remote_mappings.clear();
        for res in face.local_mappings.values_mut() {
            get_mut_unchecked(res).session_ctxs.remove(&face.id);
            Resource::clean(res);
        }
        face.local_mappings.clear();

        let mut subs_matches = vec![];
        for (_id, mut res) in face
            .hat
            .downcast_mut::<HatFace>()
            .unwrap()
            .remote_subs
            .drain()
        {
            get_mut_unchecked(&mut res).session_ctxs.remove(&face.id);
            undeclare_client_subscription(&mut wtables, &mut face_clone, &mut res);

            if res.context.is_some() {
                for match_ in &res.context().matches {
                    let mut match_ = match_.upgrade().unwrap();
                    if !Arc::ptr_eq(&match_, &res) {
                        get_mut_unchecked(&mut match_)
                            .context_mut()
                            .disable_data_routes();
                        subs_matches.push(match_);
                    }
                }
                get_mut_unchecked(&mut res)
                    .context_mut()
                    .disable_data_routes();
                subs_matches.push(res);
            }
        }

        let mut qabls_matches = vec![];
        for (_id, mut res) in face
            .hat
            .downcast_mut::<HatFace>()
            .unwrap()
            .remote_qabls
            .drain()
        {
            get_mut_unchecked(&mut res).session_ctxs.remove(&face.id);
            undeclare_client_queryable(&mut wtables, &mut face_clone, &mut res);

            if res.context.is_some() {
                for match_ in &res.context().matches {
                    let mut match_ = match_.upgrade().unwrap();
                    if !Arc::ptr_eq(&match_, &res) {
                        get_mut_unchecked(&mut match_)
                            .context_mut()
                            .disable_query_routes();
                        qabls_matches.push(match_);
                    }
                }
                get_mut_unchecked(&mut res)
                    .context_mut()
                    .disable_query_routes();
                qabls_matches.push(res);
            }
        }
        drop(wtables);

        let mut matches_data_routes = vec![];
        let mut matches_query_routes = vec![];
        let rtables = zread!(tables.tables);
        for _match in subs_matches.drain(..) {
            let mut expr = RoutingExpr::new(&_match, "");
            matches_data_routes.push((_match.clone(), compute_data_routes(&rtables, &mut expr)));
        }
        for _match in qabls_matches.drain(..) {
            matches_query_routes.push((_match.clone(), compute_query_routes(&rtables, &_match)));
        }
        drop(rtables);

        let mut wtables = zwrite!(tables.tables);
        for (mut res, data_routes) in matches_data_routes {
            get_mut_unchecked(&mut res)
                .context_mut()
                .update_data_routes(data_routes);
            Resource::clean(&mut res);
        }
        for (mut res, query_routes) in matches_query_routes {
            get_mut_unchecked(&mut res)
                .context_mut()
                .update_query_routes(query_routes);
            Resource::clean(&mut res);
        }
        wtables.faces.remove(&face.id);
        drop(wtables);
    }

    fn handle_oam(
        &self,
        _tables: &mut Tables,
        _tables_ref: &Arc<TablesLock>,
        _oam: Oam,
        _transport: &TransportUnicast,
    ) -> ZResult<()> {
        Ok(())
    }

    #[inline]
    fn map_routing_context(
        &self,
        _tables: &Tables,
        _face: &FaceState,
        _routing_context: NodeId,
    ) -> NodeId {
        0
    }

    fn closing(
        &self,
        _tables: &mut Tables,
        _tables_ref: &Arc<TablesLock>,
        _transport: &TransportUnicast,
    ) -> ZResult<()> {
        Ok(())
    }

    fn as_any(&self) -> &dyn Any {
        self
    }

    #[inline]
    fn ingress_filter(&self, _tables: &Tables, _face: &FaceState, _expr: &mut RoutingExpr) -> bool {
        true
    }

    #[inline]
    fn egress_filter(
        &self,
        _tables: &Tables,
        src_face: &FaceState,
        out_face: &Arc<FaceState>,
        _expr: &mut RoutingExpr,
    ) -> bool {
        src_face.id != out_face.id
            && match (src_face.mcast_group.as_ref(), out_face.mcast_group.as_ref()) {
                (Some(l), Some(r)) => l != r,
                _ => true,
            }
    }

    fn info(&self, _tables: &Tables, _kind: WhatAmI) -> String {
        "graph {}".to_string()
    }
}

struct HatContext {}

impl HatContext {
    fn new() -> Self {
        Self {}
    }
}

struct HatFace {
    next_id: AtomicU32, // @TODO: manage rollover and uniqueness
    remote_sub_interests: HashMap<InterestId, Option<Arc<Resource>>>,
    remote_token_interests: HashMap<TokenId, Option<Arc<Resource>>>,
    local_subs: HashMap<Arc<Resource>, SubscriberId>,
    remote_subs: HashMap<SubscriberId, Arc<Resource>>,
    local_qabls: HashMap<Arc<Resource>, (QueryableId, QueryableInfoType)>,
    remote_qabls: HashMap<QueryableId, Arc<Resource>>,
    local_tokens: HashMap<Arc<Resource>, TokenId>,
    remote_tokens: HashMap<TokenId, Arc<Resource>>,
}

impl HatFace {
    fn new() -> Self {
        Self {
            next_id: AtomicU32::new(0),
            remote_sub_interests: HashMap::new(),
            remote_token_interests: HashMap::new(),
            local_subs: HashMap::new(),
            remote_subs: HashMap::new(),
            local_qabls: HashMap::new(),
            remote_qabls: HashMap::new(),
            local_tokens: HashMap::new(),
            remote_tokens: HashMap::new(),
        }
    }
}

impl HatTrait for HatCode {}

#[inline]
fn get_routes_entries() -> RoutesIndexes {
    RoutesIndexes {
        routers: vec![0],
        peers: vec![0],
        clients: vec![0],
    }
}<|MERGE_RESOLUTION|>--- conflicted
+++ resolved
@@ -25,7 +25,7 @@
 
 use zenoh_config::WhatAmI;
 use zenoh_protocol::network::{
-    declare::{queryable::ext::QueryableInfoType, QueryableId, SubscriberId},
+    declare::{queryable::ext::QueryableInfoType, QueryableId, SubscriberId, TokenId},
     interest::InterestId,
     Oam,
 };
@@ -44,22 +44,6 @@
     },
     HatBaseTrait, HatTrait,
 };
-<<<<<<< HEAD
-use std::{
-    any::Any,
-    collections::HashMap,
-    sync::{atomic::AtomicU32, Arc},
-};
-use zenoh_config::WhatAmI;
-use zenoh_protocol::network::declare::{
-    queryable::ext::QueryableInfoType, QueryableId, SubscriberId, TokenId,
-};
-use zenoh_protocol::network::interest::InterestId;
-use zenoh_protocol::network::Oam;
-use zenoh_result::ZResult;
-use zenoh_sync::get_mut_unchecked;
-use zenoh_transport::unicast::TransportUnicast;
-=======
 use crate::net::{
     routing::{
         dispatcher::face::Face,
@@ -67,7 +51,6 @@
     },
     runtime::Runtime,
 };
->>>>>>> 0eb4e983
 
 mod pubsub;
 mod queries;
