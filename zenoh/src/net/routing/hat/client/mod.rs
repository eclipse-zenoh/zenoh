//
// Copyright (c) 2023 ZettaScale Technology
//
// This program and the accompanying materials are made available under the
// terms of the Eclipse Public License 2.0 which is available at
// http://www.eclipse.org/legal/epl-2.0, or the Apache License, Version 2.0
// which is available at https://www.apache.org/licenses/LICENSE-2.0.
//
// SPDX-License-Identifier: EPL-2.0 OR Apache-2.0
//
// Contributors:
//   ZettaScale Zenoh Team, <zenoh@zettascale.tech>
//

//! ⚠️ WARNING ⚠️
//!
//! This module is intended for Zenoh's internal use.
//!
//! [Click here for Zenoh's documentation](https://docs.rs/zenoh/latest/zenoh)
use std::{
    any::Any,
    collections::HashMap,
    sync::{atomic::AtomicU32, Arc},
};

use zenoh_config::WhatAmI;
use zenoh_protocol::{
    core::ZenohIdProto,
    network::{
        declare::{queryable::ext::QueryableInfoType, QueryableId, SubscriberId, TokenId},
        interest::InterestId,
        Oam,
    },
};
use zenoh_result::ZResult;
use zenoh_sync::get_mut_unchecked;
use zenoh_transport::unicast::TransportUnicast;

use super::{
    super::dispatcher::{
        face::FaceState,
        tables::{NodeId, Resource, RoutingExpr, TablesData, TablesLock},
    },
    HatBaseTrait, HatTrait, SendDeclare,
};
use crate::net::{
    routing::{
        dispatcher::{face::FaceId, gateway::Bound, interests::RemoteInterest},
        hat::{BaseContext, Remote},
        router::FaceContext,
    },
    runtime::Runtime,
};

mod interests;
mod pubsub;
mod queries;
mod token;

pub(crate) struct Hat {
    bound: Bound,
}

impl Hat {
    pub(crate) fn new(bound: Bound) -> Self {
        Self { bound }
    }

    pub(self) fn face_hat<'f>(&self, face_state: &'f Arc<FaceState>) -> &'f HatFace {
        face_state.hats[self.bound].downcast_ref().unwrap()
    }

    pub(self) fn face_hat_mut<'f>(&self, face_state: &'f mut Arc<FaceState>) -> &'f mut HatFace {
        get_mut_unchecked(face_state).hats[self.bound]
            .downcast_mut()
            .unwrap()
    }

    pub(crate) fn faces<'tbl>(
        &self,
        tables: &'tbl TablesData,
    ) -> &'tbl HashMap<usize, Arc<FaceState>> {
        &tables.faces
    }

    pub(crate) fn faces_mut<'t>(
        &self,
        tables: &'t mut TablesData,
    ) -> &'t mut HashMap<usize, Arc<FaceState>> {
        &mut tables.faces
    }

    pub(self) fn hat_remote<'r>(&self, remote: &'r Remote) -> &'r HatRemote {
        remote.downcast_ref().unwrap()
    }

    /// Returns `true` if `face` belongs to this [`Hat`].
    pub(crate) fn owns(&self, face: &FaceState) -> bool {
        // TODO(regions): move this method to a Hat trait
        self.bound == face.bound
    }

    /// Returns an iterator over the [`FaceContext`]s this hat [`Self::owns`].
    pub(crate) fn owned_face_contexts<'a>(
        &'a self,
        res: &'a Resource,
    ) -> impl Iterator<Item = (&'a FaceId, &'a Arc<FaceContext>)> {
        // TODO(regions): move this method to a Hat trait
        res.face_ctxs
            .iter()
            .filter(move |(_, ctx)| self.owns(&ctx.face))
    }

    pub(crate) fn owned_faces<'hat, 'tbl>(
        &'hat self,
        tables: &'tbl TablesData,
    ) -> impl Iterator<Item = &'tbl Arc<FaceState>> + 'hat
    where
        'tbl: 'hat,
    {
        tables.faces.values().filter(|face| self.owns(face))
    }

    pub(crate) fn owned_faces_mut<'hat, 'tbl>(
        &'hat self,
        tables: &'tbl mut TablesData,
    ) -> impl Iterator<Item = &'tbl mut Arc<FaceState>> + 'hat
    where
        'tbl: 'hat,
    {
        tables.faces.values_mut().filter(|face| self.owns(face))
    }
}

impl HatBaseTrait for Hat {
    fn init(&mut self, _tables: &mut TablesData, _runtime: Runtime) -> ZResult<()> {
        Ok(())
    }

    fn new_face(&self) -> Box<dyn Any + Send + Sync> {
        Box::new(HatFace::new())
    }

    fn new_resource(&self) -> Box<dyn Any + Send + Sync> {
        Box::new(HatContext::new())
    }

    fn new_remote(&self, face: &Arc<FaceState>, _nid: NodeId) -> Option<Remote> {
        Some(Remote(Box::new(face.clone())))
    }

    fn new_local_face(&mut self, ctx: BaseContext, _tables_ref: &Arc<TablesLock>) -> ZResult<()> {
        self.interests_new_face(ctx.tables, ctx.src_face);
        self.pubsub_new_face(ctx.tables, ctx.src_face, ctx.send_declare);
        self.queries_new_face(ctx.tables, ctx.src_face, ctx.send_declare);
        self.token_new_face(ctx.tables, ctx.src_face, ctx.send_declare);
        ctx.tables.disable_all_routes();
        Ok(())
    }

    #[tracing::instrument(level = "trace", skip_all, fields(src = %ctx.src_face, wai = %self.whatami().short(), bnd = %self.bound))]
    fn new_transport_unicast_face(
        &mut self,
        ctx: BaseContext,
        _tables_ref: &Arc<TablesLock>,
        _transport: &TransportUnicast,
    ) -> ZResult<()> {
        self.interests_new_face(ctx.tables, ctx.src_face);
        self.pubsub_new_face(ctx.tables, ctx.src_face, ctx.send_declare);
        self.queries_new_face(ctx.tables, ctx.src_face, ctx.send_declare);
        self.token_new_face(ctx.tables, ctx.src_face, ctx.send_declare);
        ctx.tables.disable_all_routes();
        Ok(())
    }

    fn close_face(&mut self, mut ctx: BaseContext, _tables_ref: &Arc<TablesLock>) {
        let mut face_clone = ctx.src_face.clone();
        let face = get_mut_unchecked(&mut face_clone);
        let hat_face = match face.hats[self.bound].downcast_mut::<HatFace>() {
            Some(hate_face) => hate_face,
            None => {
                tracing::error!("Error downcasting face hat in close_face!");
                return;
            }
        };

        hat_face.remote_interests.clear();
        hat_face.local_subs.clear();
        hat_face.local_qabls.clear();
        hat_face.local_tokens.clear();

        for res in face.remote_mappings.values_mut() {
            get_mut_unchecked(res).face_ctxs.remove(&face.id);
            Resource::clean(res);
        }
        face.remote_mappings.clear();
        for res in face.local_mappings.values_mut() {
            get_mut_unchecked(res).face_ctxs.remove(&face.id);
            Resource::clean(res);
        }
        face.local_mappings.clear();

        let mut subs_matches = vec![];
        for (_id, mut res) in hat_face.remote_subs.drain() {
            get_mut_unchecked(&mut res).face_ctxs.remove(&face.id);
            self.undeclare_simple_subscription(ctx.reborrow(), &mut res);

            if res.ctx.is_some() {
                for match_ in &res.context().matches {
                    let mut match_ = match_.upgrade().unwrap();
                    if !Arc::ptr_eq(&match_, &res) {
                        get_mut_unchecked(&mut match_).context_mut().hats[self.bound]
                            .disable_data_routes();
                        subs_matches.push(match_);
                    }
                }
                get_mut_unchecked(&mut res).context_mut().hats[self.bound].disable_data_routes();
                subs_matches.push(res);
            }
        }

        let mut qabls_matches = vec![];
<<<<<<< HEAD
        for (_id, mut res) in hat_face.remote_qabls.drain() {
            get_mut_unchecked(&mut res).face_ctxs.remove(&face.id);
            self.undeclare_simple_queryable(ctx.reborrow(), &mut res);
=======
        for (_id, (mut res, _)) in hat_face.remote_qabls.drain() {
            get_mut_unchecked(&mut res).session_ctxs.remove(&face.id);
            undeclare_simple_queryable(&mut wtables, &mut face_clone, &mut res, send_declare);
>>>>>>> ce5c03ea

            if res.ctx.is_some() {
                for match_ in &res.context().matches {
                    let mut match_ = match_.upgrade().unwrap();
                    if !Arc::ptr_eq(&match_, &res) {
                        get_mut_unchecked(&mut match_).context_mut().hats[self.bound]
                            .disable_query_routes();
                        qabls_matches.push(match_);
                    }
                }
                get_mut_unchecked(&mut res).context_mut().hats[self.bound].disable_query_routes();
                qabls_matches.push(res);
            }
        }

        for (_id, mut res) in hat_face.remote_tokens.drain() {
            get_mut_unchecked(&mut res).face_ctxs.remove(&face.id);
            self.undeclare_simple_token(ctx.reborrow(), &mut res);
        }

        for mut res in subs_matches {
            get_mut_unchecked(&mut res).context_mut().hats[self.bound].disable_data_routes();
            Resource::clean(&mut res);
        }
        for mut res in qabls_matches {
            get_mut_unchecked(&mut res).context_mut().hats[self.bound].disable_query_routes();
            Resource::clean(&mut res);
        }
        self.faces_mut(ctx.tables).remove(&face.id);
    }

    fn handle_oam(
        &mut self,
        _tables: &mut TablesData,
        _tables_ref: &Arc<TablesLock>,
        _oam: &mut Oam,
        _zid: &ZenohIdProto,
        _whatami: WhatAmI,
        _send_declare: &mut SendDeclare,
    ) -> ZResult<()> {
        Ok(())
    }

    #[inline]
    fn map_routing_context(
        &self,
        _tables: &TablesData,
        _face: &FaceState,
        _routing_context: NodeId,
    ) -> NodeId {
        0
    }

    #[inline]
    fn ingress_filter(&self, _tables: &TablesData, _face: &FaceState, _expr: &RoutingExpr) -> bool {
        true
    }

    #[inline]
    fn egress_filter(
        &self,
        _tables: &TablesData,
        src_face: &FaceState,
        out_face: &Arc<FaceState>,
        _expr: &RoutingExpr,
    ) -> bool {
        src_face.id != out_face.id
            && out_face.mcast_group.is_none()
            && src_face.mcast_group.is_none()
    }

    fn info(&self, _kind: WhatAmI) -> String {
        "graph {}".to_string()
    }

    fn as_any(&self) -> &dyn Any {
        self
    }

    fn as_any_mut(&mut self) -> &mut dyn Any {
        self
    }

    fn whatami(&self) -> WhatAmI {
        WhatAmI::Client
    }

    fn bound(&self) -> Bound {
        self.bound
    }
}

struct HatContext {}

impl HatContext {
    fn new() -> Self {
        Self {}
    }
}

struct HatFace {
    next_id: AtomicU32, // @TODO: manage rollover and uniqueness
    remote_interests: HashMap<InterestId, RemoteInterest>,
    local_subs: HashMap<Arc<Resource>, SubscriberId>,
    remote_subs: HashMap<SubscriberId, Arc<Resource>>,
    local_qabls: HashMap<Arc<Resource>, (QueryableId, QueryableInfoType)>,
    remote_qabls: HashMap<QueryableId, (Arc<Resource>, QueryableInfoType)>,
    local_tokens: HashMap<Arc<Resource>, TokenId>,
    remote_tokens: HashMap<TokenId, Arc<Resource>>,
}

impl HatFace {
    fn new() -> Self {
        Self {
            next_id: AtomicU32::new(1), // REVIEW(regions): changed form 0 to 1 to simplify testing
            remote_interests: HashMap::new(),
            local_subs: HashMap::new(),
            remote_subs: HashMap::new(),
            local_qabls: HashMap::new(),
            remote_qabls: HashMap::new(),
            local_tokens: HashMap::new(),
            remote_tokens: HashMap::new(),
        }
    }
}

impl HatTrait for Hat {}

type HatRemote = Arc<FaceState>;<|MERGE_RESOLUTION|>--- conflicted
+++ resolved
@@ -220,15 +220,9 @@
         }
 
         let mut qabls_matches = vec![];
-<<<<<<< HEAD
-        for (_id, mut res) in hat_face.remote_qabls.drain() {
+        for (_id, (mut res, _)) in hat_face.remote_qabls.drain() {
             get_mut_unchecked(&mut res).face_ctxs.remove(&face.id);
             self.undeclare_simple_queryable(ctx.reborrow(), &mut res);
-=======
-        for (_id, (mut res, _)) in hat_face.remote_qabls.drain() {
-            get_mut_unchecked(&mut res).session_ctxs.remove(&face.id);
-            undeclare_simple_queryable(&mut wtables, &mut face_clone, &mut res, send_declare);
->>>>>>> ce5c03ea
 
             if res.ctx.is_some() {
                 for match_ in &res.context().matches {
