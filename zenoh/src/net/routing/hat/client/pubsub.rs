//
// Copyright (c) 2023 ZettaScale Technology
//
// This program and the accompanying materials are made available under the
// terms of the Eclipse Public License 2.0 which is available at
// http://www.eclipse.org/legal/epl-2.0, or the Apache License, Version 2.0
// which is available at https://www.apache.org/licenses/LICENSE-2.0.
//
// SPDX-License-Identifier: EPL-2.0 OR Apache-2.0
//
// Contributors:
//   ZettaScale Zenoh Team, <zenoh@zettascale.tech>
//
use super::{face_hat, face_hat_mut, get_routes_entries};
use super::{HatCode, HatFace};
use crate::net::routing::dispatcher::face::FaceState;
use crate::net::routing::dispatcher::resource::{NodeId, Resource, SessionContext};
use crate::net::routing::dispatcher::tables::Tables;
use crate::net::routing::dispatcher::tables::{Route, RoutingExpr};
use crate::net::routing::hat::HatPubSubTrait;
use crate::net::routing::router::RoutesIndexes;
use crate::net::routing::{RoutingContext, PREFIX_LIVELINESS};
use std::borrow::Cow;
use std::collections::{HashMap, HashSet};
use std::sync::atomic::Ordering;
use std::sync::Arc;
use zenoh_protocol::core::key_expr::OwnedKeyExpr;
use zenoh_protocol::network::declare::SubscriberId;
use zenoh_protocol::{
    core::{Reliability, WhatAmI},
    network::declare::{
        common::ext::WireExprType, ext, subscriber::ext::SubscriberInfo, Declare, DeclareBody,
        DeclareSubscriber, UndeclareSubscriber,
    },
};
use zenoh_sync::get_mut_unchecked;

#[inline]
fn propagate_simple_subscription_to(
    _tables: &mut Tables,
    dst_face: &mut Arc<FaceState>,
    res: &Arc<Resource>,
    sub_info: &SubscriberInfo,
    src_face: &mut Arc<FaceState>,
) {
    if (src_face.id != dst_face.id
        || (dst_face.whatami == WhatAmI::Client && res.expr().starts_with(PREFIX_LIVELINESS)))
        && !face_hat!(dst_face).local_subs.contains_key(res)
        && (src_face.whatami == WhatAmI::Client || dst_face.whatami == WhatAmI::Client)
    {
        let id = face_hat!(dst_face).next_id.fetch_add(1, Ordering::SeqCst);
        face_hat_mut!(dst_face).local_subs.insert(res.clone(), id);
        let key_expr = Resource::decl_key(res, dst_face);
        dst_face.primitives.send_declare(RoutingContext::with_expr(
            Declare {
                interest_id: None,
                ext_qos: ext::QoSType::DECLARE,
                ext_tstamp: None,
                ext_nodeid: ext::NodeIdType::DEFAULT,
                body: DeclareBody::DeclareSubscriber(DeclareSubscriber {
                    id,
                    wire_expr: key_expr,
                    ext_info: *sub_info,
                }),
            },
            res.expr(),
        ));
    }
}

fn propagate_simple_subscription(
    tables: &mut Tables,
    res: &Arc<Resource>,
    sub_info: &SubscriberInfo,
    src_face: &mut Arc<FaceState>,
) {
    for mut dst_face in tables
        .faces
        .values()
        .cloned()
        .collect::<Vec<Arc<FaceState>>>()
    {
        propagate_simple_subscription_to(tables, &mut dst_face, res, sub_info, src_face);
    }
}

fn register_client_subscription(
    _tables: &mut Tables,
    face: &mut Arc<FaceState>,
    id: SubscriberId,
    res: &mut Arc<Resource>,
    sub_info: &SubscriberInfo,
) {
    // Register subscription
    {
        let res = get_mut_unchecked(res);
<<<<<<< HEAD
=======
        tracing::debug!("Register subscription {} for {}", res.expr(), face);
>>>>>>> 664efbd2
        match res.session_ctxs.get_mut(&face.id) {
            Some(ctx) => {
                if ctx.subs.is_none() {
                    get_mut_unchecked(ctx).subs = Some(*sub_info);
                }
            }
            None => {
                res.session_ctxs.insert(
                    face.id,
                    Arc::new(SessionContext {
                        face: face.clone(),
                        local_expr_id: None,
                        remote_expr_id: None,
                        subs: Some(*sub_info),
                        qabl: None,
                        in_interceptor_cache: None,
                        e_interceptor_cache: None,
                    }),
                );
            }
        }
    }
    face_hat_mut!(face).remote_subs.insert(id, res.clone());
}

fn declare_client_subscription(
    tables: &mut Tables,
    face: &mut Arc<FaceState>,
    id: SubscriberId,
    res: &mut Arc<Resource>,
    sub_info: &SubscriberInfo,
) {
    register_client_subscription(tables, face, id, res, sub_info);

    propagate_simple_subscription(tables, res, sub_info, face);
    // This introduced a buffer overflow on windows
    // @TODO: Let's deactivate this on windows until Fixed
    #[cfg(not(windows))]
    for mcast_group in &tables.mcast_groups {
        mcast_group
            .primitives
            .send_declare(RoutingContext::with_expr(
                Declare {
                    interest_id: None,
                    ext_qos: ext::QoSType::DECLARE,
                    ext_tstamp: None,
                    ext_nodeid: ext::NodeIdType::DEFAULT,
                    body: DeclareBody::DeclareSubscriber(DeclareSubscriber {
                        id: 0, // @TODO use proper SubscriberId
                        wire_expr: res.expr().into(),
                        ext_info: *sub_info,
                    }),
                },
                res.expr(),
            ))
    }
}

#[inline]
fn client_subs(res: &Arc<Resource>) -> Vec<Arc<FaceState>> {
    res.session_ctxs
        .values()
        .filter_map(|ctx| {
            if ctx.subs.is_some() {
                Some(ctx.face.clone())
            } else {
                None
            }
        })
        .collect()
}

fn propagate_forget_simple_subscription(tables: &mut Tables, res: &Arc<Resource>) {
    for face in tables.faces.values_mut() {
        if let Some(id) = face_hat_mut!(face).local_subs.remove(res) {
            face.primitives.send_declare(RoutingContext::with_expr(
                Declare {
                    interest_id: None,
                    ext_qos: ext::QoSType::DECLARE,
                    ext_tstamp: None,
                    ext_nodeid: ext::NodeIdType::DEFAULT,
                    body: DeclareBody::UndeclareSubscriber(UndeclareSubscriber {
                        id,
                        ext_wire_expr: WireExprType::null(),
                    }),
                },
                res.expr(),
            ));
        }
    }
}

pub(super) fn undeclare_client_subscription(
    tables: &mut Tables,
    face: &mut Arc<FaceState>,
    res: &mut Arc<Resource>,
) {
<<<<<<< HEAD
    if !face_hat_mut!(face).remote_subs.values().any(|s| *s == *res) {
        if let Some(ctx) = get_mut_unchecked(res).session_ctxs.get_mut(&face.id) {
            get_mut_unchecked(ctx).subs = None;
        }
=======
    tracing::debug!("Unregister client subscription {} for {}", res.expr(), face);
    if let Some(ctx) = get_mut_unchecked(res).session_ctxs.get_mut(&face.id) {
        get_mut_unchecked(ctx).subs = None;
    }
    face_hat_mut!(face).remote_subs.remove(res);

    let mut client_subs = client_subs(res);
    if client_subs.is_empty() {
        propagate_forget_simple_subscription(tables, res);
    }
    if client_subs.len() == 1 {
        let face = &mut client_subs[0];
        if face_hat!(face).local_subs.contains(res)
            && !(face.whatami == WhatAmI::Client && res.expr().starts_with(PREFIX_LIVELINESS))
        {
            let wire_expr = Resource::get_best_key(res, "", face.id);
            face.primitives.send_declare(RoutingContext::with_expr(
                Declare {
                    ext_qos: ext::QoSType::declare_default(),
                    ext_tstamp: None,
                    ext_nodeid: ext::NodeIdType::default(),
                    body: DeclareBody::UndeclareSubscriber(UndeclareSubscriber {
                        id: 0, // @TODO use proper SubscriberId (#703)
                        ext_wire_expr: WireExprType { wire_expr },
                    }),
                },
                res.expr(),
            ));
>>>>>>> 664efbd2

        let mut client_subs = client_subs(res);
        if client_subs.is_empty() {
            propagate_forget_simple_subscription(tables, res);
        }
        if client_subs.len() == 1 {
            let face = &mut client_subs[0];
            if !(face.whatami == WhatAmI::Client && res.expr().starts_with(PREFIX_LIVELINESS)) {
                if let Some(id) = face_hat_mut!(face).local_subs.remove(res) {
                    face.primitives.send_declare(RoutingContext::with_expr(
                        Declare {
                            interest_id: None,
                            ext_qos: ext::QoSType::DECLARE,
                            ext_tstamp: None,
                            ext_nodeid: ext::NodeIdType::DEFAULT,
                            body: DeclareBody::UndeclareSubscriber(UndeclareSubscriber {
                                id,
                                ext_wire_expr: WireExprType::null(),
                            }),
                        },
                        res.expr(),
                    ));
                }
            }
        }
    }
}

fn forget_client_subscription(
    tables: &mut Tables,
    face: &mut Arc<FaceState>,
    id: SubscriberId,
) -> Option<Arc<Resource>> {
    if let Some(mut res) = face_hat_mut!(face).remote_subs.remove(&id) {
        undeclare_client_subscription(tables, face, &mut res);
        Some(res)
    } else {
        None
    }
}

pub(super) fn pubsub_new_face(tables: &mut Tables, face: &mut Arc<FaceState>) {
    let sub_info = SubscriberInfo {
        reliability: Reliability::Reliable, // @TODO compute proper reliability to propagate from reliability of known subscribers
    };
    for src_face in tables
        .faces
        .values()
        .cloned()
        .collect::<Vec<Arc<FaceState>>>()
    {
        for sub in face_hat!(src_face).remote_subs.values() {
            propagate_simple_subscription_to(tables, face, sub, &sub_info, &mut src_face.clone());
        }
    }
}

impl HatPubSubTrait for HatCode {
    fn declare_subscription(
        &self,
        tables: &mut Tables,
        face: &mut Arc<FaceState>,
        id: SubscriberId,
        res: &mut Arc<Resource>,
        sub_info: &SubscriberInfo,
        _node_id: NodeId,
    ) {
        declare_client_subscription(tables, face, id, res, sub_info);
    }

    fn undeclare_subscription(
        &self,
        tables: &mut Tables,
        face: &mut Arc<FaceState>,
        id: SubscriberId,
        _res: Option<Arc<Resource>>,
        _node_id: NodeId,
    ) -> Option<Arc<Resource>> {
        forget_client_subscription(tables, face, id)
    }

    fn get_subscriptions(&self, tables: &Tables) -> Vec<Arc<Resource>> {
        let mut subs = HashSet::new();
        for src_face in tables.faces.values() {
            for sub in face_hat!(src_face).remote_subs.values() {
                subs.insert(sub.clone());
            }
        }
        Vec::from_iter(subs)
    }

    fn compute_data_route(
        &self,
        tables: &Tables,
        expr: &mut RoutingExpr,
        source: NodeId,
        source_type: WhatAmI,
    ) -> Arc<Route> {
        let mut route = HashMap::new();
        let key_expr = expr.full_expr();
        if key_expr.ends_with('/') {
            return Arc::new(route);
        }
        tracing::trace!(
            "compute_data_route({}, {:?}, {:?})",
            key_expr,
            source,
            source_type
        );
        let key_expr = match OwnedKeyExpr::try_from(key_expr) {
            Ok(ke) => ke,
            Err(e) => {
                tracing::warn!("Invalid KE reached the system: {}", e);
                return Arc::new(route);
            }
        };
        let res = Resource::get_resource(expr.prefix, expr.suffix);
        let matches = res
            .as_ref()
            .and_then(|res| res.context.as_ref())
            .map(|ctx| Cow::from(&ctx.matches))
            .unwrap_or_else(|| Cow::from(Resource::get_matches(tables, &key_expr)));

        for mres in matches.iter() {
            let mres = mres.upgrade().unwrap();

            for (sid, context) in &mres.session_ctxs {
                if context.subs.is_some()
                    && match tables.whatami {
                        WhatAmI::Router => context.face.whatami != WhatAmI::Router,
                        _ => {
                            source_type == WhatAmI::Client
                                || context.face.whatami == WhatAmI::Client
                        }
                    }
                {
                    route.entry(*sid).or_insert_with(|| {
                        let key_expr = Resource::get_best_key(expr.prefix, expr.suffix, *sid);
                        (context.face.clone(), key_expr.to_owned(), NodeId::default())
                    });
                }
            }
        }
        for mcast_group in &tables.mcast_groups {
            route.insert(
                mcast_group.id,
                (
                    mcast_group.clone(),
                    expr.full_expr().to_string().into(),
                    NodeId::default(),
                ),
            );
        }
        Arc::new(route)
    }

    fn get_data_routes_entries(&self, _tables: &Tables) -> RoutesIndexes {
        get_routes_entries()
    }
}<|MERGE_RESOLUTION|>--- conflicted
+++ resolved
@@ -94,10 +94,6 @@
     // Register subscription
     {
         let res = get_mut_unchecked(res);
-<<<<<<< HEAD
-=======
-        tracing::debug!("Register subscription {} for {}", res.expr(), face);
->>>>>>> 664efbd2
         match res.session_ctxs.get_mut(&face.id) {
             Some(ctx) => {
                 if ctx.subs.is_none() {
@@ -195,41 +191,10 @@
     face: &mut Arc<FaceState>,
     res: &mut Arc<Resource>,
 ) {
-<<<<<<< HEAD
     if !face_hat_mut!(face).remote_subs.values().any(|s| *s == *res) {
         if let Some(ctx) = get_mut_unchecked(res).session_ctxs.get_mut(&face.id) {
             get_mut_unchecked(ctx).subs = None;
         }
-=======
-    tracing::debug!("Unregister client subscription {} for {}", res.expr(), face);
-    if let Some(ctx) = get_mut_unchecked(res).session_ctxs.get_mut(&face.id) {
-        get_mut_unchecked(ctx).subs = None;
-    }
-    face_hat_mut!(face).remote_subs.remove(res);
-
-    let mut client_subs = client_subs(res);
-    if client_subs.is_empty() {
-        propagate_forget_simple_subscription(tables, res);
-    }
-    if client_subs.len() == 1 {
-        let face = &mut client_subs[0];
-        if face_hat!(face).local_subs.contains(res)
-            && !(face.whatami == WhatAmI::Client && res.expr().starts_with(PREFIX_LIVELINESS))
-        {
-            let wire_expr = Resource::get_best_key(res, "", face.id);
-            face.primitives.send_declare(RoutingContext::with_expr(
-                Declare {
-                    ext_qos: ext::QoSType::declare_default(),
-                    ext_tstamp: None,
-                    ext_nodeid: ext::NodeIdType::default(),
-                    body: DeclareBody::UndeclareSubscriber(UndeclareSubscriber {
-                        id: 0, // @TODO use proper SubscriberId (#703)
-                        ext_wire_expr: WireExprType { wire_expr },
-                    }),
-                },
-                res.expr(),
-            ));
->>>>>>> 664efbd2
 
         let mut client_subs = client_subs(res);
         if client_subs.is_empty() {
