--- conflicted
+++ resolved
@@ -381,7 +381,10 @@
                         let key_expr = Resource::get_best_key(expr.prefix, expr.suffix, face.id);
                         route.insert(
                             face.id,
-                            (face.clone(), key_expr.to_owned(), NodeId::default()),
+                            (
+                                (face.clone(), key_expr.to_owned(), NodeId::default()),
+                                Reliability::Reliable, // @TODO compute proper reliability to propagate from reliability of known subscribers
+                            ),
                         );
                     }
                 } else {
@@ -394,18 +397,6 @@
                         ),
                     );
                 }
-<<<<<<< HEAD
-            } else {
-                let key_expr = Resource::get_best_key(expr.prefix, expr.suffix, face.id);
-                route.insert(
-                    face.id,
-                    (
-                        (face.clone(), key_expr.to_owned(), NodeId::default()),
-                        Reliability::Reliable, // @TODO compute proper reliability to propagate from reliability of known subscribers
-                    ),
-                );
-=======
->>>>>>> b635080e
             }
         }
 
