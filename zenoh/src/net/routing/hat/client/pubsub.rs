//
// Copyright (c) 2023 ZettaScale Technology
//
// This program and the accompanying materials are made available under the
// terms of the Eclipse Public License 2.0 which is available at
// http://www.eclipse.org/legal/epl-2.0, or the Apache License, Version 2.0
// which is available at https://www.apache.org/licenses/LICENSE-2.0.
//
// SPDX-License-Identifier: EPL-2.0 OR Apache-2.0
//
// Contributors:
//   ZettaScale Zenoh Team, <zenoh@zettascale.tech>
//
use std::{
    borrow::Cow,
    collections::HashMap,
    sync::{atomic::Ordering, Arc},
};

use zenoh_protocol::{
    core::{key_expr::OwnedKeyExpr, WhatAmI},
    network::declare::{
        common::ext::WireExprType, ext, Declare, DeclareBody, DeclareSubscriber, SubscriberId,
        UndeclareSubscriber,
    },
};
use zenoh_sync::get_mut_unchecked;

use super::Hat;
use crate::{
    key_expr::KeyExpr,
    net::routing::{
        dispatcher::{
            face::FaceState,
            pubsub::SubscriberInfo,
            resource::{FaceContext, NodeId, Resource},
            tables::{Route, RoutingExpr, TablesData},
        },
<<<<<<< HEAD
        hat::{DeclarationContext, HatPubSubTrait, InterestProfile, SendDeclare, Sources},
        router::Direction,
=======
        hat::{HatPubSubTrait, SendDeclare, Sources},
        router::RouteBuilder,
>>>>>>> 60e5946b
        RoutingContext,
    },
};

impl Hat {
    #[inline]
    fn propagate_simple_subscription_to(
        &self,
        _tables: &mut TablesData,
        dst_face: &mut Arc<FaceState>,
        res: &Arc<Resource>,
        _sub_info: &SubscriberInfo,
        src_face: &mut Arc<FaceState>,
        send_declare: &mut SendDeclare,
    ) {
        if src_face.id != dst_face.id
            && !self.face_hat(dst_face).local_subs.contains_key(res)
            && (src_face.whatami == WhatAmI::Client || dst_face.whatami == WhatAmI::Client)
        {
            let id = self
                .face_hat(dst_face)
                .next_id
                .fetch_add(1, Ordering::SeqCst);
            self.face_hat_mut(dst_face)
                .local_subs
                .insert(res.clone(), id);
            let key_expr = Resource::decl_key(res, dst_face, true);
            send_declare(
                &dst_face.primitives,
                RoutingContext::with_expr(
                    Declare {
                        interest_id: None,
                        ext_qos: ext::QoSType::DECLARE,
                        ext_tstamp: None,
                        ext_nodeid: ext::NodeIdType::DEFAULT,
                        body: DeclareBody::DeclareSubscriber(DeclareSubscriber {
                            id,
                            wire_expr: key_expr,
                        }),
                    },
                    res.expr().to_string(),
                ),
            );
        }
    }

    fn propagate_simple_subscription(
        &self,
        tables: &mut TablesData,
        res: &Arc<Resource>,
        sub_info: &SubscriberInfo,
        src_face: &mut Arc<FaceState>,
        send_declare: &mut SendDeclare,
    ) {
        for mut dst_face in self
            .faces(tables)
            .values()
            .cloned()
            .collect::<Vec<Arc<FaceState>>>()
        {
            self.propagate_simple_subscription_to(
                tables,
                &mut dst_face,
                res,
                sub_info,
                src_face,
                send_declare,
            );
        }
    }

    fn register_simple_subscription(
        &self,
        _tables: &mut TablesData,
        face: &mut Arc<FaceState>,
        id: SubscriberId,
        res: &mut Arc<Resource>,
        sub_info: &SubscriberInfo,
    ) {
        // Register subscription
        {
            let res = get_mut_unchecked(res);
            match res.face_ctxs.get_mut(&face.id) {
                Some(ctx) => {
                    if ctx.subs.is_none() {
                        get_mut_unchecked(ctx).subs = Some(*sub_info);
                    }
                }
                None => {
                    let ctx = res
                        .face_ctxs
                        .entry(face.id)
                        .or_insert_with(|| Arc::new(FaceContext::new(face.clone())));
                    get_mut_unchecked(ctx).subs = Some(*sub_info);
                }
            }
        }
        self.face_hat_mut(face).remote_subs.insert(id, res.clone());
    }

    fn declare_simple_subscription(
        &self,
        tables: &mut TablesData,
        face: &mut Arc<FaceState>,
        id: SubscriberId,
        res: &mut Arc<Resource>,
        sub_info: &SubscriberInfo,
        send_declare: &mut SendDeclare,
    ) {
        self.register_simple_subscription(tables, face, id, res, sub_info);

        self.propagate_simple_subscription(tables, res, sub_info, face, send_declare);
    }

    #[inline]
    fn simple_subs(&self, res: &Arc<Resource>) -> Vec<Arc<FaceState>> {
        res.face_ctxs
            .values()
            .filter_map(|ctx| {
                if ctx.subs.is_some() {
                    Some(ctx.face.clone())
                } else {
                    None
                }
            })
            .collect()
    }

    fn propagate_forget_simple_subscription(
        &self,
        tables: &mut TablesData,
        res: &Arc<Resource>,
        send_declare: &mut SendDeclare,
    ) {
        for face in self.faces_mut(tables).values_mut() {
            if let Some(id) = self.face_hat_mut(face).local_subs.remove(res) {
                send_declare(
                    &face.primitives,
                    RoutingContext::with_expr(
                        Declare {
                            interest_id: None,
                            ext_qos: ext::QoSType::DECLARE,
                            ext_tstamp: None,
                            ext_nodeid: ext::NodeIdType::DEFAULT,
                            body: DeclareBody::UndeclareSubscriber(UndeclareSubscriber {
                                id,
                                ext_wire_expr: WireExprType::null(),
                            }),
                        },
                        res.expr().to_string(),
                    ),
                );
            }
        }
    }

    pub(super) fn undeclare_simple_subscription(
        &self,
        tables: &mut TablesData,
        face: &mut Arc<FaceState>,
        res: &mut Arc<Resource>,
        send_declare: &mut SendDeclare,
    ) {
        if !self
            .face_hat_mut(face)
            .remote_subs
            .values()
            .any(|s| *s == *res)
        {
            if let Some(ctx) = get_mut_unchecked(res).face_ctxs.get_mut(&face.id) {
                get_mut_unchecked(ctx).subs = None;
            }

            let mut simple_subs = self.simple_subs(res);
            if simple_subs.is_empty() {
                self.propagate_forget_simple_subscription(tables, res, send_declare);
            }
            if simple_subs.len() == 1 {
                let face = &mut simple_subs[0];
                if let Some(id) = self.face_hat_mut(face).local_subs.remove(res) {
                    send_declare(
                        &face.primitives,
                        RoutingContext::with_expr(
                            Declare {
                                interest_id: None,
                                ext_qos: ext::QoSType::DECLARE,
                                ext_tstamp: None,
                                ext_nodeid: ext::NodeIdType::DEFAULT,
                                body: DeclareBody::UndeclareSubscriber(UndeclareSubscriber {
                                    id,
                                    ext_wire_expr: WireExprType::null(),
                                }),
                            },
                            res.expr().to_string(),
                        ),
                    );
                }
            }
        }
    }

    fn forget_simple_subscription(
        &self,
        tables: &mut TablesData,
        face: &mut Arc<FaceState>,
        id: SubscriberId,
        send_declare: &mut SendDeclare,
    ) -> Option<Arc<Resource>> {
        if let Some(mut res) = self.face_hat_mut(face).remote_subs.remove(&id) {
            self.undeclare_simple_subscription(tables, face, &mut res, send_declare);
            Some(res)
        } else {
            None
        }
    }

    pub(super) fn pubsub_new_face(
        &self,
        tables: &mut TablesData,
        face: &mut Arc<FaceState>,
        send_declare: &mut SendDeclare,
    ) {
        let sub_info = SubscriberInfo;
        for src_face in self
            .faces(tables)
            .values()
            .cloned()
            .collect::<Vec<Arc<FaceState>>>()
        {
            for sub in self.face_hat(&src_face).remote_subs.values() {
                self.propagate_simple_subscription_to(
                    tables,
                    face,
                    sub,
                    &sub_info,
                    &mut src_face.clone(),
                    send_declare,
                );
            }
        }
    }
}

impl HatPubSubTrait for Hat {
    fn declare_subscription(
        &mut self,
        ctx: DeclarationContext,
        id: SubscriberId,
        res: &mut Arc<Resource>,
        sub_info: &SubscriberInfo,
        _profile: InterestProfile,
    ) {
        // FIXME(fuzzypixelz): InterestProfile is ignored
        self.declare_simple_subscription(
            ctx.tables,
            ctx.src_face,
            id,
            res,
            sub_info,
            ctx.send_declare,
        );
    }

    fn undeclare_subscription(
        &mut self,
        ctx: DeclarationContext,
        id: SubscriberId,
        _res: Option<Arc<Resource>>, // FIXME(fuzzypixelz): can this be a borrow
        _profile: InterestProfile,
    ) -> Option<Arc<Resource>> {
        self.forget_simple_subscription(ctx.tables, ctx.src_face, id, ctx.send_declare)
    }

    fn get_subscriptions(&self, tables: &TablesData) -> Vec<(Arc<Resource>, Sources)> {
        // Compute the list of known suscriptions (keys)
        let mut subs = HashMap::new();
        for src_face in self.faces(tables).values() {
            for sub in self.face_hat(src_face).remote_subs.values() {
                // Insert the key in the list of known suscriptions
                let srcs = subs.entry(sub.clone()).or_insert_with(Sources::empty);
                // Append src_face as a suscription source in the proper list
                match src_face.whatami {
                    WhatAmI::Router => srcs.routers.push(src_face.zid),
                    WhatAmI::Peer => srcs.peers.push(src_face.zid),
                    WhatAmI::Client => srcs.clients.push(src_face.zid),
                }
            }
        }
        Vec::from_iter(subs)
    }

    fn get_publications(&self, tables: &TablesData) -> Vec<(Arc<Resource>, Sources)> {
        let mut result = HashMap::new();
        for face in self.faces(tables).values() {
            for interest in self.face_hat(face).remote_interests.values() {
                if interest.options.subscribers() {
                    if let Some(res) = interest.res.as_ref() {
                        let sources = result.entry(res.clone()).or_insert_with(Sources::default);
                        match face.whatami {
                            WhatAmI::Router => sources.routers.push(face.zid),
                            WhatAmI::Peer => sources.peers.push(face.zid),
                            WhatAmI::Client => sources.clients.push(face.zid),
                        }
                    }
                }
            }
        }
        result.into_iter().collect()
    }

    fn compute_data_route(
        &self,
        tables: &TablesData,
        expr: &mut RoutingExpr,
        source: NodeId,
        source_type: WhatAmI,
    ) -> Arc<Route> {
        let mut route = RouteBuilder::new();
        let key_expr = expr.full_expr();
        if key_expr.ends_with('/') {
            return Arc::new(route.build());
        }
        tracing::trace!(
            "compute_data_route({}, {:?}, {:?})",
            key_expr,
            source,
            source_type
        );
        let key_expr = match OwnedKeyExpr::try_from(key_expr) {
            Ok(ke) => ke,
            Err(e) => {
                tracing::warn!("Invalid KE reached the system: {}", e);
                return Arc::new(route.build());
            }
        };

        if source_type == WhatAmI::Client {
            for face in self
                .faces(tables)
                .values()
                .filter(|f| f.whatami != WhatAmI::Client)
            {
                if !face.local_interests.values().any(|interest| {
                    interest.finalized
                        && interest.options.subscribers()
                        && interest
                            .res
                            .as_ref()
                            .map(|res| KeyExpr::keyexpr_include(res.expr(), expr.full_expr()))
                            .unwrap_or(true)
                }) || self
                    .face_hat(face)
                    .remote_subs
                    .values()
                    .any(|sub| KeyExpr::keyexpr_intersect(sub.expr(), expr.full_expr()))
                {
                    let key_expr = Resource::get_best_key(expr.prefix, expr.suffix, face.id);
<<<<<<< HEAD
                    route.insert(
                        face.id,
                        Direction {
                            dst_face: face.clone(),
                            wire_expr: key_expr.to_owned(),
                            node_id: NodeId::default(),
                        },
                    );
=======
                    route.insert(face.id, || {
                        (face.clone(), key_expr.to_owned(), NodeId::default())
                    });
>>>>>>> 60e5946b
                }
            }
        }

        let res = Resource::get_resource(expr.prefix, expr.suffix);
        let matches = res
            .as_ref()
            .and_then(|res| res.ctx.as_ref())
            .map(|ctx| Cow::from(&ctx.matches))
            .unwrap_or_else(|| Cow::from(Resource::get_matches(tables, &key_expr)));

        for mres in matches.iter() {
            let mres = mres.upgrade().unwrap();

<<<<<<< HEAD
            for (fid, ctx) in &mres.face_ctxs {
                if ctx.subs.is_some() && ctx.face.whatami == WhatAmI::Client {
                    route.entry(*fid).or_insert_with(|| {
                        let key_expr = Resource::get_best_key(expr.prefix, expr.suffix, *fid);
                        Direction {
                            dst_face: ctx.face.clone(),
                            wire_expr: key_expr.to_owned(),
                            node_id: NodeId::default(),
                        }
=======
            for (sid, context) in &mres.session_ctxs {
                if context.subs.is_some() && context.face.whatami == WhatAmI::Client {
                    route.insert(*sid, || {
                        let key_expr = Resource::get_best_key(expr.prefix, expr.suffix, *sid);
                        (context.face.clone(), key_expr.to_owned(), NodeId::default())
>>>>>>> 60e5946b
                    });
                }
            }
        }
        Arc::new(route.build())
    }

    fn get_matching_subscriptions(
        &self,
        tables: &TablesData,
        key_expr: &KeyExpr<'_>,
    ) -> HashMap<usize, Arc<FaceState>> {
        let mut matching_subscriptions = HashMap::new();
        if key_expr.ends_with('/') {
            return matching_subscriptions;
        }
        tracing::trace!("get_matching_subscriptions({})", key_expr,);

        for face in self
            .faces(tables)
            .values()
            .filter(|f| f.whatami != WhatAmI::Client)
        {
            if face.local_interests.values().any(|interest| {
                interest.finalized
                    && interest.options.subscribers()
                    && interest
                        .res
                        .as_ref()
                        .map(|res| KeyExpr::keyexpr_include(res.expr(), key_expr))
                        .unwrap_or(true)
            }) && self
                .face_hat(face)
                .remote_subs
                .values()
                .any(|sub| KeyExpr::keyexpr_intersect(sub.expr(), key_expr))
            {
                matching_subscriptions.insert(face.id, face.clone());
            }
        }

        let res = Resource::get_resource(&tables.root_res, key_expr);
        let matches = res
            .as_ref()
            .and_then(|res| res.ctx.as_ref())
            .map(|ctx| Cow::from(&ctx.matches))
            .unwrap_or_else(|| Cow::from(Resource::get_matches(tables, key_expr)));

        for mres in matches.iter() {
            let mres = mres.upgrade().unwrap();

            for (sid, ctx) in &mres.face_ctxs {
                if ctx.subs.is_some() && ctx.face.whatami == WhatAmI::Client {
                    matching_subscriptions
                        .entry(*sid)
                        .or_insert_with(|| ctx.face.clone());
                }
            }
        }
        matching_subscriptions
    }
}<|MERGE_RESOLUTION|>--- conflicted
+++ resolved
@@ -36,13 +36,8 @@
             resource::{FaceContext, NodeId, Resource},
             tables::{Route, RoutingExpr, TablesData},
         },
-<<<<<<< HEAD
         hat::{DeclarationContext, HatPubSubTrait, InterestProfile, SendDeclare, Sources},
-        router::Direction,
-=======
-        hat::{HatPubSubTrait, SendDeclare, Sources},
-        router::RouteBuilder,
->>>>>>> 60e5946b
+        router::{Direction, RouteBuilder},
         RoutingContext,
     },
 };
@@ -295,7 +290,7 @@
         sub_info: &SubscriberInfo,
         _profile: InterestProfile,
     ) {
-        // FIXME(fuzzypixelz): InterestProfile is ignored
+        // FIXME(regions): InterestProfile is ignored
         self.declare_simple_subscription(
             ctx.tables,
             ctx.src_face,
@@ -360,7 +355,7 @@
         source: NodeId,
         source_type: WhatAmI,
     ) -> Arc<Route> {
-        let mut route = RouteBuilder::new();
+        let mut route = RouteBuilder::<Direction>::new();
         let key_expr = expr.full_expr();
         if key_expr.ends_with('/') {
             return Arc::new(route.build());
@@ -400,20 +395,11 @@
                     .any(|sub| KeyExpr::keyexpr_intersect(sub.expr(), expr.full_expr()))
                 {
                     let key_expr = Resource::get_best_key(expr.prefix, expr.suffix, face.id);
-<<<<<<< HEAD
-                    route.insert(
-                        face.id,
-                        Direction {
-                            dst_face: face.clone(),
-                            wire_expr: key_expr.to_owned(),
-                            node_id: NodeId::default(),
-                        },
-                    );
-=======
-                    route.insert(face.id, || {
-                        (face.clone(), key_expr.to_owned(), NodeId::default())
+                    route.insert(face.id, || Direction {
+                        dst_face: face.clone(),
+                        wire_expr: key_expr.to_owned(),
+                        node_id: NodeId::default(),
                     });
->>>>>>> 60e5946b
                 }
             }
         }
@@ -428,23 +414,15 @@
         for mres in matches.iter() {
             let mres = mres.upgrade().unwrap();
 
-<<<<<<< HEAD
             for (fid, ctx) in &mres.face_ctxs {
                 if ctx.subs.is_some() && ctx.face.whatami == WhatAmI::Client {
-                    route.entry(*fid).or_insert_with(|| {
+                    route.insert(*fid, || {
                         let key_expr = Resource::get_best_key(expr.prefix, expr.suffix, *fid);
                         Direction {
                             dst_face: ctx.face.clone(),
                             wire_expr: key_expr.to_owned(),
                             node_id: NodeId::default(),
                         }
-=======
-            for (sid, context) in &mres.session_ctxs {
-                if context.subs.is_some() && context.face.whatami == WhatAmI::Client {
-                    route.insert(*sid, || {
-                        let key_expr = Resource::get_best_key(expr.prefix, expr.suffix, *sid);
-                        (context.face.clone(), key_expr.to_owned(), NodeId::default())
->>>>>>> 60e5946b
                     });
                 }
             }
