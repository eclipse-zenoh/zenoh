//
// Copyright (c) 2023 ZettaScale Technology
//
// This program and the accompanying materials are made available under the
// terms of the Eclipse Public License 2.0 which is available at
// http://www.eclipse.org/legal/epl-2.0, or the Apache License, Version 2.0
// which is available at https://www.apache.org/licenses/LICENSE-2.0.
//
// SPDX-License-Identifier: EPL-2.0 OR Apache-2.0
//
// Contributors:
//   ZettaScale Zenoh Team, <zenoh@zettascale.tech>
//
<<<<<<< HEAD
use std::{
    borrow::Cow,
    collections::HashMap,
    sync::{atomic::Ordering, Arc},
};

=======
use super::{face_hat, face_hat_mut, get_routes_entries};
use super::{HatCode, HatFace};
use crate::net::routing::dispatcher::face::FaceState;
use crate::net::routing::dispatcher::resource::{NodeId, Resource, SessionContext};
use crate::net::routing::dispatcher::tables::Tables;
use crate::net::routing::dispatcher::tables::{QueryTargetQabl, QueryTargetQablSet, RoutingExpr};
use crate::net::routing::hat::{HatQueriesTrait, SendDeclare, Sources};
use crate::net::routing::router::RoutesIndexes;
use crate::net::routing::{RoutingContext, PREFIX_LIVELINESS};
>>>>>>> 93f93d2d
use ordered_float::OrderedFloat;
use zenoh_protocol::{
    core::{
        key_expr::{
            include::{Includer, DEFAULT_INCLUDER},
            OwnedKeyExpr,
        },
        WhatAmI,
    },
    network::declare::{
        common::ext::WireExprType, ext, queryable::ext::QueryableInfoType, Declare, DeclareBody,
        DeclareQueryable, QueryableId, UndeclareQueryable,
    },
};
use zenoh_sync::get_mut_unchecked;

use super::{face_hat, face_hat_mut, get_routes_entries, HatCode, HatFace};
use crate::net::routing::{
    dispatcher::{
        face::FaceState,
        resource::{NodeId, Resource, SessionContext},
        tables::{QueryTargetQabl, QueryTargetQablSet, RoutingExpr, Tables},
    },
    hat::{HatQueriesTrait, Sources},
    router::RoutesIndexes,
    RoutingContext,
};

#[inline]
fn merge_qabl_infos(mut this: QueryableInfoType, info: &QueryableInfoType) -> QueryableInfoType {
    this.complete = this.complete || info.complete;
    this.distance = std::cmp::min(this.distance, info.distance);
    this
}

fn local_qabl_info(
    _tables: &Tables,
    res: &Arc<Resource>,
    face: &Arc<FaceState>,
) -> QueryableInfoType {
    res.session_ctxs
        .values()
        .fold(None, |accu, ctx| {
            if ctx.face.id != face.id {
                if let Some(info) = ctx.qabl.as_ref() {
                    Some(match accu {
                        Some(accu) => merge_qabl_infos(accu, info),
                        None => *info,
                    })
                } else {
                    accu
                }
            } else {
                accu
            }
        })
        .unwrap_or(QueryableInfoType::DEFAULT)
}

fn propagate_simple_queryable(
    tables: &mut Tables,
    res: &Arc<Resource>,
    src_face: Option<&mut Arc<FaceState>>,
    send_declare: &mut SendDeclare,
) {
    let faces = tables.faces.values().cloned();
    for mut dst_face in faces {
        let info = local_qabl_info(tables, res, &dst_face);
        let current = face_hat!(dst_face).local_qabls.get(res);
        if src_face
            .as_ref()
            .map(|src_face| dst_face.id != src_face.id)
            .unwrap_or(true)
            && (current.is_none() || current.unwrap().1 != info)
            && src_face
                .as_ref()
                .map(|src_face| {
                    src_face.whatami == WhatAmI::Client || dst_face.whatami == WhatAmI::Client
                })
                .unwrap_or(true)
        {
            let id = current
                .map(|c| c.0)
                .unwrap_or(face_hat!(dst_face).next_id.fetch_add(1, Ordering::SeqCst));
            face_hat_mut!(&mut dst_face)
                .local_qabls
                .insert(res.clone(), (id, info));
            let key_expr = Resource::decl_key(res, &mut dst_face);
<<<<<<< HEAD
            println!("Decled key = {key_expr:?}");
            dst_face.primitives.send_declare(RoutingContext::with_expr(
                Declare {
                    interest_id: None,
                    ext_qos: ext::QoSType::DECLARE,
                    ext_tstamp: None,
                    ext_nodeid: ext::NodeIdType::DEFAULT,
                    body: DeclareBody::DeclareQueryable(DeclareQueryable {
                        id,
                        wire_expr: key_expr,
                        ext_info: info,
                    }),
                },
                res.expr(),
            ));
=======
            send_declare(
                &dst_face.primitives,
                RoutingContext::with_expr(
                    Declare {
                        ext_qos: ext::QoSType::declare_default(),
                        ext_tstamp: None,
                        ext_nodeid: ext::NodeIdType::default(),
                        body: DeclareBody::DeclareQueryable(DeclareQueryable {
                            id: 0, // @TODO use proper QueryableId (#703)
                            wire_expr: key_expr,
                            ext_info: info,
                        }),
                    },
                    res.expr(),
                ),
            );
>>>>>>> 93f93d2d
        }
    }
}

fn register_client_queryable(
    _tables: &mut Tables,
    face: &mut Arc<FaceState>,
    id: QueryableId,
    res: &mut Arc<Resource>,
    qabl_info: &QueryableInfoType,
) {
    // Register queryable
    {
        let res = get_mut_unchecked(res);
        get_mut_unchecked(
            res.session_ctxs
                .entry(face.id)
                .or_insert_with(|| Arc::new(SessionContext::new(face.clone()))),
        )
        .qabl = Some(*qabl_info);
    }
    face_hat_mut!(face).remote_qabls.insert(id, res.clone());
}

fn declare_client_queryable(
    tables: &mut Tables,
    face: &mut Arc<FaceState>,
    id: QueryableId,
    res: &mut Arc<Resource>,
<<<<<<< HEAD
    qabl_info: &QueryableInfoType,
) {
    register_client_queryable(tables, face, id, res, qabl_info);
    propagate_simple_queryable(tables, res, Some(face));
=======
    qabl_info: &QueryableInfo,
    send_declare: &mut SendDeclare,
) {
    register_client_queryable(tables, face, res, qabl_info);
    propagate_simple_queryable(tables, res, Some(face), send_declare);
>>>>>>> 93f93d2d
}

#[inline]
fn client_qabls(res: &Arc<Resource>) -> Vec<Arc<FaceState>> {
    res.session_ctxs
        .values()
        .filter_map(|ctx| {
            if ctx.qabl.is_some() {
                Some(ctx.face.clone())
            } else {
                None
            }
        })
        .collect()
}

fn propagate_forget_simple_queryable(
    tables: &mut Tables,
    res: &mut Arc<Resource>,
    send_declare: &mut SendDeclare,
) {
    for face in tables.faces.values_mut() {
<<<<<<< HEAD
        if let Some((id, _)) = face_hat_mut!(face).local_qabls.remove(res) {
            face.primitives.send_declare(RoutingContext::with_expr(
                Declare {
                    interest_id: None,
                    ext_qos: ext::QoSType::DECLARE,
                    ext_tstamp: None,
                    ext_nodeid: ext::NodeIdType::DEFAULT,
                    body: DeclareBody::UndeclareQueryable(UndeclareQueryable {
                        id,
                        ext_wire_expr: WireExprType::null(),
                    }),
                },
                res.expr(),
            ));
=======
        if face_hat!(face).local_qabls.contains_key(res) {
            let wire_expr = Resource::get_best_key(res, "", face.id);
            send_declare(
                &face.primitives,
                RoutingContext::with_expr(
                    Declare {
                        ext_qos: ext::QoSType::declare_default(),
                        ext_tstamp: None,
                        ext_nodeid: ext::NodeIdType::default(),
                        body: DeclareBody::UndeclareQueryable(UndeclareQueryable {
                            id: 0, // @TODO use proper QueryableId (#703)
                            ext_wire_expr: WireExprType { wire_expr },
                        }),
                    },
                    res.expr(),
                ),
            );

            face_hat_mut!(face).local_qabls.remove(res);
>>>>>>> 93f93d2d
        }
    }
}

pub(super) fn undeclare_client_queryable(
    tables: &mut Tables,
    face: &mut Arc<FaceState>,
    res: &mut Arc<Resource>,
    send_declare: &mut SendDeclare,
) {
    if !face_hat_mut!(face)
        .remote_qabls
        .values()
        .any(|s| *s == *res)
    {
        if let Some(ctx) = get_mut_unchecked(res).session_ctxs.get_mut(&face.id) {
            get_mut_unchecked(ctx).qabl = None;
        }
<<<<<<< HEAD
=======
    }

    let mut client_qabls = client_qabls(res);
    if client_qabls.is_empty() {
        propagate_forget_simple_queryable(tables, res, send_declare);
    } else {
        propagate_simple_queryable(tables, res, None, send_declare);
    }
    if client_qabls.len() == 1 {
        let face = &mut client_qabls[0];
        if face_hat!(face).local_qabls.contains_key(res) {
            let wire_expr = Resource::get_best_key(res, "", face.id);
            send_declare(
                &face.primitives,
                RoutingContext::with_expr(
                    Declare {
                        ext_qos: ext::QoSType::declare_default(),
                        ext_tstamp: None,
                        ext_nodeid: ext::NodeIdType::default(),
                        body: DeclareBody::UndeclareQueryable(UndeclareQueryable {
                            id: 0, // @TODO use proper QueryableId (#703)
                            ext_wire_expr: WireExprType { wire_expr },
                        }),
                    },
                    res.expr(),
                ),
            );
>>>>>>> 93f93d2d

        let mut client_qabls = client_qabls(res);
        if client_qabls.is_empty() {
            propagate_forget_simple_queryable(tables, res);
        } else {
            propagate_simple_queryable(tables, res, None);
        }
        if client_qabls.len() == 1 {
            let face = &mut client_qabls[0];
            if let Some((id, _)) = face_hat_mut!(face).local_qabls.remove(res) {
                face.primitives.send_declare(RoutingContext::with_expr(
                    Declare {
                        interest_id: None,
                        ext_qos: ext::QoSType::DECLARE,
                        ext_tstamp: None,
                        ext_nodeid: ext::NodeIdType::DEFAULT,
                        body: DeclareBody::UndeclareQueryable(UndeclareQueryable {
                            id,
                            ext_wire_expr: WireExprType::null(),
                        }),
                    },
                    res.expr(),
                ));
            }
        }
    }
}

fn forget_client_queryable(
    tables: &mut Tables,
    face: &mut Arc<FaceState>,
<<<<<<< HEAD
    id: QueryableId,
) -> Option<Arc<Resource>> {
    if let Some(mut res) = face_hat_mut!(face).remote_qabls.remove(&id) {
        undeclare_client_queryable(tables, face, &mut res);
        Some(res)
    } else {
        None
    }
=======
    res: &mut Arc<Resource>,
    send_declare: &mut SendDeclare,
) {
    undeclare_client_queryable(tables, face, res, send_declare);
>>>>>>> 93f93d2d
}

pub(super) fn queries_new_face(
    tables: &mut Tables,
    _face: &mut Arc<FaceState>,
    send_declare: &mut SendDeclare,
) {
    for face in tables
        .faces
        .values()
        .cloned()
        .collect::<Vec<Arc<FaceState>>>()
    {
<<<<<<< HEAD
        for qabl in face_hat!(face).remote_qabls.values() {
            propagate_simple_queryable(tables, qabl, Some(&mut face.clone()));
=======
        for qabl in face_hat!(face).remote_qabls.iter() {
            propagate_simple_queryable(tables, qabl, Some(&mut face.clone()), send_declare);
>>>>>>> 93f93d2d
        }
    }
}

lazy_static::lazy_static! {
    static ref EMPTY_ROUTE: Arc<QueryTargetQablSet> = Arc::new(Vec::new());
}

impl HatQueriesTrait for HatCode {
    fn declare_queryable(
        &self,
        tables: &mut Tables,
        face: &mut Arc<FaceState>,
        id: QueryableId,
        res: &mut Arc<Resource>,
        qabl_info: &QueryableInfoType,
        _node_id: NodeId,
        send_declare: &mut SendDeclare,
    ) {
<<<<<<< HEAD
        declare_client_queryable(tables, face, id, res, qabl_info);
=======
        declare_client_queryable(tables, face, res, qabl_info, send_declare);
>>>>>>> 93f93d2d
    }

    fn undeclare_queryable(
        &self,
        tables: &mut Tables,
        face: &mut Arc<FaceState>,
        id: QueryableId,
        _res: Option<Arc<Resource>>,
        _node_id: NodeId,
<<<<<<< HEAD
    ) -> Option<Arc<Resource>> {
        forget_client_queryable(tables, face, id)
=======
        send_declare: &mut SendDeclare,
    ) {
        forget_client_queryable(tables, face, res, send_declare);
>>>>>>> 93f93d2d
    }

    fn get_queryables(&self, tables: &Tables) -> Vec<(Arc<Resource>, Sources)> {
        // Compute the list of known queryables (keys)
        let mut qabls = HashMap::new();
        for src_face in tables.faces.values() {
            for qabl in face_hat!(src_face).remote_qabls.values() {
                // Insert the key in the list of known queryables
                let srcs = qabls.entry(qabl.clone()).or_insert_with(Sources::empty);
                // Append src_face as a queryable source in the proper list
                match src_face.whatami {
                    WhatAmI::Router => srcs.routers.push(src_face.zid),
                    WhatAmI::Peer => srcs.peers.push(src_face.zid),
                    WhatAmI::Client => srcs.clients.push(src_face.zid),
                }
            }
        }
        Vec::from_iter(qabls)
    }

    fn compute_query_route(
        &self,
        tables: &Tables,
        expr: &mut RoutingExpr,
        source: NodeId,
        source_type: WhatAmI,
    ) -> Arc<QueryTargetQablSet> {
        let mut route = QueryTargetQablSet::new();
        let key_expr = expr.full_expr();
        if key_expr.ends_with('/') {
            return EMPTY_ROUTE.clone();
        }
        tracing::trace!(
            "compute_query_route({}, {:?}, {:?})",
            key_expr,
            source,
            source_type
        );
        let key_expr = match OwnedKeyExpr::try_from(key_expr) {
            Ok(ke) => ke,
            Err(e) => {
                tracing::warn!("Invalid KE reached the system: {}", e);
                return EMPTY_ROUTE.clone();
            }
        };

        if let Some(face) = tables.faces.values().find(|f| f.whatami != WhatAmI::Client) {
            let key_expr = Resource::get_best_key(expr.prefix, expr.suffix, face.id);
            route.push(QueryTargetQabl {
                direction: (face.clone(), key_expr.to_owned(), NodeId::default()),
                complete: 0,
                distance: f64::MAX,
            });
        }

        let res = Resource::get_resource(expr.prefix, expr.suffix);
        let matches = res
            .as_ref()
            .and_then(|res| res.context.as_ref())
            .map(|ctx| Cow::from(&ctx.matches))
            .unwrap_or_else(|| Cow::from(Resource::get_matches(tables, &key_expr)));

        for mres in matches.iter() {
            let mres = mres.upgrade().unwrap();
            let complete = DEFAULT_INCLUDER.includes(mres.expr().as_bytes(), key_expr.as_bytes());
            for (sid, context) in &mres.session_ctxs {
                let key_expr = Resource::get_best_key(expr.prefix, expr.suffix, *sid);
                if let Some(qabl_info) = context.qabl.as_ref() {
                    route.push(QueryTargetQabl {
                        direction: (context.face.clone(), key_expr.to_owned(), NodeId::default()),
                        complete: if complete {
                            qabl_info.complete as u64
                        } else {
                            0
                        },
                        distance: 0.5,
                    });
                }
            }
        }
        route.sort_by_key(|qabl| OrderedFloat(qabl.distance));
        Arc::new(route)
    }

    fn get_query_routes_entries(&self, _tables: &Tables) -> RoutesIndexes {
        get_routes_entries()
    }
}<|MERGE_RESOLUTION|>--- conflicted
+++ resolved
@@ -11,24 +11,12 @@
 // Contributors:
 //   ZettaScale Zenoh Team, <zenoh@zettascale.tech>
 //
-<<<<<<< HEAD
 use std::{
     borrow::Cow,
     collections::HashMap,
     sync::{atomic::Ordering, Arc},
 };
 
-=======
-use super::{face_hat, face_hat_mut, get_routes_entries};
-use super::{HatCode, HatFace};
-use crate::net::routing::dispatcher::face::FaceState;
-use crate::net::routing::dispatcher::resource::{NodeId, Resource, SessionContext};
-use crate::net::routing::dispatcher::tables::Tables;
-use crate::net::routing::dispatcher::tables::{QueryTargetQabl, QueryTargetQablSet, RoutingExpr};
-use crate::net::routing::hat::{HatQueriesTrait, SendDeclare, Sources};
-use crate::net::routing::router::RoutesIndexes;
-use crate::net::routing::{RoutingContext, PREFIX_LIVELINESS};
->>>>>>> 93f93d2d
 use ordered_float::OrderedFloat;
 use zenoh_protocol::{
     core::{
@@ -52,7 +40,7 @@
         resource::{NodeId, Resource, SessionContext},
         tables::{QueryTargetQabl, QueryTargetQablSet, RoutingExpr, Tables},
     },
-    hat::{HatQueriesTrait, Sources},
+    hat::{HatQueriesTrait, SendDeclare, Sources},
     router::RoutesIndexes,
     RoutingContext,
 };
@@ -117,32 +105,17 @@
                 .local_qabls
                 .insert(res.clone(), (id, info));
             let key_expr = Resource::decl_key(res, &mut dst_face);
-<<<<<<< HEAD
             println!("Decled key = {key_expr:?}");
-            dst_face.primitives.send_declare(RoutingContext::with_expr(
-                Declare {
-                    interest_id: None,
-                    ext_qos: ext::QoSType::DECLARE,
-                    ext_tstamp: None,
-                    ext_nodeid: ext::NodeIdType::DEFAULT,
-                    body: DeclareBody::DeclareQueryable(DeclareQueryable {
-                        id,
-                        wire_expr: key_expr,
-                        ext_info: info,
-                    }),
-                },
-                res.expr(),
-            ));
-=======
             send_declare(
                 &dst_face.primitives,
                 RoutingContext::with_expr(
                     Declare {
-                        ext_qos: ext::QoSType::declare_default(),
+                        interest_id: None,
+                        ext_qos: ext::QoSType::DECLARE,
                         ext_tstamp: None,
-                        ext_nodeid: ext::NodeIdType::default(),
+                        ext_nodeid: ext::NodeIdType::DEFAULT,
                         body: DeclareBody::DeclareQueryable(DeclareQueryable {
-                            id: 0, // @TODO use proper QueryableId (#703)
+                            id,
                             wire_expr: key_expr,
                             ext_info: info,
                         }),
@@ -150,7 +123,6 @@
                     res.expr(),
                 ),
             );
->>>>>>> 93f93d2d
         }
     }
 }
@@ -180,18 +152,11 @@
     face: &mut Arc<FaceState>,
     id: QueryableId,
     res: &mut Arc<Resource>,
-<<<<<<< HEAD
     qabl_info: &QueryableInfoType,
+    send_declare: &mut SendDeclare,
 ) {
     register_client_queryable(tables, face, id, res, qabl_info);
-    propagate_simple_queryable(tables, res, Some(face));
-=======
-    qabl_info: &QueryableInfo,
-    send_declare: &mut SendDeclare,
-) {
-    register_client_queryable(tables, face, res, qabl_info);
     propagate_simple_queryable(tables, res, Some(face), send_declare);
->>>>>>> 93f93d2d
 }
 
 #[inline]
@@ -214,101 +179,10 @@
     send_declare: &mut SendDeclare,
 ) {
     for face in tables.faces.values_mut() {
-<<<<<<< HEAD
         if let Some((id, _)) = face_hat_mut!(face).local_qabls.remove(res) {
-            face.primitives.send_declare(RoutingContext::with_expr(
-                Declare {
-                    interest_id: None,
-                    ext_qos: ext::QoSType::DECLARE,
-                    ext_tstamp: None,
-                    ext_nodeid: ext::NodeIdType::DEFAULT,
-                    body: DeclareBody::UndeclareQueryable(UndeclareQueryable {
-                        id,
-                        ext_wire_expr: WireExprType::null(),
-                    }),
-                },
-                res.expr(),
-            ));
-=======
-        if face_hat!(face).local_qabls.contains_key(res) {
-            let wire_expr = Resource::get_best_key(res, "", face.id);
             send_declare(
                 &face.primitives,
                 RoutingContext::with_expr(
-                    Declare {
-                        ext_qos: ext::QoSType::declare_default(),
-                        ext_tstamp: None,
-                        ext_nodeid: ext::NodeIdType::default(),
-                        body: DeclareBody::UndeclareQueryable(UndeclareQueryable {
-                            id: 0, // @TODO use proper QueryableId (#703)
-                            ext_wire_expr: WireExprType { wire_expr },
-                        }),
-                    },
-                    res.expr(),
-                ),
-            );
-
-            face_hat_mut!(face).local_qabls.remove(res);
->>>>>>> 93f93d2d
-        }
-    }
-}
-
-pub(super) fn undeclare_client_queryable(
-    tables: &mut Tables,
-    face: &mut Arc<FaceState>,
-    res: &mut Arc<Resource>,
-    send_declare: &mut SendDeclare,
-) {
-    if !face_hat_mut!(face)
-        .remote_qabls
-        .values()
-        .any(|s| *s == *res)
-    {
-        if let Some(ctx) = get_mut_unchecked(res).session_ctxs.get_mut(&face.id) {
-            get_mut_unchecked(ctx).qabl = None;
-        }
-<<<<<<< HEAD
-=======
-    }
-
-    let mut client_qabls = client_qabls(res);
-    if client_qabls.is_empty() {
-        propagate_forget_simple_queryable(tables, res, send_declare);
-    } else {
-        propagate_simple_queryable(tables, res, None, send_declare);
-    }
-    if client_qabls.len() == 1 {
-        let face = &mut client_qabls[0];
-        if face_hat!(face).local_qabls.contains_key(res) {
-            let wire_expr = Resource::get_best_key(res, "", face.id);
-            send_declare(
-                &face.primitives,
-                RoutingContext::with_expr(
-                    Declare {
-                        ext_qos: ext::QoSType::declare_default(),
-                        ext_tstamp: None,
-                        ext_nodeid: ext::NodeIdType::default(),
-                        body: DeclareBody::UndeclareQueryable(UndeclareQueryable {
-                            id: 0, // @TODO use proper QueryableId (#703)
-                            ext_wire_expr: WireExprType { wire_expr },
-                        }),
-                    },
-                    res.expr(),
-                ),
-            );
->>>>>>> 93f93d2d
-
-        let mut client_qabls = client_qabls(res);
-        if client_qabls.is_empty() {
-            propagate_forget_simple_queryable(tables, res);
-        } else {
-            propagate_simple_queryable(tables, res, None);
-        }
-        if client_qabls.len() == 1 {
-            let face = &mut client_qabls[0];
-            if let Some((id, _)) = face_hat_mut!(face).local_qabls.remove(res) {
-                face.primitives.send_declare(RoutingContext::with_expr(
                     Declare {
                         interest_id: None,
                         ext_qos: ext::QoSType::DECLARE,
@@ -320,7 +194,52 @@
                         }),
                     },
                     res.expr(),
-                ));
+                ),
+            );
+        }
+    }
+}
+
+pub(super) fn undeclare_client_queryable(
+    tables: &mut Tables,
+    face: &mut Arc<FaceState>,
+    res: &mut Arc<Resource>,
+    send_declare: &mut SendDeclare,
+) {
+    if !face_hat_mut!(face)
+        .remote_qabls
+        .values()
+        .any(|s| *s == *res)
+    {
+        if let Some(ctx) = get_mut_unchecked(res).session_ctxs.get_mut(&face.id) {
+            get_mut_unchecked(ctx).qabl = None;
+        }
+
+        let mut client_qabls = client_qabls(res);
+        if client_qabls.is_empty() {
+            propagate_forget_simple_queryable(tables, res, send_declare);
+        } else {
+            propagate_simple_queryable(tables, res, None, send_declare);
+        }
+        if client_qabls.len() == 1 {
+            let face = &mut client_qabls[0];
+            if let Some((id, _)) = face_hat_mut!(face).local_qabls.remove(res) {
+                send_declare(
+                    &face.primitives,
+                    RoutingContext::with_expr(
+                        Declare {
+                            interest_id: None,
+                            ext_qos: ext::QoSType::DECLARE,
+                            ext_tstamp: None,
+                            ext_nodeid: ext::NodeIdType::DEFAULT,
+                            body: DeclareBody::UndeclareQueryable(UndeclareQueryable {
+                                id,
+                                ext_wire_expr: WireExprType::null(),
+                            }),
+                        },
+                        res.expr(),
+                    ),
+                );
             }
         }
     }
@@ -329,21 +248,15 @@
 fn forget_client_queryable(
     tables: &mut Tables,
     face: &mut Arc<FaceState>,
-<<<<<<< HEAD
     id: QueryableId,
+    send_declare: &mut SendDeclare,
 ) -> Option<Arc<Resource>> {
     if let Some(mut res) = face_hat_mut!(face).remote_qabls.remove(&id) {
-        undeclare_client_queryable(tables, face, &mut res);
+        undeclare_client_queryable(tables, face, &mut res, send_declare);
         Some(res)
     } else {
         None
     }
-=======
-    res: &mut Arc<Resource>,
-    send_declare: &mut SendDeclare,
-) {
-    undeclare_client_queryable(tables, face, res, send_declare);
->>>>>>> 93f93d2d
 }
 
 pub(super) fn queries_new_face(
@@ -357,13 +270,8 @@
         .cloned()
         .collect::<Vec<Arc<FaceState>>>()
     {
-<<<<<<< HEAD
         for qabl in face_hat!(face).remote_qabls.values() {
-            propagate_simple_queryable(tables, qabl, Some(&mut face.clone()));
-=======
-        for qabl in face_hat!(face).remote_qabls.iter() {
             propagate_simple_queryable(tables, qabl, Some(&mut face.clone()), send_declare);
->>>>>>> 93f93d2d
         }
     }
 }
@@ -383,11 +291,7 @@
         _node_id: NodeId,
         send_declare: &mut SendDeclare,
     ) {
-<<<<<<< HEAD
-        declare_client_queryable(tables, face, id, res, qabl_info);
-=======
-        declare_client_queryable(tables, face, res, qabl_info, send_declare);
->>>>>>> 93f93d2d
+        declare_client_queryable(tables, face, id, res, qabl_info, send_declare);
     }
 
     fn undeclare_queryable(
@@ -397,14 +301,9 @@
         id: QueryableId,
         _res: Option<Arc<Resource>>,
         _node_id: NodeId,
-<<<<<<< HEAD
+        send_declare: &mut SendDeclare,
     ) -> Option<Arc<Resource>> {
-        forget_client_queryable(tables, face, id)
-=======
-        send_declare: &mut SendDeclare,
-    ) {
-        forget_client_queryable(tables, face, res, send_declare);
->>>>>>> 93f93d2d
+        forget_client_queryable(tables, face, id, send_declare)
     }
 
     fn get_queryables(&self, tables: &Tables) -> Vec<(Arc<Resource>, Sources)> {
