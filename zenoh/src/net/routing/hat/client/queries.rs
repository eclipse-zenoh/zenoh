//
// Copyright (c) 2023 ZettaScale Technology
//
// This program and the accompanying materials are made available under the
// terms of the Eclipse Public License 2.0 which is available at
// http://www.eclipse.org/legal/epl-2.0, or the Apache License, Version 2.0
// which is available at https://www.apache.org/licenses/LICENSE-2.0.
//
// SPDX-License-Identifier: EPL-2.0 OR Apache-2.0
//
// Contributors:
//   ZettaScale Zenoh Team, <zenoh@zettascale.tech>
//
use std::{
    borrow::Cow,
    collections::HashMap,
    sync::{atomic::Ordering, Arc},
};

use zenoh_protocol::{
    core::{
        key_expr::include::{Includer, DEFAULT_INCLUDER},
        WhatAmI,
    },
    network::{
        declare::{
            common::ext::WireExprType, ext, queryable::ext::QueryableInfoType, Declare,
            DeclareBody, DeclareQueryable, QueryableId, UndeclareQueryable,
        },
        interest::InterestOptions,
    },
};
use zenoh_sync::get_mut_unchecked;

use super::{face_hat, face_hat_mut, HatCode, HatFace};
use crate::{
    key_expr::KeyExpr,
    net::routing::{
        dispatcher::{
            face::FaceState,
            resource::{NodeId, Resource, SessionContext},
            tables::{QueryTargetQabl, QueryTargetQablSet, RoutingExpr, Tables},
        },
        hat::{HatQueriesTrait, SendDeclare, Sources},
        router::get_remote_queryables_count,
        RoutingContext,
    },
};

#[inline]
fn merge_qabl_infos(mut this: QueryableInfoType, info: &QueryableInfoType) -> QueryableInfoType {
    this.complete = this.complete || info.complete;
    this.distance = std::cmp::min(this.distance, info.distance);
    this
}

fn local_qabl_info(
    _tables: &Tables,
    res: &Arc<Resource>,
    face: &Arc<FaceState>,
) -> QueryableInfoType {
    res.session_ctxs
        .values()
        .fold(None, |accu, ctx| {
            if ctx.face.id != face.id {
                if let Some(info) = ctx.qabl.as_ref() {
                    Some(match accu {
                        Some(accu) => merge_qabl_infos(accu, info),
                        None => *info,
                    })
                } else {
                    accu
                }
            } else {
                accu
            }
        })
        .unwrap_or(QueryableInfoType::DEFAULT)
}

fn propagate_simple_queryable(
    tables: &mut Tables,
    res: &Arc<Resource>,
    src_face: Option<&mut Arc<FaceState>>,
    send_declare: &mut SendDeclare,
) {
    let faces = tables.faces.values().cloned();
    for mut dst_face in faces {
        let info = local_qabl_info(tables, res, &dst_face);
        let current = face_hat!(dst_face).local_qabls.get(res);
        if src_face
            .as_ref()
            .map(|src_face| dst_face.id != src_face.id)
            .unwrap_or(true)
            && (current.is_none() || current.unwrap().1 != info)
            && src_face
                .as_ref()
                .map(|src_face| {
                    src_face.whatami == WhatAmI::Client || dst_face.whatami == WhatAmI::Client
                })
                .unwrap_or(true)
        {
            let id = current
                .map(|c| c.0)
                .unwrap_or(face_hat!(dst_face).next_id.fetch_add(1, Ordering::SeqCst));
            face_hat_mut!(&mut dst_face)
                .local_qabls
                .insert(res.clone(), (id, info));
            let key_expr = Resource::decl_key(res, &mut dst_face, true);
            send_declare(
                &dst_face.primitives,
                RoutingContext::with_expr(
                    Declare {
                        interest_id: None,
                        ext_qos: ext::QoSType::DECLARE,
                        ext_tstamp: None,
                        ext_nodeid: ext::NodeIdType::DEFAULT,
                        body: DeclareBody::DeclareQueryable(DeclareQueryable {
                            id,
                            wire_expr: key_expr,
                            ext_info: info,
                        }),
                    },
                    res.expr().to_string(),
                ),
            );
        }
    }
}

fn register_simple_queryable(
    _tables: &mut Tables,
    face: &mut Arc<FaceState>,
    id: QueryableId,
    res: &mut Arc<Resource>,
    qabl_info: &QueryableInfoType,
) {
    // Register queryable
    {
        let res = get_mut_unchecked(res);
        get_mut_unchecked(
            res.session_ctxs
                .entry(face.id)
                .or_insert_with(|| Arc::new(SessionContext::new(face.clone()))),
        )
        .add_queryable(qabl_info);
    }
    face_hat_mut!(face)
        .remote_qabls
        .insert(id, (res.clone(), qabl_info.complete));
}

fn declare_simple_queryable(
    tables: &mut Tables,
    face: &mut Arc<FaceState>,
    id: QueryableId,
    res: &mut Arc<Resource>,
    qabl_info: &QueryableInfoType,
    send_declare: &mut SendDeclare,
) {
    register_simple_queryable(tables, face, id, res, qabl_info);
    propagate_simple_queryable(tables, res, Some(face), send_declare);
}

#[inline]
fn simple_qabls(res: &Arc<Resource>) -> Vec<Arc<FaceState>> {
    res.session_ctxs
        .values()
        .filter_map(|ctx| {
            if ctx.qabl.is_some() {
                Some(ctx.face.clone())
            } else {
                None
            }
        })
        .collect()
}

fn propagate_forget_simple_queryable(
    tables: &mut Tables,
    res: &mut Arc<Resource>,
    send_declare: &mut SendDeclare,
) {
    for face in tables.faces.values_mut() {
        if let Some((id, _)) = face_hat_mut!(face).local_qabls.remove(res) {
            send_declare(
                &face.primitives,
                RoutingContext::with_expr(
                    Declare {
                        interest_id: None,
                        ext_qos: ext::QoSType::DECLARE,
                        ext_tstamp: None,
                        ext_nodeid: ext::NodeIdType::DEFAULT,
                        body: DeclareBody::UndeclareQueryable(UndeclareQueryable {
                            id,
                            ext_wire_expr: WireExprType::null(),
                        }),
                    },
                    res.expr().to_string(),
                ),
            );
        }
    }
}

pub(super) fn undeclare_simple_queryable(
    tables: &mut Tables,
    face: &mut Arc<FaceState>,
    res: &mut Arc<Resource>,
    complete: bool,
    send_declare: &mut SendDeclare,
) {
    let (count, complete_count) =
        get_remote_queryables_count(&face_hat_mut!(face).remote_qabls, res, complete);

    if count == 0 || (complete && complete_count == 0) {
        if let Some(ctx) = get_mut_unchecked(res).session_ctxs.get_mut(&face.id) {
            get_mut_unchecked(ctx).remove_queryable(complete && count > 0);
        }

        let mut simple_qabls = simple_qabls(res);
        if simple_qabls.is_empty() {
            propagate_forget_simple_queryable(tables, res, send_declare);
        } else {
            if count > 0 {
                propagate_forget_simple_queryable(tables, res, send_declare);
            }
            propagate_simple_queryable(tables, res, None, send_declare);
        }
        if simple_qabls.len() == 1 {
            let face = &mut simple_qabls[0];
            if let Some((id, _)) = face_hat_mut!(face).local_qabls.remove(res) {
                send_declare(
                    &face.primitives,
                    RoutingContext::with_expr(
                        Declare {
                            interest_id: None,
                            ext_qos: ext::QoSType::DECLARE,
                            ext_tstamp: None,
                            ext_nodeid: ext::NodeIdType::DEFAULT,
                            body: DeclareBody::UndeclareQueryable(UndeclareQueryable {
                                id,
                                ext_wire_expr: WireExprType::null(),
                            }),
                        },
                        res.expr().to_string(),
                    ),
                );
            }
        }
    }
}

fn forget_simple_queryable(
    tables: &mut Tables,
    face: &mut Arc<FaceState>,
    id: QueryableId,
    send_declare: &mut SendDeclare,
) -> Option<Arc<Resource>> {
    if let Some((mut res, complete)) = face_hat_mut!(face).remote_qabls.remove(&id) {
        undeclare_simple_queryable(tables, face, &mut res, complete, send_declare);
        Some(res)
    } else {
        None
    }
}

pub(super) fn queries_new_face(
    tables: &mut Tables,
    _face: &mut Arc<FaceState>,
    send_declare: &mut SendDeclare,
) {
    for face in tables
        .faces
        .values()
        .cloned()
        .collect::<Vec<Arc<FaceState>>>()
    {
        for (qabl, _) in face_hat!(face).remote_qabls.values() {
            propagate_simple_queryable(tables, qabl, Some(&mut face.clone()), send_declare);
        }
    }
}

lazy_static::lazy_static! {
    static ref EMPTY_ROUTE: Arc<QueryTargetQablSet> = Arc::new(Vec::new());
}

impl HatQueriesTrait for HatCode {
    fn declare_queryable(
        &self,
        tables: &mut Tables,
        face: &mut Arc<FaceState>,
        id: QueryableId,
        res: &mut Arc<Resource>,
        qabl_info: &QueryableInfoType,
        _node_id: NodeId,
        send_declare: &mut SendDeclare,
    ) {
        declare_simple_queryable(tables, face, id, res, qabl_info, send_declare);
    }

    fn undeclare_queryable(
        &self,
        tables: &mut Tables,
        face: &mut Arc<FaceState>,
        id: QueryableId,
        _res: Option<Arc<Resource>>,
        _node_id: NodeId,
        send_declare: &mut SendDeclare,
    ) -> Option<Arc<Resource>> {
        forget_simple_queryable(tables, face, id, send_declare)
    }

    fn get_queryables(&self, tables: &Tables) -> Vec<(Arc<Resource>, Sources)> {
        // Compute the list of known queryables (keys)
        let mut qabls = HashMap::new();
        for src_face in tables.faces.values() {
            for (ref qabl, _) in face_hat!(src_face).remote_qabls.values() {
                // Insert the key in the list of known queryables
                let srcs = qabls.entry(qabl.clone()).or_insert_with(Sources::empty);
                // Append src_face as a queryable source in the proper list
                match src_face.whatami {
                    WhatAmI::Router => srcs.routers.push(src_face.zid),
                    WhatAmI::Peer => srcs.peers.push(src_face.zid),
                    WhatAmI::Client => srcs.clients.push(src_face.zid),
                }
            }
        }
        Vec::from_iter(qabls)
    }

    fn get_queriers(&self, tables: &Tables) -> Vec<(Arc<Resource>, Sources)> {
        let mut result = HashMap::new();
        for face in tables.faces.values() {
            for interest in face_hat!(face).remote_interests.values() {
                if interest.options.queryables() {
                    if let Some(res) = interest.res.as_ref() {
                        let sources = result.entry(res.clone()).or_insert_with(Sources::default);
                        match face.whatami {
                            WhatAmI::Router => sources.routers.push(face.zid),
                            WhatAmI::Peer => sources.peers.push(face.zid),
                            WhatAmI::Client => sources.clients.push(face.zid),
                        }
                    }
                }
            }
        }
        result.into_iter().collect()
    }

    fn compute_query_route(
        &self,
        tables: &Tables,
        expr: &RoutingExpr,
        source: NodeId,
        source_type: WhatAmI,
    ) -> Arc<QueryTargetQablSet> {
        let mut route = QueryTargetQablSet::new();
        let Some(key_expr) = expr.key_expr() else {
            return EMPTY_ROUTE.clone();
        };
        tracing::trace!(
            "compute_query_route({}, {:?}, {:?})",
            key_expr,
            source,
            source_type
        );

        let matches = expr
            .resource()
            .as_ref()
            .and_then(|res| res.context.as_ref())
            .map(|ctx| Cow::from(&ctx.matches))
            .unwrap_or_else(|| Cow::from(Resource::get_matches(tables, key_expr)));

        for mres in matches.iter() {
            let mres = mres.upgrade().unwrap();
            let complete = DEFAULT_INCLUDER.includes(mres.expr().as_bytes(), key_expr.as_bytes());
            for face_ctx in &mres.session_ctxs {
                if let Some(qabl) = QueryTargetQabl::new(face_ctx, expr, complete) {
                    route.push(qabl);
                }
            }
        }

        if source_type == WhatAmI::Client {
            for face in tables
                .faces
                .values()
                .filter(|f| f.whatami != WhatAmI::Client)
            {
<<<<<<< HEAD
                if !face.local_interests.values().any(|interest| {
                    interest.finalized
                        && interest.options.queryables()
                        && interest
                            .res
                            .as_ref()
                            .map(|res| KeyExpr::keyexpr_include(res.expr(), expr.full_expr()))
                            .unwrap_or(true)
                }) || face_hat!(face)
                    .remote_qabls
                    .values()
                    .any(|(ref qbl, _)| KeyExpr::keyexpr_intersect(qbl.expr(), expr.full_expr()))
                {
                    let key_expr = Resource::get_best_key(expr.prefix, expr.suffix, face.id);
=======
                if face.local_interests.values().all(|interest| {
                    !interest.finalized_includes(InterestOptions::queryables, key_expr)
                }) {
                    let wire_expr = expr.get_best_key(face.id);
>>>>>>> c5af8c6b
                    route.push(QueryTargetQabl {
                        direction: (face.clone(), wire_expr.to_owned(), NodeId::default()),
                        info: None,
                    });
                }
            }
        }

        route.sort_by_key(|qabl| qabl.info.map_or(u16::MAX, |i| i.distance));
        Arc::new(route)
    }

    fn get_matching_queryables(
        &self,
        tables: &Tables,
        key_expr: &KeyExpr<'_>,
        complete: bool,
    ) -> HashMap<usize, Arc<FaceState>> {
        let mut matching_queryables = HashMap::new();
        if key_expr.ends_with('/') {
            return matching_queryables;
        }
        tracing::trace!(
            "get_matching_queryables({}; complete: {})",
            key_expr,
            complete
        );
        for face in tables
            .faces
            .values()
            .filter(|f| f.whatami != WhatAmI::Client)
        {
            if face.local_interests.values().any(|interest| {
                interest.finalized
                    && interest.options.queryables()
                    && interest
                        .res
                        .as_ref()
                        .map(|res| KeyExpr::keyexpr_include(res.expr(), key_expr))
                        .unwrap_or(true)
            }) && face_hat!(face)
                .remote_qabls
                .values()
                .any(|(ref qbl, c)| match complete {
                    true => *c && KeyExpr::keyexpr_include(qbl.expr(), key_expr),
                    false => KeyExpr::keyexpr_intersect(qbl.expr(), key_expr),
                })
            {
                matching_queryables.insert(face.id, face.clone());
            }
        }

        let res = Resource::get_resource(&tables.root_res, key_expr);
        let matches = res
            .as_ref()
            .and_then(|res| res.context.as_ref())
            .map(|ctx| Cow::from(&ctx.matches))
            .unwrap_or_else(|| Cow::from(Resource::get_matches(tables, key_expr)));

        for mres in matches.iter() {
            let mres = mres.upgrade().unwrap();
            if complete && !KeyExpr::keyexpr_include(mres.expr(), key_expr) {
                continue;
            }
            for (sid, context) in &mres.session_ctxs {
                if context.face.whatami == WhatAmI::Client
                    && match complete {
                        true => context.qabl.is_some_and(|q| q.complete),
                        false => context.qabl.is_some(),
                    }
                {
                    matching_queryables
                        .entry(*sid)
                        .or_insert_with(|| context.face.clone());
                }
            }
        }
        matching_queryables
    }
}<|MERGE_RESOLUTION|>--- conflicted
+++ resolved
@@ -390,27 +390,10 @@
                 .values()
                 .filter(|f| f.whatami != WhatAmI::Client)
             {
-<<<<<<< HEAD
-                if !face.local_interests.values().any(|interest| {
-                    interest.finalized
-                        && interest.options.queryables()
-                        && interest
-                            .res
-                            .as_ref()
-                            .map(|res| KeyExpr::keyexpr_include(res.expr(), expr.full_expr()))
-                            .unwrap_or(true)
-                }) || face_hat!(face)
-                    .remote_qabls
-                    .values()
-                    .any(|(ref qbl, _)| KeyExpr::keyexpr_intersect(qbl.expr(), expr.full_expr()))
-                {
-                    let key_expr = Resource::get_best_key(expr.prefix, expr.suffix, face.id);
-=======
                 if face.local_interests.values().all(|interest| {
                     !interest.finalized_includes(InterestOptions::queryables, key_expr)
                 }) {
                     let wire_expr = expr.get_best_key(face.id);
->>>>>>> c5af8c6b
                     route.push(QueryTargetQabl {
                         direction: (face.clone(), wire_expr.to_owned(), NodeId::default()),
                         info: None,
