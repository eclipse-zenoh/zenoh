--- conflicted
+++ resolved
@@ -11,24 +11,12 @@
 // Contributors:
 //   ZettaScale Zenoh Team, <zenoh@zettascale.tech>
 //
-<<<<<<< HEAD
 use std::{
     borrow::Cow,
     collections::HashMap,
     sync::{atomic::Ordering, Arc},
 };
 
-=======
-use super::{face_hat, face_hat_mut, get_routes_entries};
-use super::{HatCode, HatFace};
-use crate::net::routing::dispatcher::face::FaceState;
-use crate::net::routing::dispatcher::resource::{NodeId, Resource, SessionContext};
-use crate::net::routing::dispatcher::tables::Tables;
-use crate::net::routing::dispatcher::tables::{QueryTargetQabl, QueryTargetQablSet, RoutingExpr};
-use crate::net::routing::hat::{HatQueriesTrait, SendDeclare, Sources};
-use crate::net::routing::router::RoutesIndexes;
-use crate::net::routing::{RoutingContext, PREFIX_LIVELINESS};
->>>>>>> 2d88c7bd
 use ordered_float::OrderedFloat;
 use zenoh_protocol::{
     core::{
@@ -117,28 +105,16 @@
                 .local_qabls
                 .insert(res.clone(), (id, info));
             let key_expr = Resource::decl_key(res, &mut dst_face);
-<<<<<<< HEAD
-            println!("Decled key = {key_expr:?}");
-=======
->>>>>>> 2d88c7bd
             send_declare(
                 &dst_face.primitives,
                 RoutingContext::with_expr(
                     Declare {
-<<<<<<< HEAD
                         interest_id: None,
                         ext_qos: ext::QoSType::DECLARE,
                         ext_tstamp: None,
                         ext_nodeid: ext::NodeIdType::DEFAULT,
                         body: DeclareBody::DeclareQueryable(DeclareQueryable {
                             id,
-=======
-                        ext_qos: ext::QoSType::declare_default(),
-                        ext_tstamp: None,
-                        ext_nodeid: ext::NodeIdType::default(),
-                        body: DeclareBody::DeclareQueryable(DeclareQueryable {
-                            id: 0, // @TODO use proper QueryableId (#703)
->>>>>>> 2d88c7bd
                             wire_expr: key_expr,
                             ext_info: info,
                         }),
@@ -175,17 +151,10 @@
     face: &mut Arc<FaceState>,
     id: QueryableId,
     res: &mut Arc<Resource>,
-<<<<<<< HEAD
     qabl_info: &QueryableInfoType,
     send_declare: &mut SendDeclare,
 ) {
     register_simple_queryable(tables, face, id, res, qabl_info);
-=======
-    qabl_info: &QueryableInfo,
-    send_declare: &mut SendDeclare,
-) {
-    register_client_queryable(tables, face, res, qabl_info);
->>>>>>> 2d88c7bd
     propagate_simple_queryable(tables, res, Some(face), send_declare);
 }
 
@@ -209,17 +178,11 @@
     send_declare: &mut SendDeclare,
 ) {
     for face in tables.faces.values_mut() {
-<<<<<<< HEAD
         if let Some((id, _)) = face_hat_mut!(face).local_qabls.remove(res) {
-=======
-        if face_hat!(face).local_qabls.contains_key(res) {
-            let wire_expr = Resource::get_best_key(res, "", face.id);
->>>>>>> 2d88c7bd
             send_declare(
                 &face.primitives,
                 RoutingContext::with_expr(
                     Declare {
-<<<<<<< HEAD
                         interest_id: None,
                         ext_qos: ext::QoSType::DECLARE,
                         ext_tstamp: None,
@@ -227,24 +190,11 @@
                         body: DeclareBody::UndeclareQueryable(UndeclareQueryable {
                             id,
                             ext_wire_expr: WireExprType::null(),
-=======
-                        ext_qos: ext::QoSType::declare_default(),
-                        ext_tstamp: None,
-                        ext_nodeid: ext::NodeIdType::default(),
-                        body: DeclareBody::UndeclareQueryable(UndeclareQueryable {
-                            id: 0, // @TODO use proper QueryableId (#703)
-                            ext_wire_expr: WireExprType { wire_expr },
->>>>>>> 2d88c7bd
                         }),
                     },
                     res.expr(),
                 ),
             );
-<<<<<<< HEAD
-=======
-
-            face_hat_mut!(face).local_qabls.remove(res);
->>>>>>> 2d88c7bd
         }
     }
 }
@@ -263,36 +213,6 @@
         if let Some(ctx) = get_mut_unchecked(res).session_ctxs.get_mut(&face.id) {
             get_mut_unchecked(ctx).qabl = None;
         }
-<<<<<<< HEAD
-=======
-    }
-
-    let mut client_qabls = client_qabls(res);
-    if client_qabls.is_empty() {
-        propagate_forget_simple_queryable(tables, res, send_declare);
-    } else {
-        propagate_simple_queryable(tables, res, None, send_declare);
-    }
-    if client_qabls.len() == 1 {
-        let face = &mut client_qabls[0];
-        if face_hat!(face).local_qabls.contains_key(res) {
-            let wire_expr = Resource::get_best_key(res, "", face.id);
-            send_declare(
-                &face.primitives,
-                RoutingContext::with_expr(
-                    Declare {
-                        ext_qos: ext::QoSType::declare_default(),
-                        ext_tstamp: None,
-                        ext_nodeid: ext::NodeIdType::default(),
-                        body: DeclareBody::UndeclareQueryable(UndeclareQueryable {
-                            id: 0, // @TODO use proper QueryableId (#703)
-                            ext_wire_expr: WireExprType { wire_expr },
-                        }),
-                    },
-                    res.expr(),
-                ),
-            );
->>>>>>> 2d88c7bd
 
         let mut simple_qabls = simple_qabls(res);
         if simple_qabls.is_empty() {
@@ -327,7 +247,6 @@
 fn forget_simple_queryable(
     tables: &mut Tables,
     face: &mut Arc<FaceState>,
-<<<<<<< HEAD
     id: QueryableId,
     send_declare: &mut SendDeclare,
 ) -> Option<Arc<Resource>> {
@@ -337,12 +256,6 @@
     } else {
         None
     }
-=======
-    res: &mut Arc<Resource>,
-    send_declare: &mut SendDeclare,
-) {
-    undeclare_client_queryable(tables, face, res, send_declare);
->>>>>>> 2d88c7bd
 }
 
 pub(super) fn queries_new_face(
@@ -356,11 +269,7 @@
         .cloned()
         .collect::<Vec<Arc<FaceState>>>()
     {
-<<<<<<< HEAD
         for qabl in face_hat!(face).remote_qabls.values() {
-=======
-        for qabl in face_hat!(face).remote_qabls.iter() {
->>>>>>> 2d88c7bd
             propagate_simple_queryable(tables, qabl, Some(&mut face.clone()), send_declare);
         }
     }
@@ -381,11 +290,7 @@
         _node_id: NodeId,
         send_declare: &mut SendDeclare,
     ) {
-<<<<<<< HEAD
         declare_simple_queryable(tables, face, id, res, qabl_info, send_declare);
-=======
-        declare_client_queryable(tables, face, res, qabl_info, send_declare);
->>>>>>> 2d88c7bd
     }
 
     fn undeclare_queryable(
@@ -396,13 +301,8 @@
         _res: Option<Arc<Resource>>,
         _node_id: NodeId,
         send_declare: &mut SendDeclare,
-<<<<<<< HEAD
     ) -> Option<Arc<Resource>> {
         forget_simple_queryable(tables, face, id, send_declare)
-=======
-    ) {
-        forget_client_queryable(tables, face, res, send_declare);
->>>>>>> 2d88c7bd
     }
 
     fn get_queryables(&self, tables: &Tables) -> Vec<(Arc<Resource>, Sources)> {
