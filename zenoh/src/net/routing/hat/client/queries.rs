//
// Copyright (c) 2023 ZettaScale Technology
//
// This program and the accompanying materials are made available under the
// terms of the Eclipse Public License 2.0 which is available at
// http://www.eclipse.org/legal/epl-2.0, or the Apache License, Version 2.0
// which is available at https://www.apache.org/licenses/LICENSE-2.0.
//
// SPDX-License-Identifier: EPL-2.0 OR Apache-2.0
//
// Contributors:
//   ZettaScale Zenoh Team, <zenoh@zettascale.tech>
//
use std::{
    borrow::Cow,
    collections::HashMap,
    sync::{atomic::Ordering, Arc},
};

use zenoh_protocol::{
    core::{
        key_expr::include::{Includer, DEFAULT_INCLUDER},
        WhatAmI,
    },
    network::declare::{
        self, common::ext::WireExprType, queryable::ext::QueryableInfoType, Declare, DeclareBody,
        DeclareQueryable, QueryableId, UndeclareQueryable,
    },
};
use zenoh_sync::get_mut_unchecked;

use super::Hat;
use crate::{
    key_expr::KeyExpr,
    net::routing::{
        dispatcher::{
            face::FaceState,
            resource::{FaceContext, NodeId, Resource},
            tables::{QueryTargetQabl, QueryTargetQablSet, RoutingExpr, TablesData},
        },
<<<<<<< HEAD
        hat::{BaseContext, HatBaseTrait, HatQueriesTrait, InterestProfile, SendDeclare, Sources},
        router::{Direction, DEFAULT_NODE_ID},
=======
        hat::{HatQueriesTrait, SendDeclare, Sources},
        router::{get_remote_qabl_info, merge_qabl_infos, update_queryable_info},
>>>>>>> ce5c03ea
        RoutingContext,
    },
};

#[inline]
<<<<<<< HEAD
fn merge_qabl_infos(mut this: QueryableInfoType, info: &QueryableInfoType) -> QueryableInfoType {
    this.complete = this.complete || info.complete;
    this.distance = std::cmp::min(this.distance, info.distance);
    this
}

impl Hat {
    fn local_qabl_info(
        &self,
        _tables: &TablesData,
        res: &Arc<Resource>,
        face: &Arc<FaceState>,
    ) -> QueryableInfoType {
        res.face_ctxs
            .values()
            .fold(None, |accu, ctx| {
                if ctx.face.id != face.id {
                    if let Some(info) = ctx.qabl.as_ref() {
                        Some(match accu {
                            Some(accu) => merge_qabl_infos(accu, info),
                            None => *info,
                        })
                    } else {
                        accu
                    }
=======
fn local_qabl_info(
    _tables: &Tables,
    res: &Arc<Resource>,
    face: &Arc<FaceState>,
) -> QueryableInfoType {
    res.session_ctxs
        .values()
        .fold(None, |accu, ctx| {
            if ctx.face.id != face.id {
                if let Some(info) = ctx.qabl.as_ref() {
                    Some(match accu {
                        Some(accu) => merge_qabl_infos(accu, info),
                        None => *info,
                    })
>>>>>>> ce5c03ea
                } else {
                    accu
                }
            })
            .unwrap_or(QueryableInfoType::DEFAULT)
    }

<<<<<<< HEAD
    fn propagate_simple_queryable(
        &self,
        tables: &mut TablesData,
        res: &Arc<Resource>,
        src_face: Option<&mut Arc<FaceState>>,
        send_declare: &mut SendDeclare,
    ) {
        let faces = self.faces(tables).values().cloned(); // FIXME(regions): move all these calls to .owned_faces(..)
        for mut dst_face in faces {
            let info = self.local_qabl_info(tables, res, &dst_face);
            let current = self.face_hat(&dst_face).local_qabls.get(res);
            if src_face
                .as_ref()
                .map(|src_face| dst_face.id != src_face.id)
                .unwrap_or(true)
                && (current.is_none() || current.unwrap().1 != info)
                && src_face
                    .as_ref()
                    .map(|src_face| self.should_route_between(src_face, &dst_face))
                    .unwrap_or(true)
            {
                tracing::trace!(face = %dst_face, res = %res.expr(), "Propagating to face!");
                let id = current.map(|c| c.0).unwrap_or(
                    self.face_hat(&dst_face)
                        .next_id
                        .fetch_add(1, Ordering::SeqCst),
                );
                self.face_hat_mut(&mut dst_face)
                    .local_qabls
                    .insert(res.clone(), (id, info));
                let key_expr = Resource::decl_key(res, &mut dst_face, true);
                send_declare(
                    &dst_face.primitives,
                    RoutingContext::with_expr(
                        Declare {
                            interest_id: None,
                            ext_qos: declare::ext::QoSType::DECLARE,
                            ext_tstamp: None,
                            ext_nodeid: declare::ext::NodeIdType::DEFAULT,
                            body: DeclareBody::DeclareQueryable(DeclareQueryable {
                                id,
                                wire_expr: key_expr,
                                ext_info: info,
                            }),
                        },
                        res.expr().to_string(),
                    ),
                );
=======
#[inline]
fn send_declare_queryable(
    dst_face: &mut Arc<FaceState>,
    res: &Arc<Resource>,
    id: u32,
    info: QueryableInfoType,
    send_declare: &mut SendDeclare,
) {
    face_hat_mut!(dst_face)
        .local_qabls
        .insert(res.clone(), (id, info));
    let key_expr = Resource::decl_key(res, dst_face, true);
    send_declare(
        &dst_face.primitives,
        RoutingContext::with_expr(
            Declare {
                interest_id: None,
                ext_qos: ext::QoSType::DECLARE,
                ext_tstamp: None,
                ext_nodeid: ext::NodeIdType::DEFAULT,
                body: DeclareBody::DeclareQueryable(DeclareQueryable {
                    id,
                    wire_expr: key_expr,
                    ext_info: info,
                }),
            },
            res.expr().to_string(),
        ),
    );
}

fn propagate_simple_queryable(
    tables: &mut Tables,
    res: &Arc<Resource>,
    src_face: Option<&mut Arc<FaceState>>,
    send_declare: &mut SendDeclare,
) {
    let faces = tables.faces.values().cloned();
    for mut dst_face in faces {
        if src_face
            .as_ref()
            .map(|src_face| {
                dst_face.id != src_face.id
                    && (src_face.whatami == WhatAmI::Client || dst_face.whatami == WhatAmI::Client)
            })
            .unwrap_or(true)
        {
            if let Some(&(current_id, current_info)) = face_hat!(dst_face).local_qabls.get(res) {
                let info = local_qabl_info(tables, res, &dst_face);
                if current_info != info {
                    let id = current_id;
                    send_declare_queryable(&mut dst_face, res, id, info, send_declare);
                }
            } else {
                let info = local_qabl_info(tables, res, &dst_face);
                let id = face_hat!(dst_face).next_id.fetch_add(1, Ordering::SeqCst);
                send_declare_queryable(&mut dst_face, res, id, info, send_declare);
>>>>>>> ce5c03ea
            }
        }
    }

    fn register_simple_queryable(
        &self,
        _tables: &mut TablesData,
        face: &mut Arc<FaceState>,
        id: QueryableId,
        res: &mut Arc<Resource>,
        qabl_info: &QueryableInfoType,
    ) {
        // Register queryable
        {
            let res = get_mut_unchecked(res);
            get_mut_unchecked(
                res.face_ctxs
                    .entry(face.id)
                    .or_insert_with(|| Arc::new(FaceContext::new(face.clone()))),
            )
            .qabl = Some(*qabl_info);
        }
        self.face_hat_mut(face).remote_qabls.insert(id, res.clone());
    }
<<<<<<< HEAD
=======
    face_hat_mut!(face)
        .remote_qabls
        .insert(id, (res.clone(), *qabl_info));
}
>>>>>>> ce5c03ea

    fn declare_simple_queryable(
        &self,
        tables: &mut TablesData,
        face: &mut Arc<FaceState>,
        id: QueryableId,
        res: &mut Arc<Resource>,
        qabl_info: &QueryableInfoType,
        send_declare: &mut SendDeclare,
        _profile: InterestProfile,
    ) {
        self.register_simple_queryable(tables, face, id, res, qabl_info);
        self.propagate_simple_queryable(tables, res, Some(face), send_declare);
    }

<<<<<<< HEAD
    #[inline]
    fn simple_qabls(&self, res: &Arc<Resource>) -> Vec<Arc<FaceState>> {
        res.face_ctxs
            .values()
            .filter_map(|ctx| {
                if ctx.qabl.is_some() {
                    Some(ctx.face.clone())
                } else {
                    None
                }
            })
            .collect()
    }

    fn propagate_forget_simple_queryable(
        &self,
        tables: &mut TablesData,
        res: &mut Arc<Resource>,
        send_declare: &mut SendDeclare,
    ) {
        for face in self.faces_mut(tables).values_mut() {
            if let Some((id, _)) = self.face_hat_mut(face).local_qabls.remove(res) {
=======
pub(super) fn undeclare_simple_queryable(
    tables: &mut Tables,
    face: &mut Arc<FaceState>,
    res: &mut Arc<Resource>,
    send_declare: &mut SendDeclare,
) {
    let remote_qabl_info = get_remote_qabl_info(&face_hat_mut!(face).remote_qabls, res);
    if update_queryable_info(res, face.id, &remote_qabl_info) {
        let mut simple_qabls = simple_qabls(res);
        if simple_qabls.is_empty() {
            propagate_forget_simple_queryable(tables, res, send_declare);
        } else {
            propagate_simple_queryable(tables, res, None, send_declare);
        }
        if simple_qabls.len() == 1 {
            let face = &mut simple_qabls[0];
            if let Some((id, _)) = face_hat_mut!(face).local_qabls.remove(res) {
>>>>>>> ce5c03ea
                send_declare(
                    &face.primitives,
                    RoutingContext::with_expr(
                        Declare {
                            interest_id: None,
                            ext_qos: declare::ext::QoSType::DECLARE,
                            ext_tstamp: None,
                            ext_nodeid: declare::ext::NodeIdType::DEFAULT,
                            body: DeclareBody::UndeclareQueryable(UndeclareQueryable {
                                id,
                                ext_wire_expr: WireExprType::null(),
                            }),
                        },
                        res.expr().to_string(),
                    ),
                );
            }
        }
    }

<<<<<<< HEAD
    pub(super) fn undeclare_simple_queryable(&self, ctx: BaseContext, res: &mut Arc<Resource>) {
        if !self
            .face_hat_mut(ctx.src_face)
            .remote_qabls
            .values()
            .any(|s| *s == *res)
        {
            if let Some(ctx) = get_mut_unchecked(res).face_ctxs.get_mut(&ctx.src_face.id) {
                get_mut_unchecked(ctx).qabl = None;
            }

            let mut simple_qabls = self.simple_qabls(res);
            if simple_qabls.is_empty() {
                self.propagate_forget_simple_queryable(ctx.tables, res, ctx.send_declare);
            } else {
                self.propagate_simple_queryable(ctx.tables, res, None, ctx.send_declare);
            }
            if simple_qabls.len() == 1 {
                let face = &mut simple_qabls[0];
                if let Some((id, _)) = self.face_hat_mut(face).local_qabls.remove(res) {
                    (ctx.send_declare)(
                        &face.primitives,
                        RoutingContext::with_expr(
                            Declare {
                                interest_id: None,
                                ext_qos: declare::ext::QoSType::DECLARE,
                                ext_tstamp: None,
                                ext_nodeid: declare::ext::NodeIdType::DEFAULT,
                                body: DeclareBody::UndeclareQueryable(UndeclareQueryable {
                                    id,
                                    ext_wire_expr: WireExprType::null(),
                                }),
                            },
                            res.expr().to_string(),
                        ),
                    );
                }
            }
        }
    }

    fn forget_simple_queryable(&self, ctx: BaseContext, id: QueryableId) -> Option<Arc<Resource>> {
        if let Some(mut res) = self.face_hat_mut(ctx.src_face).remote_qabls.remove(&id) {
            self.undeclare_simple_queryable(ctx, &mut res);
            Some(res)
        } else {
            None
        }
=======
fn forget_simple_queryable(
    tables: &mut Tables,
    face: &mut Arc<FaceState>,
    id: QueryableId,
    send_declare: &mut SendDeclare,
) -> Option<Arc<Resource>> {
    if let Some((mut res, _)) = face_hat_mut!(face).remote_qabls.remove(&id) {
        undeclare_simple_queryable(tables, face, &mut res, send_declare);
        Some(res)
    } else {
        None
>>>>>>> ce5c03ea
    }

<<<<<<< HEAD
    pub(super) fn queries_new_face(
        &self,
        tables: &mut TablesData,
        _face: &mut Arc<FaceState>,
        send_declare: &mut SendDeclare,
    ) {
        for face in self
            .faces(tables)
            .values()
            .cloned()
            .collect::<Vec<Arc<FaceState>>>()
        {
            for qabl in self.face_hat(&face).remote_qabls.values() {
                self.propagate_simple_queryable(
                    tables,
                    qabl,
                    Some(&mut face.clone()),
                    send_declare,
                );
            }
=======
pub(super) fn queries_new_face(
    tables: &mut Tables,
    _face: &mut Arc<FaceState>,
    send_declare: &mut SendDeclare,
) {
    for face in tables
        .faces
        .values()
        .cloned()
        .collect::<Vec<Arc<FaceState>>>()
    {
        for (qabl, _) in face_hat!(face).remote_qabls.values() {
            propagate_simple_queryable(tables, qabl, Some(&mut face.clone()), send_declare);
>>>>>>> ce5c03ea
        }
    }
}

lazy_static::lazy_static! {
    static ref EMPTY_ROUTE: Arc<QueryTargetQablSet> = Arc::new(Vec::new());
}

impl HatQueriesTrait for Hat {
    fn declare_queryable(
        &mut self,
        ctx: BaseContext,
        id: QueryableId,
        res: &mut Arc<Resource>,
        _node_id: NodeId,
        qabl_info: &QueryableInfoType,
        profile: InterestProfile,
    ) {
        self.declare_simple_queryable(
            ctx.tables,
            ctx.src_face,
            id,
            res,
            qabl_info,
            ctx.send_declare,
            profile,
        );
    }

    fn undeclare_queryable(
        &mut self,
        ctx: BaseContext,
        id: QueryableId,
        _res: Option<Arc<Resource>>,
        _node_id: NodeId,
        _profile: InterestProfile,
    ) -> Option<Arc<Resource>> {
        self.forget_simple_queryable(ctx, id)
    }

    fn get_queryables(&self, tables: &TablesData) -> Vec<(Arc<Resource>, Sources)> {
        // Compute the list of known queryables (keys)
        let mut qabls = HashMap::new();
<<<<<<< HEAD
        for src_face in self.faces(tables).values() {
            for qabl in self.face_hat(src_face).remote_qabls.values() {
=======
        for src_face in tables.faces.values() {
            for (ref qabl, _) in face_hat!(src_face).remote_qabls.values() {
>>>>>>> ce5c03ea
                // Insert the key in the list of known queryables
                let srcs = qabls.entry(qabl.clone()).or_insert_with(Sources::empty);
                // Append src_face as a queryable source in the proper list
                match src_face.whatami {
                    WhatAmI::Router => srcs.routers.push(src_face.zid),
                    WhatAmI::Peer => srcs.peers.push(src_face.zid),
                    WhatAmI::Client => srcs.clients.push(src_face.zid),
                }
            }
        }
        Vec::from_iter(qabls)
    }

    fn get_queriers(&self, tables: &TablesData) -> Vec<(Arc<Resource>, Sources)> {
        let mut result = HashMap::new();
        for face in self.faces(tables).values() {
            for interest in self.face_hat(face).remote_interests.values() {
                if interest.options.queryables() {
                    if let Some(res) = interest.res.as_ref() {
                        let sources = result.entry(res.clone()).or_insert_with(Sources::default);
                        match face.whatami {
                            WhatAmI::Router => sources.routers.push(face.zid),
                            WhatAmI::Peer => sources.peers.push(face.zid),
                            WhatAmI::Client => sources.clients.push(face.zid),
                        }
                    }
                }
            }
        }
        result.into_iter().collect()
    }

    #[tracing::instrument(level = "trace", skip_all, fields(expr = ?expr, wai = %self.whatami().short(), bnd = %self.bound))]
    fn compute_query_route(
        &self,
        tables: &TablesData,
        src_face: &FaceState,
        expr: &RoutingExpr,
        source: NodeId,
    ) -> Arc<QueryTargetQablSet> {
        let mut route = QueryTargetQablSet::new();
        let Some(key_expr) = expr.key_expr() else {
            return EMPTY_ROUTE.clone();
        };
        let source_type = src_face.whatami;
        tracing::trace!(
            "compute_query_route({}, {:?}, {:?})",
            key_expr,
            source,
            source_type
        );

        let matches = expr
            .resource()
            .as_ref()
            .and_then(|res| res.ctx.as_ref())
            .map(|ctx| Cow::from(&ctx.matches))
            .unwrap_or_else(|| Cow::from(Resource::get_matches(tables, key_expr)));

        for mres in matches.iter() {
            let mres = mres.upgrade().unwrap();
            let complete = DEFAULT_INCLUDER.includes(mres.expr().as_bytes(), key_expr.as_bytes());
            for face_ctx @ (_, ctx) in self.owned_face_contexts(&mres) {
                if self.should_route_between(src_face, &ctx.face) {
                    if let Some(qabl) = QueryTargetQabl::new(face_ctx, expr, complete, &self.bound)
                    {
                        tracing::trace!(dst = %ctx.face, reason = "resource match");
                        route.push(qabl);
                    }
                }
            }
        }

        if !src_face.bound.is_north() {
            // REVIEW(regions): there should only be one such face?
            for face in self.faces(tables).values().filter(|f| f.bound.is_north()) {
                let has_interest_finalized = expr
                    .resource()
<<<<<<< HEAD
                    .and_then(|res| res.face_ctxs.get(&face.id))
=======
                    .and_then(|res| res.session_ctxs.get(&face.id))
>>>>>>> ce5c03ea
                    .is_some_and(|ctx| ctx.queryable_interest_finalized);
                if !has_interest_finalized {
                    tracing::trace!(dst = %face, reason = "unfinalized queryable interest");
                    let wire_expr = expr.get_best_key(face.id);
                    route.push(QueryTargetQabl {
                        info: None,
                        dir: Direction {
                            dst_face: face.clone(),
                            wire_expr: wire_expr.to_owned(),
                            node_id: DEFAULT_NODE_ID,
                            dst_node_id: DEFAULT_NODE_ID,
                        },
                        bound: self.bound,
                    });
                }
            }
        }

        route.sort_by_key(|qabl| qabl.info.map_or(u16::MAX, |i| i.distance));
        Arc::new(route)
    }

    fn get_matching_queryables(
        &self,
        tables: &TablesData,
        key_expr: &KeyExpr<'_>,
        complete: bool,
    ) -> HashMap<usize, Arc<FaceState>> {
        let mut matching_queryables = HashMap::new();
        if key_expr.ends_with('/') {
            return matching_queryables;
        }
        tracing::trace!(
            "get_matching_queryables({}; complete: {})",
            key_expr,
            complete
        );

        let res = Resource::get_resource(&tables.root_res, key_expr);
        let matches = res
            .as_ref()
            .and_then(|res| res.ctx.as_ref())
            .map(|ctx| Cow::from(&ctx.matches))
            .unwrap_or_else(|| Cow::from(Resource::get_matches(tables, key_expr)));

        for mres in matches.iter() {
            let mres = mres.upgrade().unwrap();
            if complete && !KeyExpr::keyexpr_include(mres.expr(), key_expr) {
                continue;
            }
            for (sid, ctx) in &mres.face_ctxs {
                if match complete {
                    true => ctx.qabl.is_some_and(|q| q.complete),
                    false => ctx.qabl.is_some(),
                } {
                    matching_queryables
                        .entry(*sid)
                        .or_insert_with(|| ctx.face.clone());
                }
            }
        }
        matching_queryables
    }
}<|MERGE_RESOLUTION|>--- conflicted
+++ resolved
@@ -35,29 +35,49 @@
     net::routing::{
         dispatcher::{
             face::FaceState,
+            queries::{get_remote_qabl_info, merge_qabl_infos, update_queryable_info},
             resource::{FaceContext, NodeId, Resource},
             tables::{QueryTargetQabl, QueryTargetQablSet, RoutingExpr, TablesData},
         },
-<<<<<<< HEAD
         hat::{BaseContext, HatBaseTrait, HatQueriesTrait, InterestProfile, SendDeclare, Sources},
         router::{Direction, DEFAULT_NODE_ID},
-=======
-        hat::{HatQueriesTrait, SendDeclare, Sources},
-        router::{get_remote_qabl_info, merge_qabl_infos, update_queryable_info},
->>>>>>> ce5c03ea
         RoutingContext,
     },
 };
 
-#[inline]
-<<<<<<< HEAD
-fn merge_qabl_infos(mut this: QueryableInfoType, info: &QueryableInfoType) -> QueryableInfoType {
-    this.complete = this.complete || info.complete;
-    this.distance = std::cmp::min(this.distance, info.distance);
-    this
-}
-
 impl Hat {
+    #[inline]
+    fn send_declare_queryable(
+        &self,
+        dst_face: &mut Arc<FaceState>,
+        res: &Arc<Resource>,
+        id: u32,
+        info: QueryableInfoType,
+        send_declare: &mut SendDeclare,
+    ) {
+        self.face_hat_mut(dst_face)
+            .local_qabls
+            .insert(res.clone(), (id, info));
+        let key_expr = Resource::decl_key(res, dst_face, true);
+        send_declare(
+            &dst_face.primitives,
+            RoutingContext::with_expr(
+                Declare {
+                    interest_id: None,
+                    ext_qos: declare::ext::QoSType::DECLARE,
+                    ext_tstamp: None,
+                    ext_nodeid: declare::ext::NodeIdType::DEFAULT,
+                    body: DeclareBody::DeclareQueryable(DeclareQueryable {
+                        id,
+                        wire_expr: key_expr,
+                        ext_info: info,
+                    }),
+                },
+                res.expr().to_string(),
+            ),
+        );
+    }
+
     fn local_qabl_info(
         &self,
         _tables: &TablesData,
@@ -76,22 +96,6 @@
                     } else {
                         accu
                     }
-=======
-fn local_qabl_info(
-    _tables: &Tables,
-    res: &Arc<Resource>,
-    face: &Arc<FaceState>,
-) -> QueryableInfoType {
-    res.session_ctxs
-        .values()
-        .fold(None, |accu, ctx| {
-            if ctx.face.id != face.id {
-                if let Some(info) = ctx.qabl.as_ref() {
-                    Some(match accu {
-                        Some(accu) => merge_qabl_infos(accu, info),
-                        None => *info,
-                    })
->>>>>>> ce5c03ea
                 } else {
                     accu
                 }
@@ -99,7 +103,6 @@
             .unwrap_or(QueryableInfoType::DEFAULT)
     }
 
-<<<<<<< HEAD
     fn propagate_simple_queryable(
         &self,
         tables: &mut TablesData,
@@ -107,106 +110,33 @@
         src_face: Option<&mut Arc<FaceState>>,
         send_declare: &mut SendDeclare,
     ) {
-        let faces = self.faces(tables).values().cloned(); // FIXME(regions): move all these calls to .owned_faces(..)
+        let faces = tables.faces.values().cloned();
         for mut dst_face in faces {
-            let info = self.local_qabl_info(tables, res, &dst_face);
-            let current = self.face_hat(&dst_face).local_qabls.get(res);
             if src_face
                 .as_ref()
-                .map(|src_face| dst_face.id != src_face.id)
+                .map(|src_face| {
+                    dst_face.id != src_face.id
+                        && (src_face.whatami == WhatAmI::Client
+                            || dst_face.whatami == WhatAmI::Client)
+                })
                 .unwrap_or(true)
-                && (current.is_none() || current.unwrap().1 != info)
-                && src_face
-                    .as_ref()
-                    .map(|src_face| self.should_route_between(src_face, &dst_face))
-                    .unwrap_or(true)
             {
-                tracing::trace!(face = %dst_face, res = %res.expr(), "Propagating to face!");
-                let id = current.map(|c| c.0).unwrap_or(
-                    self.face_hat(&dst_face)
+                if let Some(&(current_id, current_info)) =
+                    self.face_hat(&dst_face).local_qabls.get(res)
+                {
+                    let info = self.local_qabl_info(tables, res, &dst_face);
+                    if current_info != info {
+                        let id = current_id;
+                        self.send_declare_queryable(&mut dst_face, res, id, info, send_declare);
+                    }
+                } else {
+                    let info = self.local_qabl_info(tables, res, &dst_face);
+                    let id = self
+                        .face_hat(&dst_face)
                         .next_id
-                        .fetch_add(1, Ordering::SeqCst),
-                );
-                self.face_hat_mut(&mut dst_face)
-                    .local_qabls
-                    .insert(res.clone(), (id, info));
-                let key_expr = Resource::decl_key(res, &mut dst_face, true);
-                send_declare(
-                    &dst_face.primitives,
-                    RoutingContext::with_expr(
-                        Declare {
-                            interest_id: None,
-                            ext_qos: declare::ext::QoSType::DECLARE,
-                            ext_tstamp: None,
-                            ext_nodeid: declare::ext::NodeIdType::DEFAULT,
-                            body: DeclareBody::DeclareQueryable(DeclareQueryable {
-                                id,
-                                wire_expr: key_expr,
-                                ext_info: info,
-                            }),
-                        },
-                        res.expr().to_string(),
-                    ),
-                );
-=======
-#[inline]
-fn send_declare_queryable(
-    dst_face: &mut Arc<FaceState>,
-    res: &Arc<Resource>,
-    id: u32,
-    info: QueryableInfoType,
-    send_declare: &mut SendDeclare,
-) {
-    face_hat_mut!(dst_face)
-        .local_qabls
-        .insert(res.clone(), (id, info));
-    let key_expr = Resource::decl_key(res, dst_face, true);
-    send_declare(
-        &dst_face.primitives,
-        RoutingContext::with_expr(
-            Declare {
-                interest_id: None,
-                ext_qos: ext::QoSType::DECLARE,
-                ext_tstamp: None,
-                ext_nodeid: ext::NodeIdType::DEFAULT,
-                body: DeclareBody::DeclareQueryable(DeclareQueryable {
-                    id,
-                    wire_expr: key_expr,
-                    ext_info: info,
-                }),
-            },
-            res.expr().to_string(),
-        ),
-    );
-}
-
-fn propagate_simple_queryable(
-    tables: &mut Tables,
-    res: &Arc<Resource>,
-    src_face: Option<&mut Arc<FaceState>>,
-    send_declare: &mut SendDeclare,
-) {
-    let faces = tables.faces.values().cloned();
-    for mut dst_face in faces {
-        if src_face
-            .as_ref()
-            .map(|src_face| {
-                dst_face.id != src_face.id
-                    && (src_face.whatami == WhatAmI::Client || dst_face.whatami == WhatAmI::Client)
-            })
-            .unwrap_or(true)
-        {
-            if let Some(&(current_id, current_info)) = face_hat!(dst_face).local_qabls.get(res) {
-                let info = local_qabl_info(tables, res, &dst_face);
-                if current_info != info {
-                    let id = current_id;
-                    send_declare_queryable(&mut dst_face, res, id, info, send_declare);
-                }
-            } else {
-                let info = local_qabl_info(tables, res, &dst_face);
-                let id = face_hat!(dst_face).next_id.fetch_add(1, Ordering::SeqCst);
-                send_declare_queryable(&mut dst_face, res, id, info, send_declare);
->>>>>>> ce5c03ea
+                        .fetch_add(1, Ordering::SeqCst);
+                    self.send_declare_queryable(&mut dst_face, res, id, info, send_declare);
+                }
             }
         }
     }
@@ -229,16 +159,12 @@
             )
             .qabl = Some(*qabl_info);
         }
-        self.face_hat_mut(face).remote_qabls.insert(id, res.clone());
-    }
-<<<<<<< HEAD
-=======
-    face_hat_mut!(face)
-        .remote_qabls
-        .insert(id, (res.clone(), *qabl_info));
-}
->>>>>>> ce5c03ea
-
+        self.face_hat_mut(face)
+            .remote_qabls
+            .insert(id, (res.clone(), *qabl_info));
+    }
+
+    #[allow(clippy::too_many_arguments)]
     fn declare_simple_queryable(
         &self,
         tables: &mut TablesData,
@@ -253,7 +179,6 @@
         self.propagate_simple_queryable(tables, res, Some(face), send_declare);
     }
 
-<<<<<<< HEAD
     #[inline]
     fn simple_qabls(&self, res: &Arc<Resource>) -> Vec<Arc<FaceState>> {
         res.face_ctxs
@@ -276,25 +201,6 @@
     ) {
         for face in self.faces_mut(tables).values_mut() {
             if let Some((id, _)) = self.face_hat_mut(face).local_qabls.remove(res) {
-=======
-pub(super) fn undeclare_simple_queryable(
-    tables: &mut Tables,
-    face: &mut Arc<FaceState>,
-    res: &mut Arc<Resource>,
-    send_declare: &mut SendDeclare,
-) {
-    let remote_qabl_info = get_remote_qabl_info(&face_hat_mut!(face).remote_qabls, res);
-    if update_queryable_info(res, face.id, &remote_qabl_info) {
-        let mut simple_qabls = simple_qabls(res);
-        if simple_qabls.is_empty() {
-            propagate_forget_simple_queryable(tables, res, send_declare);
-        } else {
-            propagate_simple_queryable(tables, res, None, send_declare);
-        }
-        if simple_qabls.len() == 1 {
-            let face = &mut simple_qabls[0];
-            if let Some((id, _)) = face_hat_mut!(face).local_qabls.remove(res) {
->>>>>>> ce5c03ea
                 send_declare(
                     &face.primitives,
                     RoutingContext::with_expr(
@@ -315,18 +221,10 @@
         }
     }
 
-<<<<<<< HEAD
     pub(super) fn undeclare_simple_queryable(&self, ctx: BaseContext, res: &mut Arc<Resource>) {
-        if !self
-            .face_hat_mut(ctx.src_face)
-            .remote_qabls
-            .values()
-            .any(|s| *s == *res)
-        {
-            if let Some(ctx) = get_mut_unchecked(res).face_ctxs.get_mut(&ctx.src_face.id) {
-                get_mut_unchecked(ctx).qabl = None;
-            }
-
+        let remote_qabl_info =
+            get_remote_qabl_info(&self.face_hat_mut(ctx.src_face).remote_qabls, res);
+        if update_queryable_info(res, ctx.src_face.id, &remote_qabl_info) {
             let mut simple_qabls = self.simple_qabls(res);
             if simple_qabls.is_empty() {
                 self.propagate_forget_simple_queryable(ctx.tables, res, ctx.send_declare);
@@ -358,28 +256,14 @@
     }
 
     fn forget_simple_queryable(&self, ctx: BaseContext, id: QueryableId) -> Option<Arc<Resource>> {
-        if let Some(mut res) = self.face_hat_mut(ctx.src_face).remote_qabls.remove(&id) {
+        if let Some((mut res, _)) = self.face_hat_mut(ctx.src_face).remote_qabls.remove(&id) {
             self.undeclare_simple_queryable(ctx, &mut res);
             Some(res)
         } else {
             None
         }
-=======
-fn forget_simple_queryable(
-    tables: &mut Tables,
-    face: &mut Arc<FaceState>,
-    id: QueryableId,
-    send_declare: &mut SendDeclare,
-) -> Option<Arc<Resource>> {
-    if let Some((mut res, _)) = face_hat_mut!(face).remote_qabls.remove(&id) {
-        undeclare_simple_queryable(tables, face, &mut res, send_declare);
-        Some(res)
-    } else {
-        None
->>>>>>> ce5c03ea
-    }
-
-<<<<<<< HEAD
+    }
+
     pub(super) fn queries_new_face(
         &self,
         tables: &mut TablesData,
@@ -392,7 +276,7 @@
             .cloned()
             .collect::<Vec<Arc<FaceState>>>()
         {
-            for qabl in self.face_hat(&face).remote_qabls.values() {
+            for (qabl, _) in self.face_hat(&face).remote_qabls.values() {
                 self.propagate_simple_queryable(
                     tables,
                     qabl,
@@ -400,21 +284,6 @@
                     send_declare,
                 );
             }
-=======
-pub(super) fn queries_new_face(
-    tables: &mut Tables,
-    _face: &mut Arc<FaceState>,
-    send_declare: &mut SendDeclare,
-) {
-    for face in tables
-        .faces
-        .values()
-        .cloned()
-        .collect::<Vec<Arc<FaceState>>>()
-    {
-        for (qabl, _) in face_hat!(face).remote_qabls.values() {
-            propagate_simple_queryable(tables, qabl, Some(&mut face.clone()), send_declare);
->>>>>>> ce5c03ea
         }
     }
 }
@@ -458,13 +327,8 @@
     fn get_queryables(&self, tables: &TablesData) -> Vec<(Arc<Resource>, Sources)> {
         // Compute the list of known queryables (keys)
         let mut qabls = HashMap::new();
-<<<<<<< HEAD
         for src_face in self.faces(tables).values() {
-            for qabl in self.face_hat(src_face).remote_qabls.values() {
-=======
-        for src_face in tables.faces.values() {
-            for (ref qabl, _) in face_hat!(src_face).remote_qabls.values() {
->>>>>>> ce5c03ea
+            for (qabl, _) in self.face_hat(src_face).remote_qabls.values() {
                 // Insert the key in the list of known queryables
                 let srcs = qabls.entry(qabl.clone()).or_insert_with(Sources::empty);
                 // Append src_face as a queryable source in the proper list
@@ -543,11 +407,7 @@
             for face in self.faces(tables).values().filter(|f| f.bound.is_north()) {
                 let has_interest_finalized = expr
                     .resource()
-<<<<<<< HEAD
                     .and_then(|res| res.face_ctxs.get(&face.id))
-=======
-                    .and_then(|res| res.session_ctxs.get(&face.id))
->>>>>>> ce5c03ea
                     .is_some_and(|ctx| ctx.queryable_interest_finalized);
                 if !has_interest_finalized {
                     tracing::trace!(dst = %face, reason = "unfinalized queryable interest");
