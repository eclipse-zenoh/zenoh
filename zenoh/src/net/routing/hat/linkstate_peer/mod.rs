--- conflicted
+++ resolved
@@ -17,44 +17,11 @@
 //! This module is intended for Zenoh's internal use.
 //!
 //! [Click here for Zenoh's documentation](../zenoh/index.html)
-<<<<<<< HEAD
 use std::{
     any::Any,
     collections::{HashMap, HashSet},
     sync::{atomic::AtomicU32, Arc},
     time::Duration,
-=======
-use self::{
-    network::Network,
-    pubsub::{pubsub_new_face, pubsub_remove_node, undeclare_client_subscription},
-    queries::{queries_new_face, queries_remove_node, undeclare_client_queryable},
-};
-use super::{
-    super::dispatcher::{
-        face::FaceState,
-        tables::{NodeId, Resource, RoutingExpr, Tables, TablesLock},
-    },
-    HatBaseTrait, HatTrait, SendDeclare,
-};
-use crate::{
-    net::{
-        codec::Zenoh080Routing,
-        protocol::linkstate::LinkStateList,
-        routing::{
-            dispatcher::face::Face,
-            hat::TREES_COMPUTATION_DELAY_MS,
-            router::{
-                compute_data_routes, compute_matching_pulls, compute_query_routes, RoutesIndexes,
-            },
-        },
-    },
-    runtime::Runtime,
-};
-use std::{
-    any::Any,
-    collections::{HashMap, HashSet},
-    sync::Arc,
->>>>>>> 2d88c7bd
 };
 
 use token::{token_remove_node, undeclare_simple_token};
@@ -157,18 +124,14 @@
     linkstatepeers_trees_task: Option<TerminatableTask>,
 }
 
-<<<<<<< HEAD
 impl Drop for HatTables {
     fn drop(&mut self) {
-        if self.linkstatepeers_trees_task.is_some() {
-            let task = self.linkstatepeers_trees_task.take().unwrap();
+        if let Some(mut task) = self.linkstatepeers_trees_task.take() {
             task.terminate(Duration::from_secs(10));
         }
     }
 }
 
-=======
->>>>>>> 2d88c7bd
 impl HatTables {
     fn new() -> Self {
         Self {
@@ -192,23 +155,16 @@
                     let mut tables = zwrite!(tables_ref.tables);
 
                     tracing::trace!("Compute trees");
-<<<<<<< HEAD
                     let new_children = hat_mut!(tables)
                         .linkstatepeers_net
                         .as_mut()
                         .unwrap()
                         .compute_trees();
-=======
-                    let new_children = hat_mut!(tables).peers_net.as_mut().unwrap().compute_trees();
->>>>>>> 2d88c7bd
 
                     tracing::trace!("Compute routes");
                     pubsub::pubsub_tree_change(&mut tables, &new_children);
                     queries::queries_tree_change(&mut tables, &new_children);
-<<<<<<< HEAD
                     token::token_tree_change(&mut tables, &new_children);
-=======
->>>>>>> 2d88c7bd
 
                     tracing::trace!("Computations completed");
                     hat_mut!(tables).linkstatepeers_trees_task = None;
@@ -268,18 +224,10 @@
         &self,
         _tables: &mut Tables,
         _tables_ref: &Arc<TablesLock>,
-<<<<<<< HEAD
         _face: &mut Face,
         _send_declare: &mut SendDeclare,
     ) -> ZResult<()> {
         // Nothing to do
-=======
-        face: &mut Face,
-        send_declare: &mut SendDeclare,
-    ) -> ZResult<()> {
-        pubsub_new_face(tables, &mut face.state, send_declare);
-        queries_new_face(tables, &mut face.state, send_declare);
->>>>>>> 2d88c7bd
         Ok(())
     }
 
@@ -289,11 +237,7 @@
         tables_ref: &Arc<TablesLock>,
         face: &mut Face,
         transport: &TransportUnicast,
-<<<<<<< HEAD
         _send_declare: &mut SendDeclare,
-=======
-        send_declare: &mut SendDeclare,
->>>>>>> 2d88c7bd
     ) -> ZResult<()> {
         let link_id = if face.state.whatami != WhatAmI::Client {
             if let Some(net) = hat_mut!(tables).linkstatepeers_net.as_mut() {
@@ -306,11 +250,6 @@
         };
 
         face_hat_mut!(&mut face.state).link_id = link_id;
-<<<<<<< HEAD
-=======
-        pubsub_new_face(tables, &mut face.state, send_declare);
-        queries_new_face(tables, &mut face.state, send_declare);
->>>>>>> 2d88c7bd
 
         if face.state.whatami != WhatAmI::Client {
             hat_mut!(tables).schedule_compute_trees(tables_ref.clone());
@@ -354,11 +293,7 @@
         let mut subs_matches = vec![];
         for (_id, mut res) in hat_face.remote_subs.drain() {
             get_mut_unchecked(&mut res).session_ctxs.remove(&face.id);
-<<<<<<< HEAD
             undeclare_simple_subscription(&mut wtables, &mut face_clone, &mut res, send_declare);
-=======
-            undeclare_client_subscription(&mut wtables, &mut face_clone, &mut res, send_declare);
->>>>>>> 2d88c7bd
 
             if res.context.is_some() {
                 for match_ in &res.context().matches {
@@ -380,11 +315,7 @@
         let mut qabls_matches = vec![];
         for (_, mut res) in hat_face.remote_qabls.drain() {
             get_mut_unchecked(&mut res).session_ctxs.remove(&face.id);
-<<<<<<< HEAD
             undeclare_simple_queryable(&mut wtables, &mut face_clone, &mut res, send_declare);
-=======
-            undeclare_client_queryable(&mut wtables, &mut face_clone, &mut res, send_declare);
->>>>>>> 2d88c7bd
 
             if res.context.is_some() {
                 for match_ in &res.context().matches {
@@ -463,10 +394,7 @@
                             for (_, removed_node) in changes.removed_nodes {
                                 pubsub_remove_node(tables, &removed_node.zid, send_declare);
                                 queries_remove_node(tables, &removed_node.zid, send_declare);
-<<<<<<< HEAD
                                 token_remove_node(tables, &removed_node.zid, send_declare);
-=======
->>>>>>> 2d88c7bd
                             }
 
                             hat_mut!(tables).schedule_compute_trees(tables_ref.clone());
@@ -511,10 +439,7 @@
                     {
                         pubsub_remove_node(tables, &removed_node.zid, send_declare);
                         queries_remove_node(tables, &removed_node.zid, send_declare);
-<<<<<<< HEAD
                         token_remove_node(tables, &removed_node.zid, send_declare);
-=======
->>>>>>> 2d88c7bd
                     }
 
                     hat_mut!(tables).schedule_compute_trees(tables_ref.clone());
