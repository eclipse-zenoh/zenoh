--- conflicted
+++ resolved
@@ -495,12 +495,9 @@
     remote_sub_interests: HashMap<InterestId, (Option<Arc<Resource>>, bool)>,
     local_subs: HashMap<Arc<Resource>, SubscriberId>,
     remote_subs: HashMap<SubscriberId, Arc<Resource>>,
-<<<<<<< HEAD
     remote_token_interests: HashMap<InterestId, (Option<Arc<Resource>>, bool)>,
     local_tokens: HashMap<Arc<Resource>, SubscriberId>,
     remote_tokens: HashMap<SubscriberId, Arc<Resource>>,
-=======
->>>>>>> 959fb6e6
     remote_qabl_interests: HashMap<InterestId, Option<Arc<Resource>>>,
     local_qabls: HashMap<Arc<Resource>, (QueryableId, QueryableInfoType)>,
     remote_qabls: HashMap<QueryableId, Arc<Resource>>,
