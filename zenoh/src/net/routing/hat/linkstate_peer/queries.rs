//
// Copyright (c) 2023 ZettaScale Technology
//
// This program and the accompanying materials are made available under the
// terms of the Eclipse Public License 2.0 which is available at
// http://www.eclipse.org/legal/epl-2.0, or the Apache License, Version 2.0
// which is available at https://www.apache.org/licenses/LICENSE-2.0.
//
// SPDX-License-Identifier: EPL-2.0 OR Apache-2.0
//
// Contributors:
//   ZettaScale Zenoh Team, <zenoh@zettascale.tech>
//
use super::network::Network;
use super::{face_hat, face_hat_mut, get_routes_entries, hat, hat_mut, res_hat, res_hat_mut};
use super::{get_peer, HatCode, HatContext, HatFace, HatTables};
use crate::net::routing::dispatcher::face::FaceState;
use crate::net::routing::dispatcher::queries::*;
use crate::net::routing::dispatcher::resource::{NodeId, Resource, SessionContext};
use crate::net::routing::dispatcher::tables::Tables;
use crate::net::routing::dispatcher::tables::{QueryTargetQabl, QueryTargetQablSet, RoutingExpr};
use crate::net::routing::hat::{CurrentFutureTrait, HatQueriesTrait};
use crate::net::routing::router::RoutesIndexes;
use crate::net::routing::{RoutingContext, PREFIX_LIVELINESS};
use ordered_float::OrderedFloat;
use petgraph::graph::NodeIndex;
use std::borrow::Cow;
use std::collections::HashMap;
use std::sync::atomic::Ordering;
use std::sync::Arc;
use zenoh_buffers::ZBuf;
use zenoh_protocol::core::key_expr::include::{Includer, DEFAULT_INCLUDER};
use zenoh_protocol::core::key_expr::OwnedKeyExpr;
use zenoh_protocol::network::declare::QueryableId;
use zenoh_protocol::network::interest::{InterestId, InterestMode};
use zenoh_protocol::{
    core::{WhatAmI, WireExpr, ZenohId},
    network::declare::{
        common::ext::WireExprType, ext, queryable::ext::QueryableInfoType, Declare, DeclareBody,
        DeclareQueryable, UndeclareQueryable,
    },
};
use zenoh_sync::get_mut_unchecked;

#[inline]
fn merge_qabl_infos(mut this: QueryableInfoType, info: &QueryableInfoType) -> QueryableInfoType {
    this.complete = this.complete || info.complete;
    this.distance = std::cmp::min(this.distance, info.distance);
    this
}

fn local_peer_qabl_info(_tables: &Tables, res: &Arc<Resource>) -> QueryableInfoType {
    res.session_ctxs
        .values()
        .fold(None, |accu, ctx| {
            if let Some(info) = ctx.qabl.as_ref() {
                Some(match accu {
                    Some(accu) => merge_qabl_infos(accu, info),
                    None => *info,
                })
            } else {
                accu
            }
        })
        .unwrap_or(QueryableInfoType::DEFAULT)
}

fn local_qabl_info(
    tables: &Tables,
    res: &Arc<Resource>,
    face: &Arc<FaceState>,
) -> QueryableInfoType {
    let info = if res.context.is_some() {
        res_hat!(res)
            .peer_qabls
            .iter()
            .fold(None, |accu, (zid, info)| {
                if *zid != tables.zid {
                    Some(match accu {
                        Some(accu) => merge_qabl_infos(accu, info),
                        None => *info,
                    })
                } else {
                    accu
                }
            })
    } else {
        None
    };
    res.session_ctxs
        .values()
        .fold(info, |accu, ctx| {
            if ctx.face.id != face.id && ctx.face.whatami != WhatAmI::Peer
                || face.whatami != WhatAmI::Peer
            {
                if let Some(info) = ctx.qabl.as_ref() {
                    Some(match accu {
                        Some(accu) => merge_qabl_infos(accu, info),
                        None => *info,
                    })
                } else {
                    accu
                }
            } else {
                accu
            }
        })
        .unwrap_or(QueryableInfoType::DEFAULT)
}

#[inline]
fn send_sourced_queryable_to_net_childs(
    tables: &Tables,
    net: &Network,
    childs: &[NodeIndex],
    res: &Arc<Resource>,
    qabl_info: &QueryableInfoType,
    src_face: Option<&mut Arc<FaceState>>,
    routing_context: NodeId,
) {
    for child in childs {
        if net.graph.contains_node(*child) {
            match tables.get_face(&net.graph[*child].zid).cloned() {
                Some(mut someface) => {
                    if src_face.is_none() || someface.id != src_face.as_ref().unwrap().id {
                        let key_expr = Resource::decl_key(res, &mut someface);

                        someface.primitives.send_declare(RoutingContext::with_expr(
                            Declare {
                                interest_id: None,
                                ext_qos: ext::QoSType::DECLARE,
                                ext_tstamp: None,
                                ext_nodeid: ext::NodeIdType {
                                    node_id: routing_context,
                                },
                                body: DeclareBody::DeclareQueryable(DeclareQueryable {
                                    id: 0, // Sourced queryables do not use ids
                                    wire_expr: key_expr,
                                    ext_info: *qabl_info,
                                }),
                            },
                            res.expr(),
                        ));
                    }
                }
                None => tracing::trace!("Unable to find face for zid {}", net.graph[*child].zid),
            }
        }
    }
}

fn propagate_simple_queryable(
    tables: &mut Tables,
    res: &Arc<Resource>,
    src_face: Option<&mut Arc<FaceState>>,
) {
    let faces = tables.faces.values().cloned();
    for mut dst_face in faces {
        let info = local_qabl_info(tables, res, &dst_face);
        let current = face_hat!(dst_face).local_qabls.get(res);
        if (src_face.is_none() || src_face.as_ref().unwrap().id != dst_face.id)
            && (current.is_none() || current.unwrap().1 != info)
            && dst_face.whatami == WhatAmI::Client
            && face_hat!(dst_face)
                .remote_qabl_interests
                .values()
                .any(|si| si.as_ref().map(|si| si.matches(res)).unwrap_or(true))
        {
            let id = current
                .map(|c| c.0)
                .unwrap_or(face_hat!(dst_face).next_id.fetch_add(1, Ordering::SeqCst));
            face_hat_mut!(&mut dst_face)
                .local_qabls
                .insert(res.clone(), (id, info));
            let key_expr = Resource::decl_key(res, &mut dst_face);
            dst_face.primitives.send_declare(RoutingContext::with_expr(
                Declare {
                    interest_id: None,
                    ext_qos: ext::QoSType::DECLARE,
                    ext_tstamp: None,
                    ext_nodeid: ext::NodeIdType::DEFAULT,
                    body: DeclareBody::DeclareQueryable(DeclareQueryable {
                        id,
                        wire_expr: key_expr,
                        ext_info: info,
                    }),
                },
                res.expr(),
            ));
        }
    }
}

fn propagate_sourced_queryable(
    tables: &Tables,
    res: &Arc<Resource>,
    qabl_info: &QueryableInfoType,
    src_face: Option<&mut Arc<FaceState>>,
    source: &ZenohId,
) {
    let net = hat!(tables).peers_net.as_ref().unwrap();
    match net.get_idx(source) {
        Some(tree_sid) => {
            if net.trees.len() > tree_sid.index() {
                send_sourced_queryable_to_net_childs(
                    tables,
                    net,
                    &net.trees[tree_sid.index()].childs,
                    res,
                    qabl_info,
                    src_face,
                    tree_sid.index() as NodeId,
                );
            } else {
                tracing::trace!(
                    "Propagating qabl {}: tree for node {} sid:{} not yet ready",
                    res.expr(),
                    tree_sid.index(),
                    source
                );
            }
        }
        None => tracing::error!(
            "Error propagating qabl {}: cannot get index of {}!",
            res.expr(),
            source
        ),
    }
}

fn register_peer_queryable(
    tables: &mut Tables,
    mut face: Option<&mut Arc<FaceState>>,
    res: &mut Arc<Resource>,
    qabl_info: &QueryableInfoType,
    peer: ZenohId,
) {
    let current_info = res_hat!(res).peer_qabls.get(&peer);
    if current_info.is_none() || current_info.unwrap() != qabl_info {
        // Register peer queryable
        {
            res_hat_mut!(res).peer_qabls.insert(peer, *qabl_info);
            hat_mut!(tables).peer_qabls.insert(res.clone());
        }

        // Propagate queryable to peers
        propagate_sourced_queryable(tables, res, qabl_info, face.as_deref_mut(), &peer);
    }

    if tables.whatami == WhatAmI::Peer {
        // Propagate queryable to clients
        propagate_simple_queryable(tables, res, face);
    }
}

fn declare_peer_queryable(
    tables: &mut Tables,
    face: &mut Arc<FaceState>,
    res: &mut Arc<Resource>,
    qabl_info: &QueryableInfoType,
    peer: ZenohId,
) {
    let face = Some(face);
    register_peer_queryable(tables, face, res, qabl_info, peer);
}

fn register_client_queryable(
    _tables: &mut Tables,
    face: &mut Arc<FaceState>,
    id: QueryableId,
    res: &mut Arc<Resource>,
    qabl_info: &QueryableInfoType,
) {
    // Register queryable
    {
        let res = get_mut_unchecked(res);
        get_mut_unchecked(
            res.session_ctxs
                .entry(face.id)
                .or_insert_with(|| Arc::new(SessionContext::new(face.clone()))),
        )
        .qabl = Some(*qabl_info);
    }
    face_hat_mut!(face).remote_qabls.insert(id, res.clone());
}

fn declare_client_queryable(
    tables: &mut Tables,
    face: &mut Arc<FaceState>,
    id: QueryableId,
    res: &mut Arc<Resource>,
    qabl_info: &QueryableInfoType,
) {
    register_client_queryable(tables, face, id, res, qabl_info);
    let local_details = local_peer_qabl_info(tables, res);
    let zid = tables.zid;
    register_peer_queryable(tables, Some(face), res, &local_details, zid);
}

#[inline]
fn remote_peer_qabls(tables: &Tables, res: &Arc<Resource>) -> bool {
    res.context.is_some()
        && res_hat!(res)
            .peer_qabls
            .keys()
            .any(|peer| peer != &tables.zid)
}

#[inline]
fn client_qabls(res: &Arc<Resource>) -> Vec<Arc<FaceState>> {
    res.session_ctxs
        .values()
        .filter_map(|ctx| {
            if ctx.qabl.is_some() {
                Some(ctx.face.clone())
            } else {
                None
            }
        })
        .collect()
}

#[inline]
fn remote_client_qabls(res: &Arc<Resource>, face: &Arc<FaceState>) -> bool {
    res.session_ctxs
        .values()
        .any(|ctx| ctx.face.id != face.id && ctx.qabl.is_some())
}

#[inline]
fn send_forget_sourced_queryable_to_net_childs(
    tables: &Tables,
    net: &Network,
    childs: &[NodeIndex],
    res: &Arc<Resource>,
    src_face: Option<&Arc<FaceState>>,
    routing_context: NodeId,
) {
    for child in childs {
        if net.graph.contains_node(*child) {
            match tables.get_face(&net.graph[*child].zid).cloned() {
                Some(mut someface) => {
                    if src_face.is_none() || someface.id != src_face.unwrap().id {
                        let wire_expr = Resource::decl_key(res, &mut someface);

                        someface.primitives.send_declare(RoutingContext::with_expr(
                            Declare {
                                interest_id: None,
                                ext_qos: ext::QoSType::DECLARE,
                                ext_tstamp: None,
                                ext_nodeid: ext::NodeIdType {
                                    node_id: routing_context,
                                },
                                body: DeclareBody::UndeclareQueryable(UndeclareQueryable {
                                    id: 0,
                                    ext_wire_expr: WireExprType { wire_expr },
                                }),
                            },
                            res.expr(),
                        ));
                    }
                }
                None => tracing::trace!("Unable to find face for zid {}", net.graph[*child].zid),
            }
        }
    }
}

fn propagate_forget_simple_queryable(tables: &mut Tables, res: &mut Arc<Resource>) {
    for mut face in tables.faces.values().cloned() {
        if let Some((id, _)) = face_hat_mut!(&mut face).local_qabls.remove(res) {
            face.primitives.send_declare(RoutingContext::with_expr(
                Declare {
                    interest_id: None,
                    ext_qos: ext::QoSType::DECLARE,
                    ext_tstamp: None,
                    ext_nodeid: ext::NodeIdType::DEFAULT,
                    body: DeclareBody::UndeclareQueryable(UndeclareQueryable {
                        id,
                        ext_wire_expr: WireExprType::null(),
                    }),
                },
                res.expr(),
            ));
        }
        for res in face_hat!(&mut face)
            .local_qabls
            .keys()
            .cloned()
            .collect::<Vec<Arc<Resource>>>()
        {
            if !res.context().matches.iter().any(|m| {
                m.upgrade().is_some_and(|m| {
                    m.context.is_some()
                        && (remote_client_qabls(&m, &face) || remote_peer_qabls(tables, &m))
                })
            }) {
                if let Some((id, _)) = face_hat_mut!(&mut face).local_qabls.remove(&res) {
                    face.primitives.send_declare(RoutingContext::with_expr(
                        Declare {
                            interest_id: None,
                            ext_qos: ext::QoSType::DECLARE,
                            ext_tstamp: None,
                            ext_nodeid: ext::NodeIdType::DEFAULT,
                            body: DeclareBody::UndeclareQueryable(UndeclareQueryable {
                                id,
                                ext_wire_expr: WireExprType::null(),
                            }),
                        },
                        res.expr(),
                    ));
                }
            }
        }
    }
}

fn propagate_forget_sourced_queryable(
    tables: &mut Tables,
    res: &mut Arc<Resource>,
    src_face: Option<&Arc<FaceState>>,
    source: &ZenohId,
) {
    let net = hat!(tables).peers_net.as_ref().unwrap();
    match net.get_idx(source) {
        Some(tree_sid) => {
            if net.trees.len() > tree_sid.index() {
                send_forget_sourced_queryable_to_net_childs(
                    tables,
                    net,
                    &net.trees[tree_sid.index()].childs,
                    res,
                    src_face,
                    tree_sid.index() as NodeId,
                );
            } else {
                tracing::trace!(
                    "Propagating forget qabl {}: tree for node {} sid:{} not yet ready",
                    res.expr(),
                    tree_sid.index(),
                    source
                );
            }
        }
        None => tracing::error!(
            "Error propagating forget qabl {}: cannot get index of {}!",
            res.expr(),
            source
        ),
    }
}

fn unregister_peer_queryable(tables: &mut Tables, res: &mut Arc<Resource>, peer: &ZenohId) {
    res_hat_mut!(res).peer_qabls.remove(peer);

    if res_hat!(res).peer_qabls.is_empty() {
        hat_mut!(tables)
            .peer_qabls
            .retain(|qabl| !Arc::ptr_eq(qabl, res));

        if tables.whatami == WhatAmI::Peer {
            propagate_forget_simple_queryable(tables, res);
        }
    }
}

fn undeclare_peer_queryable(
    tables: &mut Tables,
    face: Option<&Arc<FaceState>>,
    res: &mut Arc<Resource>,
    peer: &ZenohId,
) {
    if res_hat!(res).peer_qabls.contains_key(peer) {
        unregister_peer_queryable(tables, res, peer);
        propagate_forget_sourced_queryable(tables, res, face, peer);
    }
}

fn forget_peer_queryable(
    tables: &mut Tables,
    face: &mut Arc<FaceState>,
    res: &mut Arc<Resource>,
    peer: &ZenohId,
) {
    undeclare_peer_queryable(tables, Some(face), res, peer);
}

pub(super) fn undeclare_client_queryable(
    tables: &mut Tables,
    face: &mut Arc<FaceState>,
    res: &mut Arc<Resource>,
) {
    if !face_hat_mut!(face)
        .remote_qabls
        .values()
        .any(|s| *s == *res)
    {
        if let Some(ctx) = get_mut_unchecked(res).session_ctxs.get_mut(&face.id) {
            get_mut_unchecked(ctx).qabl = None;
        }

        let mut client_qabls = client_qabls(res);
        let peer_qabls = remote_peer_qabls(tables, res);

        if client_qabls.is_empty() {
            undeclare_peer_queryable(tables, None, res, &tables.zid.clone());
        } else {
            let local_info = local_peer_qabl_info(tables, res);
            register_peer_queryable(tables, None, res, &local_info, tables.zid);
        }

        if client_qabls.len() == 1 && !peer_qabls {
            let mut face = &mut client_qabls[0];
            if let Some((id, _)) = face_hat_mut!(face).local_qabls.remove(res) {
                face.primitives.send_declare(RoutingContext::with_expr(
                    Declare {
                        interest_id: None,
                        ext_qos: ext::QoSType::DECLARE,
                        ext_tstamp: None,
                        ext_nodeid: ext::NodeIdType::DEFAULT,
                        body: DeclareBody::UndeclareQueryable(UndeclareQueryable {
                            id,
                            ext_wire_expr: WireExprType::null(),
                        }),
                    },
                    res.expr(),
                ));
            }
            for res in face_hat!(face)
                .local_qabls
                .keys()
                .cloned()
                .collect::<Vec<Arc<Resource>>>()
            {
                if !res.context().matches.iter().any(|m| {
                    m.upgrade().is_some_and(|m| {
                        m.context.is_some()
                            && (remote_client_qabls(&m, face) || remote_peer_qabls(tables, &m))
                    })
                }) {
                    if let Some((id, _)) = face_hat_mut!(&mut face).local_qabls.remove(&res) {
                        face.primitives.send_declare(RoutingContext::with_expr(
                            Declare {
                                interest_id: None,
                                ext_qos: ext::QoSType::DECLARE,
                                ext_tstamp: None,
                                ext_nodeid: ext::NodeIdType::DEFAULT,
                                body: DeclareBody::UndeclareQueryable(UndeclareQueryable {
                                    id,
                                    ext_wire_expr: WireExprType::null(),
                                }),
                            },
                            res.expr(),
                        ));
                    }
                }
            }
        }
    }
}

fn forget_client_queryable(
    tables: &mut Tables,
    face: &mut Arc<FaceState>,
    id: QueryableId,
) -> Option<Arc<Resource>> {
    if let Some(mut res) = face_hat_mut!(face).remote_qabls.remove(&id) {
        undeclare_client_queryable(tables, face, &mut res);
        Some(res)
    } else {
        None
    }
}

<<<<<<< HEAD
pub(super) fn queries_new_face(_tables: &mut Tables, _face: &mut Arc<FaceState>) {
    // Nothing to do
=======
pub(super) fn queries_new_face(tables: &mut Tables, face: &mut Arc<FaceState>) {
    if face.whatami == WhatAmI::Client {
        for qabl in &hat!(tables).peer_qabls {
            if qabl.context.is_some() {
                let info = local_qabl_info(tables, qabl, face);
                let id = face_hat!(face).next_id.fetch_add(1, Ordering::SeqCst);
                face_hat_mut!(face)
                    .local_qabls
                    .insert(qabl.clone(), (id, info));
                let key_expr = Resource::decl_key(qabl, face);
                face.primitives.send_declare(RoutingContext::with_expr(
                    Declare {
                        interest_id: None,
                        ext_qos: ext::QoSType::DECLARE,
                        ext_tstamp: None,
                        ext_nodeid: ext::NodeIdType::DEFAULT,
                        body: DeclareBody::DeclareQueryable(DeclareQueryable {
                            id,
                            wire_expr: key_expr,
                            ext_info: info,
                        }),
                    },
                    qabl.expr(),
                ));
            }
        }
    }
>>>>>>> a12d2c80
}

pub(super) fn queries_remove_node(tables: &mut Tables, node: &ZenohId) {
    let mut qabls = vec![];
    for res in hat!(tables).peer_qabls.iter() {
        for qabl in res_hat!(res).peer_qabls.keys() {
            if qabl == node {
                qabls.push(res.clone());
            }
        }
    }
    for mut res in qabls {
        unregister_peer_queryable(tables, &mut res, node);

        update_matches_query_routes(tables, &res);
        Resource::clean(&mut res)
    }
}

pub(super) fn queries_tree_change(tables: &mut Tables, new_childs: &[Vec<NodeIndex>]) {
    // propagate qabls to new childs
    for (tree_sid, tree_childs) in new_childs.iter().enumerate() {
        if !tree_childs.is_empty() {
            let net = hat!(tables).peers_net.as_ref().unwrap();
            let tree_idx = NodeIndex::new(tree_sid);
            if net.graph.contains_node(tree_idx) {
                let tree_id = net.graph[tree_idx].zid;

                let qabls_res = &hat!(tables).peer_qabls;

                for res in qabls_res {
                    let qabls = &res_hat!(res).peer_qabls;
                    if let Some(qabl_info) = qabls.get(&tree_id) {
                        send_sourced_queryable_to_net_childs(
                            tables,
                            net,
                            tree_childs,
                            res,
                            qabl_info,
                            None,
                            tree_sid as NodeId,
                        );
                    }
                }
            }
        }
    }

    // recompute routes
    update_query_routes_from(tables, &mut tables.root_res.clone());
}

#[inline]
fn insert_target_for_qabls(
    route: &mut QueryTargetQablSet,
    expr: &mut RoutingExpr,
    tables: &Tables,
    net: &Network,
    source: NodeId,
    qabls: &HashMap<ZenohId, QueryableInfoType>,
    complete: bool,
) {
    if net.trees.len() > source as usize {
        for (qabl, qabl_info) in qabls {
            if let Some(qabl_idx) = net.get_idx(qabl) {
                if net.trees[source as usize].directions.len() > qabl_idx.index() {
                    if let Some(direction) = net.trees[source as usize].directions[qabl_idx.index()]
                    {
                        if net.graph.contains_node(direction) {
                            if let Some(face) = tables.get_face(&net.graph[direction].zid) {
                                if net.distances.len() > qabl_idx.index() {
                                    let key_expr =
                                        Resource::get_best_key(expr.prefix, expr.suffix, face.id);
                                    route.push(QueryTargetQabl {
                                        direction: (face.clone(), key_expr.to_owned(), source),
                                        complete: if complete {
                                            qabl_info.complete as u64
                                        } else {
                                            0
                                        },
                                        distance: net.distances[qabl_idx.index()],
                                    });
                                }
                            }
                        }
                    }
                }
            }
        }
    } else {
        tracing::trace!("Tree for node sid:{} not yet ready", source);
    }
}

lazy_static::lazy_static! {
    static ref EMPTY_ROUTE: Arc<QueryTargetQablSet> = Arc::new(Vec::new());
}

impl HatQueriesTrait for HatCode {
    fn declare_qabl_interest(
        &self,
        tables: &mut Tables,
        face: &mut Arc<FaceState>,
        id: InterestId,
        res: Option<&mut Arc<Resource>>,
        mode: InterestMode,
        aggregate: bool,
    ) {
        if mode.current() && face.whatami == WhatAmI::Client {
            let interest_id = mode.future().then_some(id);
            if let Some(res) = res.as_ref() {
                if aggregate {
                    if hat!(tables).peer_qabls.iter().any(|qabl| {
                        qabl.context.is_some()
                            && qabl.matches(res)
                            && (remote_client_qabls(qabl, face) || remote_peer_qabls(tables, qabl))
                    }) {
                        let info = local_qabl_info(tables, res, face);
                        let id = if mode.future() {
                            let id = face_hat!(face).next_id.fetch_add(1, Ordering::SeqCst);
                            face_hat_mut!(face)
                                .local_qabls
                                .insert((*res).clone(), (id, info));
                            id
                        } else {
                            0
                        };
                        let wire_expr = Resource::decl_key(res, face);
                        face.primitives.send_declare(RoutingContext::with_expr(
                            Declare {
                                interest_id,
                                ext_qos: ext::QoSType::DECLARE,
                                ext_tstamp: None,
                                ext_nodeid: ext::NodeIdType::DEFAULT,
                                body: DeclareBody::DeclareQueryable(DeclareQueryable {
                                    id,
                                    wire_expr,
                                    ext_info: info,
                                }),
                            },
                            res.expr(),
                        ));
                    }
                } else {
                    for qabl in hat!(tables).peer_qabls.iter() {
                        if qabl.context.is_some()
                            && qabl.matches(res)
                            && (remote_client_qabls(qabl, face) || remote_peer_qabls(tables, qabl))
                        {
                            let info = local_qabl_info(tables, qabl, face);
                            let id = if mode.future() {
                                let id = face_hat!(face).next_id.fetch_add(1, Ordering::SeqCst);
                                face_hat_mut!(face)
                                    .local_qabls
                                    .insert(qabl.clone(), (id, info));
                                id
                            } else {
                                0
                            };
                            let key_expr = Resource::decl_key(qabl, face);
                            face.primitives.send_declare(RoutingContext::with_expr(
                                Declare {
                                    interest_id,
                                    ext_qos: ext::QoSType::DECLARE,
                                    ext_tstamp: None,
                                    ext_nodeid: ext::NodeIdType::DEFAULT,
                                    body: DeclareBody::DeclareQueryable(DeclareQueryable {
                                        id,
                                        wire_expr: key_expr,
                                        ext_info: info,
                                    }),
                                },
                                qabl.expr(),
                            ));
                        }
                    }
                }
            } else {
                for qabl in hat!(tables).peer_qabls.iter() {
                    if qabl.context.is_some()
                        && (remote_client_qabls(qabl, face) || remote_peer_qabls(tables, qabl))
                    {
                        let info = local_qabl_info(tables, qabl, face);
                        let id = if mode.future() {
                            let id = face_hat!(face).next_id.fetch_add(1, Ordering::SeqCst);
                            face_hat_mut!(face)
                                .local_qabls
                                .insert(qabl.clone(), (id, info));
                            id
                        } else {
                            0
                        };
                        let key_expr = Resource::decl_key(qabl, face);
                        face.primitives.send_declare(RoutingContext::with_expr(
                            Declare {
                                interest_id,
                                ext_qos: ext::QoSType::DECLARE,
                                ext_tstamp: None,
                                ext_nodeid: ext::NodeIdType::DEFAULT,
                                body: DeclareBody::DeclareQueryable(DeclareQueryable {
                                    id,
                                    wire_expr: key_expr,
                                    ext_info: info,
                                }),
                            },
                            qabl.expr(),
                        ));
                    }
                }
            }
        }
        if mode.future() {
            face_hat_mut!(face)
                .remote_qabl_interests
                .insert(id, res.cloned());
        }
    }

    fn undeclare_qabl_interest(
        &self,
        _tables: &mut Tables,
        face: &mut Arc<FaceState>,
        id: InterestId,
    ) {
        face_hat_mut!(face).remote_qabl_interests.remove(&id);
    }

    fn declare_queryable(
        &self,
        tables: &mut Tables,
        face: &mut Arc<FaceState>,
        id: QueryableId,
        res: &mut Arc<Resource>,
        qabl_info: &QueryableInfoType,
        node_id: NodeId,
    ) {
        if face.whatami != WhatAmI::Client {
            if let Some(peer) = get_peer(tables, face, node_id) {
                declare_peer_queryable(tables, face, res, qabl_info, peer);
            }
        } else {
            declare_client_queryable(tables, face, id, res, qabl_info);
        }
    }

    fn undeclare_queryable(
        &self,
        tables: &mut Tables,
        face: &mut Arc<FaceState>,
        id: QueryableId,
        res: Option<Arc<Resource>>,
        node_id: NodeId,
    ) -> Option<Arc<Resource>> {
        if face.whatami != WhatAmI::Client {
            if let Some(mut res) = res {
                if let Some(peer) = get_peer(tables, face, node_id) {
                    forget_peer_queryable(tables, face, &mut res, &peer);
                    Some(res)
                } else {
                    None
                }
            } else {
                None
            }
        } else {
            forget_client_queryable(tables, face, id)
        }
    }

    fn get_queryables(&self, tables: &Tables) -> Vec<Arc<Resource>> {
        hat!(tables).peer_qabls.iter().cloned().collect()
    }

    fn compute_query_route(
        &self,
        tables: &Tables,
        expr: &mut RoutingExpr,
        source: NodeId,
        source_type: WhatAmI,
    ) -> Arc<QueryTargetQablSet> {
        let mut route = QueryTargetQablSet::new();
        let key_expr = expr.full_expr();
        if key_expr.ends_with('/') {
            return EMPTY_ROUTE.clone();
        }
        tracing::trace!(
            "compute_query_route({}, {:?}, {:?})",
            key_expr,
            source,
            source_type
        );
        let key_expr = match OwnedKeyExpr::try_from(key_expr) {
            Ok(ke) => ke,
            Err(e) => {
                tracing::warn!("Invalid KE reached the system: {}", e);
                return EMPTY_ROUTE.clone();
            }
        };
        let res = Resource::get_resource(expr.prefix, expr.suffix);
        let matches = res
            .as_ref()
            .and_then(|res| res.context.as_ref())
            .map(|ctx| Cow::from(&ctx.matches))
            .unwrap_or_else(|| Cow::from(Resource::get_matches(tables, &key_expr)));

        for mres in matches.iter() {
            let mres = mres.upgrade().unwrap();
            let complete = DEFAULT_INCLUDER.includes(mres.expr().as_bytes(), key_expr.as_bytes());

            let net = hat!(tables).peers_net.as_ref().unwrap();
            let peer_source = match source_type {
                WhatAmI::Router | WhatAmI::Peer => source,
                _ => net.idx.index() as NodeId,
            };
            insert_target_for_qabls(
                &mut route,
                expr,
                tables,
                net,
                peer_source,
                &res_hat!(mres).peer_qabls,
                complete,
            );

            for (sid, context) in &mres.session_ctxs {
                if match tables.whatami {
                    WhatAmI::Router => context.face.whatami != WhatAmI::Router,
                    _ => source_type == WhatAmI::Client || context.face.whatami == WhatAmI::Client,
                } {
                    let key_expr = Resource::get_best_key(expr.prefix, expr.suffix, *sid);
                    if let Some(qabl_info) = context.qabl.as_ref() {
                        route.push(QueryTargetQabl {
                            direction: (
                                context.face.clone(),
                                key_expr.to_owned(),
                                NodeId::default(),
                            ),
                            complete: if complete {
                                qabl_info.complete as u64
                            } else {
                                0
                            },
                            distance: 0.5,
                        });
                    }
                }
            }
        }
        route.sort_by_key(|qabl| OrderedFloat(qabl.distance));
        Arc::new(route)
    }

    #[inline]
    fn compute_local_replies(
        &self,
        tables: &Tables,
        prefix: &Arc<Resource>,
        suffix: &str,
        face: &Arc<FaceState>,
    ) -> Vec<(WireExpr<'static>, ZBuf)> {
        let mut result = vec![];
        // Only the first routing point in the query route
        // should return the liveliness tokens
        if face.whatami == WhatAmI::Client {
            let key_expr = prefix.expr() + suffix;
            let key_expr = match OwnedKeyExpr::try_from(key_expr) {
                Ok(ke) => ke,
                Err(e) => {
                    tracing::warn!("Invalid KE reached the system: {}", e);
                    return result;
                }
            };
            if key_expr.starts_with(PREFIX_LIVELINESS) {
                let res = Resource::get_resource(prefix, suffix);
                let matches = res
                    .as_ref()
                    .and_then(|res| res.context.as_ref())
                    .map(|ctx| Cow::from(&ctx.matches))
                    .unwrap_or_else(|| Cow::from(Resource::get_matches(tables, &key_expr)));
                for mres in matches.iter() {
                    let mres = mres.upgrade().unwrap();
                    if (mres.context.is_some()
                        && (!res_hat!(mres).router_subs.is_empty()
                            || !res_hat!(mres).peer_subs.is_empty()))
                        || mres.session_ctxs.values().any(|ctx| ctx.subs.is_some())
                    {
                        result.push((Resource::get_best_key(&mres, "", face.id), ZBuf::default()));
                    }
                }
            }
        }
        result
    }

    fn get_query_routes_entries(&self, tables: &Tables) -> RoutesIndexes {
        get_routes_entries(tables)
    }
}<|MERGE_RESOLUTION|>--- conflicted
+++ resolved
@@ -572,38 +572,8 @@
     }
 }
 
-<<<<<<< HEAD
 pub(super) fn queries_new_face(_tables: &mut Tables, _face: &mut Arc<FaceState>) {
     // Nothing to do
-=======
-pub(super) fn queries_new_face(tables: &mut Tables, face: &mut Arc<FaceState>) {
-    if face.whatami == WhatAmI::Client {
-        for qabl in &hat!(tables).peer_qabls {
-            if qabl.context.is_some() {
-                let info = local_qabl_info(tables, qabl, face);
-                let id = face_hat!(face).next_id.fetch_add(1, Ordering::SeqCst);
-                face_hat_mut!(face)
-                    .local_qabls
-                    .insert(qabl.clone(), (id, info));
-                let key_expr = Resource::decl_key(qabl, face);
-                face.primitives.send_declare(RoutingContext::with_expr(
-                    Declare {
-                        interest_id: None,
-                        ext_qos: ext::QoSType::DECLARE,
-                        ext_tstamp: None,
-                        ext_nodeid: ext::NodeIdType::DEFAULT,
-                        body: DeclareBody::DeclareQueryable(DeclareQueryable {
-                            id,
-                            wire_expr: key_expr,
-                            ext_info: info,
-                        }),
-                    },
-                    qabl.expr(),
-                ));
-            }
-        }
-    }
->>>>>>> a12d2c80
 }
 
 pub(super) fn queries_remove_node(tables: &mut Tables, node: &ZenohId) {
