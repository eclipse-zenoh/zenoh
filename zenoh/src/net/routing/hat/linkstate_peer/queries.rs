--- conflicted
+++ resolved
@@ -695,11 +695,7 @@
         aggregate: bool,
     ) {
         if mode.current() && face.whatami == WhatAmI::Client {
-<<<<<<< HEAD
-            let interest_id = mode.future().then_some(id);
-=======
             let interest_id = (!mode.future()).then_some(id);
->>>>>>> 959fb6e6
             if let Some(res) = res.as_ref() {
                 if aggregate {
                     if hat!(tables).peer_qabls.iter().any(|qabl| {
