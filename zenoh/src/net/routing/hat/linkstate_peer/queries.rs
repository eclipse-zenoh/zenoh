//
// Copyright (c) 2023 ZettaScale Technology
//
// This program and the accompanying materials are made available under the
// terms of the Eclipse Public License 2.0 which is available at
// http://www.eclipse.org/legal/epl-2.0, or the Apache License, Version 2.0
// which is available at https://www.apache.org/licenses/LICENSE-2.0.
//
// SPDX-License-Identifier: EPL-2.0 OR Apache-2.0
//
// Contributors:
//   ZettaScale Zenoh Team, <zenoh@zettascale.tech>
//
<<<<<<< HEAD
use std::{
    borrow::Cow,
    collections::HashMap,
    sync::{atomic::Ordering, Arc},
};

=======
use super::network::Network;
use super::{face_hat, face_hat_mut, get_routes_entries, hat, hat_mut, res_hat, res_hat_mut};
use super::{get_peer, HatCode, HatContext, HatFace, HatTables};
use crate::net::routing::dispatcher::face::FaceState;
use crate::net::routing::dispatcher::queries::*;
use crate::net::routing::dispatcher::resource::{NodeId, Resource, SessionContext};
use crate::net::routing::dispatcher::tables::Tables;
use crate::net::routing::dispatcher::tables::{QueryTargetQabl, QueryTargetQablSet, RoutingExpr};
use crate::net::routing::hat::{HatQueriesTrait, SendDeclare, Sources};
use crate::net::routing::router::RoutesIndexes;
use crate::net::routing::{RoutingContext, PREFIX_LIVELINESS};
>>>>>>> 93f93d2d
use ordered_float::OrderedFloat;
use petgraph::graph::NodeIndex;
use zenoh_protocol::{
    core::{
        key_expr::{
            include::{Includer, DEFAULT_INCLUDER},
            OwnedKeyExpr,
        },
        WhatAmI, ZenohIdProto,
    },
    network::{
        declare::{
            common::ext::WireExprType, ext, queryable::ext::QueryableInfoType, Declare,
            DeclareBody, DeclareQueryable, QueryableId, UndeclareQueryable,
        },
        interest::{InterestId, InterestMode},
    },
};
use zenoh_sync::get_mut_unchecked;

use super::{
    face_hat, face_hat_mut, get_peer, get_routes_entries, hat, hat_mut, network::Network, res_hat,
    res_hat_mut, HatCode, HatContext, HatFace, HatTables,
};
use crate::net::routing::{
    dispatcher::{
        face::FaceState,
        queries::*,
        resource::{NodeId, Resource, SessionContext},
        tables::{QueryTargetQabl, QueryTargetQablSet, RoutingExpr, Tables},
    },
    hat::{CurrentFutureTrait, HatQueriesTrait, Sources},
    router::RoutesIndexes,
    RoutingContext,
};

#[inline]
fn merge_qabl_infos(mut this: QueryableInfoType, info: &QueryableInfoType) -> QueryableInfoType {
    this.complete = this.complete || info.complete;
    this.distance = std::cmp::min(this.distance, info.distance);
    this
}

fn local_peer_qabl_info(_tables: &Tables, res: &Arc<Resource>) -> QueryableInfoType {
    res.session_ctxs
        .values()
        .fold(None, |accu, ctx| {
            if let Some(info) = ctx.qabl.as_ref() {
                Some(match accu {
                    Some(accu) => merge_qabl_infos(accu, info),
                    None => *info,
                })
            } else {
                accu
            }
        })
        .unwrap_or(QueryableInfoType::DEFAULT)
}

fn local_qabl_info(
    tables: &Tables,
    res: &Arc<Resource>,
    face: &Arc<FaceState>,
) -> QueryableInfoType {
    let info = if res.context.is_some() {
        res_hat!(res)
            .peer_qabls
            .iter()
            .fold(None, |accu, (zid, info)| {
                if *zid != tables.zid {
                    Some(match accu {
                        Some(accu) => merge_qabl_infos(accu, info),
                        None => *info,
                    })
                } else {
                    accu
                }
            })
    } else {
        None
    };
    res.session_ctxs
        .values()
        .fold(info, |accu, ctx| {
            if ctx.face.id != face.id && ctx.face.whatami != WhatAmI::Peer
                || face.whatami != WhatAmI::Peer
            {
                if let Some(info) = ctx.qabl.as_ref() {
                    Some(match accu {
                        Some(accu) => merge_qabl_infos(accu, info),
                        None => *info,
                    })
                } else {
                    accu
                }
            } else {
                accu
            }
        })
        .unwrap_or(QueryableInfoType::DEFAULT)
}

#[inline]
fn send_sourced_queryable_to_net_children(
    tables: &Tables,
    net: &Network,
    children: &[NodeIndex],
    res: &Arc<Resource>,
    qabl_info: &QueryableInfoType,
    src_face: Option<&mut Arc<FaceState>>,
    routing_context: NodeId,
) {
    for child in children {
        if net.graph.contains_node(*child) {
            match tables.get_face(&net.graph[*child].zid).cloned() {
                Some(mut someface) => {
                    if src_face
                        .as_ref()
                        .map(|src_face| someface.id != src_face.id)
                        .unwrap_or(true)
                    {
                        let key_expr = Resource::decl_key(res, &mut someface);

                        someface.primitives.send_declare(RoutingContext::with_expr(
                            Declare {
                                interest_id: None,
                                ext_qos: ext::QoSType::DECLARE,
                                ext_tstamp: None,
                                ext_nodeid: ext::NodeIdType {
                                    node_id: routing_context,
                                },
                                body: DeclareBody::DeclareQueryable(DeclareQueryable {
                                    id: 0, // Sourced queryables do not use ids
                                    wire_expr: key_expr,
                                    ext_info: *qabl_info,
                                }),
                            },
                            res.expr(),
                        ));
                    }
                }
                None => tracing::trace!("Unable to find face for zid {}", net.graph[*child].zid),
            }
        }
    }
}

fn propagate_simple_queryable(
    tables: &mut Tables,
    res: &Arc<Resource>,
    src_face: Option<&mut Arc<FaceState>>,
    send_declare: &mut SendDeclare,
) {
    let faces = tables.faces.values().cloned();
    for mut dst_face in faces {
        let info = local_qabl_info(tables, res, &dst_face);
        let current = face_hat!(dst_face).local_qabls.get(res);
        if src_face
            .as_ref()
            .map(|src_face| dst_face.id != src_face.id)
            .unwrap_or(true)
            && (current.is_none() || current.unwrap().1 != info)
            && dst_face.whatami == WhatAmI::Client
            && face_hat!(dst_face)
                .remote_interests
                .values()
                .any(|(r, o)| o.queryables() && r.as_ref().map(|r| r.matches(res)).unwrap_or(true))
        {
            let id = current
                .map(|c| c.0)
                .unwrap_or(face_hat!(dst_face).next_id.fetch_add(1, Ordering::SeqCst));
            face_hat_mut!(&mut dst_face)
                .local_qabls
                .insert(res.clone(), (id, info));
            let key_expr = Resource::decl_key(res, &mut dst_face);
<<<<<<< HEAD
            dst_face.primitives.send_declare(RoutingContext::with_expr(
                Declare {
                    interest_id: None,
                    ext_qos: ext::QoSType::DECLARE,
                    ext_tstamp: None,
                    ext_nodeid: ext::NodeIdType::DEFAULT,
                    body: DeclareBody::DeclareQueryable(DeclareQueryable {
                        id,
                        wire_expr: key_expr,
                        ext_info: info,
                    }),
                },
                res.expr(),
            ));
=======
            send_declare(
                &dst_face.primitives,
                RoutingContext::with_expr(
                    Declare {
                        ext_qos: ext::QoSType::declare_default(),
                        ext_tstamp: None,
                        ext_nodeid: ext::NodeIdType::default(),
                        body: DeclareBody::DeclareQueryable(DeclareQueryable {
                            id: 0, // @TODO use proper QueryableId (#703)
                            wire_expr: key_expr,
                            ext_info: info,
                        }),
                    },
                    res.expr(),
                ),
            );
>>>>>>> 93f93d2d
        }
    }
}

fn propagate_sourced_queryable(
    tables: &Tables,
    res: &Arc<Resource>,
    qabl_info: &QueryableInfoType,
    src_face: Option<&mut Arc<FaceState>>,
    source: &ZenohIdProto,
) {
    let net = hat!(tables).peers_net.as_ref().unwrap();
    match net.get_idx(source) {
        Some(tree_sid) => {
            if net.trees.len() > tree_sid.index() {
                send_sourced_queryable_to_net_children(
                    tables,
                    net,
                    &net.trees[tree_sid.index()].children,
                    res,
                    qabl_info,
                    src_face,
                    tree_sid.index() as NodeId,
                );
            } else {
                tracing::trace!(
                    "Propagating qabl {}: tree for node {} sid:{} not yet ready",
                    res.expr(),
                    tree_sid.index(),
                    source
                );
            }
        }
        None => tracing::error!(
            "Error propagating qabl {}: cannot get index of {}!",
            res.expr(),
            source
        ),
    }
}

fn register_peer_queryable(
    tables: &mut Tables,
    mut face: Option<&mut Arc<FaceState>>,
    res: &mut Arc<Resource>,
<<<<<<< HEAD
    qabl_info: &QueryableInfoType,
    peer: ZenohIdProto,
=======
    qabl_info: &QueryableInfo,
    peer: ZenohId,
    send_declare: &mut SendDeclare,
>>>>>>> 93f93d2d
) {
    let current_info = res_hat!(res).peer_qabls.get(&peer);
    if current_info.is_none() || current_info.unwrap() != qabl_info {
        // Register peer queryable
        {
            res_hat_mut!(res).peer_qabls.insert(peer, *qabl_info);
            hat_mut!(tables).peer_qabls.insert(res.clone());
        }

        // Propagate queryable to peers
        propagate_sourced_queryable(tables, res, qabl_info, face.as_deref_mut(), &peer);
    }

<<<<<<< HEAD
    // Propagate queryable to clients
    propagate_simple_queryable(tables, res, face);
=======
    if tables.whatami == WhatAmI::Peer {
        // Propagate queryable to clients
        propagate_simple_queryable(tables, res, face, send_declare);
    }
>>>>>>> 93f93d2d
}

fn declare_peer_queryable(
    tables: &mut Tables,
    face: &mut Arc<FaceState>,
    res: &mut Arc<Resource>,
<<<<<<< HEAD
    qabl_info: &QueryableInfoType,
    peer: ZenohIdProto,
=======
    qabl_info: &QueryableInfo,
    peer: ZenohId,
    send_declare: &mut SendDeclare,
>>>>>>> 93f93d2d
) {
    let face = Some(face);
    register_peer_queryable(tables, face, res, qabl_info, peer, send_declare);
}

fn register_client_queryable(
    _tables: &mut Tables,
    face: &mut Arc<FaceState>,
    id: QueryableId,
    res: &mut Arc<Resource>,
    qabl_info: &QueryableInfoType,
) {
    // Register queryable
    {
        let res = get_mut_unchecked(res);
        get_mut_unchecked(
            res.session_ctxs
                .entry(face.id)
                .or_insert_with(|| Arc::new(SessionContext::new(face.clone()))),
        )
        .qabl = Some(*qabl_info);
    }
    face_hat_mut!(face).remote_qabls.insert(id, res.clone());
}

fn declare_client_queryable(
    tables: &mut Tables,
    face: &mut Arc<FaceState>,
    id: QueryableId,
    res: &mut Arc<Resource>,
<<<<<<< HEAD
    qabl_info: &QueryableInfoType,
=======
    qabl_info: &QueryableInfo,
    send_declare: &mut SendDeclare,
>>>>>>> 93f93d2d
) {
    register_client_queryable(tables, face, id, res, qabl_info);
    let local_details = local_peer_qabl_info(tables, res);
    let zid = tables.zid;
    register_peer_queryable(tables, Some(face), res, &local_details, zid, send_declare);
}

#[inline]
fn remote_peer_qabls(tables: &Tables, res: &Arc<Resource>) -> bool {
    res.context.is_some()
        && res_hat!(res)
            .peer_qabls
            .keys()
            .any(|peer| peer != &tables.zid)
}

#[inline]
fn client_qabls(res: &Arc<Resource>) -> Vec<Arc<FaceState>> {
    res.session_ctxs
        .values()
        .filter_map(|ctx| {
            if ctx.qabl.is_some() {
                Some(ctx.face.clone())
            } else {
                None
            }
        })
        .collect()
}

#[inline]
<<<<<<< HEAD
fn remote_client_qabls(res: &Arc<Resource>, face: &Arc<FaceState>) -> bool {
    res.session_ctxs
        .values()
        .any(|ctx| ctx.face.id != face.id && ctx.qabl.is_some())
}

#[inline]
fn send_forget_sourced_queryable_to_net_childs(
=======
fn send_forget_sourced_queryable_to_net_children(
>>>>>>> 93f93d2d
    tables: &Tables,
    net: &Network,
    children: &[NodeIndex],
    res: &Arc<Resource>,
    src_face: Option<&Arc<FaceState>>,
    routing_context: NodeId,
) {
    for child in children {
        if net.graph.contains_node(*child) {
            match tables.get_face(&net.graph[*child].zid).cloned() {
                Some(mut someface) => {
                    if src_face
                        .map(|src_face| someface.id != src_face.id)
                        .unwrap_or(true)
                    {
                        let wire_expr = Resource::decl_key(res, &mut someface);

                        someface.primitives.send_declare(RoutingContext::with_expr(
                            Declare {
                                interest_id: None,
                                ext_qos: ext::QoSType::DECLARE,
                                ext_tstamp: None,
                                ext_nodeid: ext::NodeIdType {
                                    node_id: routing_context,
                                },
                                body: DeclareBody::UndeclareQueryable(UndeclareQueryable {
                                    id: 0,
                                    ext_wire_expr: WireExprType { wire_expr },
                                }),
                            },
                            res.expr(),
                        ));
                    }
                }
                None => tracing::trace!("Unable to find face for zid {}", net.graph[*child].zid),
            }
        }
    }
}

<<<<<<< HEAD
fn propagate_forget_simple_queryable(tables: &mut Tables, res: &mut Arc<Resource>) {
    for mut face in tables.faces.values().cloned() {
        if let Some((id, _)) = face_hat_mut!(&mut face).local_qabls.remove(res) {
            face.primitives.send_declare(RoutingContext::with_expr(
                Declare {
                    interest_id: None,
                    ext_qos: ext::QoSType::DECLARE,
                    ext_tstamp: None,
                    ext_nodeid: ext::NodeIdType::DEFAULT,
                    body: DeclareBody::UndeclareQueryable(UndeclareQueryable {
                        id,
                        ext_wire_expr: WireExprType::null(),
                    }),
                },
                res.expr(),
            ));
        }
        for res in face_hat!(&mut face)
            .local_qabls
            .keys()
            .cloned()
            .collect::<Vec<Arc<Resource>>>()
        {
            if !res.context().matches.iter().any(|m| {
                m.upgrade().is_some_and(|m| {
                    m.context.is_some()
                        && (remote_client_qabls(&m, &face) || remote_peer_qabls(tables, &m))
                })
            }) {
                if let Some((id, _)) = face_hat_mut!(&mut face).local_qabls.remove(&res) {
                    face.primitives.send_declare(RoutingContext::with_expr(
                        Declare {
                            interest_id: None,
                            ext_qos: ext::QoSType::DECLARE,
                            ext_tstamp: None,
                            ext_nodeid: ext::NodeIdType::DEFAULT,
                            body: DeclareBody::UndeclareQueryable(UndeclareQueryable {
                                id,
                                ext_wire_expr: WireExprType::null(),
                            }),
                        },
                        res.expr(),
                    ));
                }
            }
=======
fn propagate_forget_simple_queryable(
    tables: &mut Tables,
    res: &mut Arc<Resource>,
    send_declare: &mut SendDeclare,
) {
    for face in tables.faces.values_mut() {
        if face_hat!(face).local_qabls.contains_key(res) {
            let wire_expr = Resource::get_best_key(res, "", face.id);
            send_declare(
                &face.primitives,
                RoutingContext::with_expr(
                    Declare {
                        ext_qos: ext::QoSType::declare_default(),
                        ext_tstamp: None,
                        ext_nodeid: ext::NodeIdType::default(),
                        body: DeclareBody::UndeclareQueryable(UndeclareQueryable {
                            id: 0, // @TODO use proper QueryableId (#703)
                            ext_wire_expr: WireExprType { wire_expr },
                        }),
                    },
                    res.expr(),
                ),
            );

            face_hat_mut!(face).local_qabls.remove(res);
>>>>>>> 93f93d2d
        }
    }
}

fn propagate_forget_sourced_queryable(
    tables: &mut Tables,
    res: &mut Arc<Resource>,
    src_face: Option<&Arc<FaceState>>,
    source: &ZenohIdProto,
) {
    let net = hat!(tables).peers_net.as_ref().unwrap();
    match net.get_idx(source) {
        Some(tree_sid) => {
            if net.trees.len() > tree_sid.index() {
                send_forget_sourced_queryable_to_net_children(
                    tables,
                    net,
                    &net.trees[tree_sid.index()].children,
                    res,
                    src_face,
                    tree_sid.index() as NodeId,
                );
            } else {
                tracing::trace!(
                    "Propagating forget qabl {}: tree for node {} sid:{} not yet ready",
                    res.expr(),
                    tree_sid.index(),
                    source
                );
            }
        }
        None => tracing::error!(
            "Error propagating forget qabl {}: cannot get index of {}!",
            res.expr(),
            source
        ),
    }
}

<<<<<<< HEAD
fn unregister_peer_queryable(tables: &mut Tables, res: &mut Arc<Resource>, peer: &ZenohIdProto) {
=======
fn unregister_peer_queryable(
    tables: &mut Tables,
    res: &mut Arc<Resource>,
    peer: &ZenohId,
    send_declare: &mut SendDeclare,
) {
    tracing::debug!("Unregister peer queryable {} (peer: {})", res.expr(), peer,);
>>>>>>> 93f93d2d
    res_hat_mut!(res).peer_qabls.remove(peer);

    if res_hat!(res).peer_qabls.is_empty() {
        hat_mut!(tables)
            .peer_qabls
            .retain(|qabl| !Arc::ptr_eq(qabl, res));

<<<<<<< HEAD
        propagate_forget_simple_queryable(tables, res);
=======
        if tables.whatami == WhatAmI::Peer {
            propagate_forget_simple_queryable(tables, res, send_declare);
        }
>>>>>>> 93f93d2d
    }
}

fn undeclare_peer_queryable(
    tables: &mut Tables,
    face: Option<&Arc<FaceState>>,
    res: &mut Arc<Resource>,
<<<<<<< HEAD
    peer: &ZenohIdProto,
=======
    peer: &ZenohId,
    send_declare: &mut SendDeclare,
>>>>>>> 93f93d2d
) {
    if res_hat!(res).peer_qabls.contains_key(peer) {
        unregister_peer_queryable(tables, res, peer, send_declare);
        propagate_forget_sourced_queryable(tables, res, face, peer);
    }
}

fn forget_peer_queryable(
    tables: &mut Tables,
    face: &mut Arc<FaceState>,
    res: &mut Arc<Resource>,
<<<<<<< HEAD
    peer: &ZenohIdProto,
=======
    peer: &ZenohId,
    send_declare: &mut SendDeclare,
>>>>>>> 93f93d2d
) {
    undeclare_peer_queryable(tables, Some(face), res, peer, send_declare);
}

pub(super) fn undeclare_client_queryable(
    tables: &mut Tables,
    face: &mut Arc<FaceState>,
    res: &mut Arc<Resource>,
    send_declare: &mut SendDeclare,
) {
    if !face_hat_mut!(face)
        .remote_qabls
        .values()
        .any(|s| *s == *res)
    {
        if let Some(ctx) = get_mut_unchecked(res).session_ctxs.get_mut(&face.id) {
            get_mut_unchecked(ctx).qabl = None;
        }

<<<<<<< HEAD
        let mut client_qabls = client_qabls(res);
        let peer_qabls = remote_peer_qabls(tables, res);

        if client_qabls.is_empty() {
            undeclare_peer_queryable(tables, None, res, &tables.zid.clone());
        } else {
            let local_info = local_peer_qabl_info(tables, res);
            register_peer_queryable(tables, None, res, &local_info, tables.zid);
=======
    let mut client_qabls = client_qabls(res);
    let peer_qabls = remote_peer_qabls(tables, res);

    if client_qabls.is_empty() {
        undeclare_peer_queryable(tables, None, res, &tables.zid.clone(), send_declare);
    } else {
        let local_info = local_peer_qabl_info(tables, res);
        register_peer_queryable(tables, None, res, &local_info, tables.zid, send_declare);
    }

    if client_qabls.len() == 1 && !peer_qabls {
        let face = &mut client_qabls[0];
        if face_hat!(face).local_qabls.contains_key(res) {
            let wire_expr = Resource::get_best_key(res, "", face.id);
            send_declare(
                &face.primitives,
                RoutingContext::with_expr(
                    Declare {
                        ext_qos: ext::QoSType::declare_default(),
                        ext_tstamp: None,
                        ext_nodeid: ext::NodeIdType::default(),
                        body: DeclareBody::UndeclareQueryable(UndeclareQueryable {
                            id: 0, // @TODO use proper QueryableId (#703)
                            ext_wire_expr: WireExprType { wire_expr },
                        }),
                    },
                    res.expr(),
                ),
            );

            face_hat_mut!(face).local_qabls.remove(res);
>>>>>>> 93f93d2d
        }

<<<<<<< HEAD
        if client_qabls.len() == 1 && !peer_qabls {
            let mut face = &mut client_qabls[0];
            if let Some((id, _)) = face_hat_mut!(face).local_qabls.remove(res) {
                face.primitives.send_declare(RoutingContext::with_expr(
                    Declare {
                        interest_id: None,
                        ext_qos: ext::QoSType::DECLARE,
                        ext_tstamp: None,
                        ext_nodeid: ext::NodeIdType::DEFAULT,
                        body: DeclareBody::UndeclareQueryable(UndeclareQueryable {
                            id,
                            ext_wire_expr: WireExprType::null(),
                        }),
                    },
                    res.expr(),
                ));
=======
fn forget_client_queryable(
    tables: &mut Tables,
    face: &mut Arc<FaceState>,
    res: &mut Arc<Resource>,
    send_declare: &mut SendDeclare,
) {
    undeclare_client_queryable(tables, face, res, send_declare);
}

pub(super) fn queries_new_face(
    tables: &mut Tables,
    face: &mut Arc<FaceState>,
    send_declare: &mut SendDeclare,
) {
    if face.whatami == WhatAmI::Client {
        for qabl in &hat!(tables).peer_qabls {
            if qabl.context.is_some() {
                let info = local_qabl_info(tables, qabl, face);
                face_hat_mut!(face).local_qabls.insert(qabl.clone(), info);
                let key_expr = Resource::decl_key(qabl, face);
                send_declare(
                    &face.primitives,
                    RoutingContext::with_expr(
                        Declare {
                            ext_qos: ext::QoSType::declare_default(),
                            ext_tstamp: None,
                            ext_nodeid: ext::NodeIdType::default(),
                            body: DeclareBody::DeclareQueryable(DeclareQueryable {
                                id: 0, // @TODO use proper QueryableId (#703)
                                wire_expr: key_expr,
                                ext_info: info,
                            }),
                        },
                        qabl.expr(),
                    ),
                );
>>>>>>> 93f93d2d
            }
            for res in face_hat!(face)
                .local_qabls
                .keys()
                .cloned()
                .collect::<Vec<Arc<Resource>>>()
            {
                if !res.context().matches.iter().any(|m| {
                    m.upgrade().is_some_and(|m| {
                        m.context.is_some()
                            && (remote_client_qabls(&m, face) || remote_peer_qabls(tables, &m))
                    })
                }) {
                    if let Some((id, _)) = face_hat_mut!(&mut face).local_qabls.remove(&res) {
                        face.primitives.send_declare(RoutingContext::with_expr(
                            Declare {
                                interest_id: None,
                                ext_qos: ext::QoSType::DECLARE,
                                ext_tstamp: None,
                                ext_nodeid: ext::NodeIdType::DEFAULT,
                                body: DeclareBody::UndeclareQueryable(UndeclareQueryable {
                                    id,
                                    ext_wire_expr: WireExprType::null(),
                                }),
                            },
                            res.expr(),
                        ));
                    }
                }
            }
        }
    }
}

<<<<<<< HEAD
fn forget_client_queryable(
    tables: &mut Tables,
    face: &mut Arc<FaceState>,
    id: QueryableId,
) -> Option<Arc<Resource>> {
    if let Some(mut res) = face_hat_mut!(face).remote_qabls.remove(&id) {
        undeclare_client_queryable(tables, face, &mut res);
        Some(res)
    } else {
        None
    }
}

pub(super) fn queries_remove_node(tables: &mut Tables, node: &ZenohIdProto) {
=======
pub(super) fn queries_remove_node(
    tables: &mut Tables,
    node: &ZenohId,
    send_declare: &mut SendDeclare,
) {
>>>>>>> 93f93d2d
    let mut qabls = vec![];
    for res in hat!(tables).peer_qabls.iter() {
        for qabl in res_hat!(res).peer_qabls.keys() {
            if qabl == node {
                qabls.push(res.clone());
            }
        }
    }
    for mut res in qabls {
        unregister_peer_queryable(tables, &mut res, node, send_declare);

        update_matches_query_routes(tables, &res);
        Resource::clean(&mut res)
    }
}

<<<<<<< HEAD
pub(super) fn queries_tree_change(tables: &mut Tables, new_childs: &[Vec<NodeIndex>]) {
    let net = match hat!(tables).peers_net.as_ref() {
        Some(net) => net,
        None => {
            tracing::error!("Error accessing peers_net in queries_tree_change!");
            return;
        }
    };
    // propagate qabls to new childs
    for (tree_sid, tree_childs) in new_childs.iter().enumerate() {
        if !tree_childs.is_empty() {
=======
pub(super) fn queries_tree_change(tables: &mut Tables, new_children: &[Vec<NodeIndex>]) {
    // propagate qabls to new children
    for (tree_sid, tree_children) in new_children.iter().enumerate() {
        if !tree_children.is_empty() {
            let net = hat!(tables).peers_net.as_ref().unwrap();
>>>>>>> 93f93d2d
            let tree_idx = NodeIndex::new(tree_sid);
            if net.graph.contains_node(tree_idx) {
                let tree_id = net.graph[tree_idx].zid;

                let qabls_res = &hat!(tables).peer_qabls;

                for res in qabls_res {
                    let qabls = &res_hat!(res).peer_qabls;
                    if let Some(qabl_info) = qabls.get(&tree_id) {
                        send_sourced_queryable_to_net_children(
                            tables,
                            net,
                            tree_children,
                            res,
                            qabl_info,
                            None,
                            tree_sid as NodeId,
                        );
                    }
                }
            }
        }
    }

    // recompute routes
    update_query_routes_from(tables, &mut tables.root_res.clone());
}

#[inline]
fn insert_target_for_qabls(
    route: &mut QueryTargetQablSet,
    expr: &mut RoutingExpr,
    tables: &Tables,
    net: &Network,
    source: NodeId,
    qabls: &HashMap<ZenohIdProto, QueryableInfoType>,
    complete: bool,
) {
    if net.trees.len() > source as usize {
        for (qabl, qabl_info) in qabls {
            if let Some(qabl_idx) = net.get_idx(qabl) {
                if net.trees[source as usize].directions.len() > qabl_idx.index() {
                    if let Some(direction) = net.trees[source as usize].directions[qabl_idx.index()]
                    {
                        if net.graph.contains_node(direction) {
                            if let Some(face) = tables.get_face(&net.graph[direction].zid) {
                                if net.distances.len() > qabl_idx.index() {
                                    let key_expr =
                                        Resource::get_best_key(expr.prefix, expr.suffix, face.id);
                                    route.push(QueryTargetQabl {
                                        direction: (face.clone(), key_expr.to_owned(), source),
                                        complete: if complete {
                                            qabl_info.complete as u64
                                        } else {
                                            0
                                        },
                                        distance: net.distances[qabl_idx.index()],
                                    });
                                }
                            }
                        }
                    }
                }
            }
        }
    } else {
        tracing::trace!("Tree for node sid:{} not yet ready", source);
    }
}

lazy_static::lazy_static! {
    static ref EMPTY_ROUTE: Arc<QueryTargetQablSet> = Arc::new(Vec::new());
}

pub(super) fn declare_qabl_interest(
    tables: &mut Tables,
    face: &mut Arc<FaceState>,
    id: InterestId,
    res: Option<&mut Arc<Resource>>,
    mode: InterestMode,
    aggregate: bool,
) {
    if mode.current() && face.whatami == WhatAmI::Client {
        let interest_id = (!mode.future()).then_some(id);
        if let Some(res) = res.as_ref() {
            if aggregate {
                if hat!(tables).peer_qabls.iter().any(|qabl| {
                    qabl.context.is_some()
                        && qabl.matches(res)
                        && (remote_client_qabls(qabl, face) || remote_peer_qabls(tables, qabl))
                }) {
                    let info = local_qabl_info(tables, res, face);
                    let id = if mode.future() {
                        let id = face_hat!(face).next_id.fetch_add(1, Ordering::SeqCst);
                        face_hat_mut!(face)
                            .local_qabls
                            .insert((*res).clone(), (id, info));
                        id
                    } else {
                        0
                    };
                    let wire_expr = Resource::decl_key(res, face);
                    face.primitives.send_declare(RoutingContext::with_expr(
                        Declare {
                            interest_id,
                            ext_qos: ext::QoSType::DECLARE,
                            ext_tstamp: None,
                            ext_nodeid: ext::NodeIdType::DEFAULT,
                            body: DeclareBody::DeclareQueryable(DeclareQueryable {
                                id,
                                wire_expr,
                                ext_info: info,
                            }),
                        },
                        res.expr(),
                    ));
                }
            } else {
                for qabl in hat!(tables).peer_qabls.iter() {
                    if qabl.context.is_some()
                        && qabl.matches(res)
                        && (remote_client_qabls(qabl, face) || remote_peer_qabls(tables, qabl))
                    {
                        let info = local_qabl_info(tables, qabl, face);
                        let id = if mode.future() {
                            let id = face_hat!(face).next_id.fetch_add(1, Ordering::SeqCst);
                            face_hat_mut!(face)
                                .local_qabls
                                .insert(qabl.clone(), (id, info));
                            id
                        } else {
                            0
                        };
                        let key_expr = Resource::decl_key(qabl, face);
                        face.primitives.send_declare(RoutingContext::with_expr(
                            Declare {
                                interest_id,
                                ext_qos: ext::QoSType::DECLARE,
                                ext_tstamp: None,
                                ext_nodeid: ext::NodeIdType::DEFAULT,
                                body: DeclareBody::DeclareQueryable(DeclareQueryable {
                                    id,
                                    wire_expr: key_expr,
                                    ext_info: info,
                                }),
                            },
                            qabl.expr(),
                        ));
                    }
                }
            }
        } else {
            for qabl in hat!(tables).peer_qabls.iter() {
                if qabl.context.is_some()
                    && (remote_client_qabls(qabl, face) || remote_peer_qabls(tables, qabl))
                {
                    let info = local_qabl_info(tables, qabl, face);
                    let id = if mode.future() {
                        let id = face_hat!(face).next_id.fetch_add(1, Ordering::SeqCst);
                        face_hat_mut!(face)
                            .local_qabls
                            .insert(qabl.clone(), (id, info));
                        id
                    } else {
                        0
                    };
                    let key_expr = Resource::decl_key(qabl, face);
                    face.primitives.send_declare(RoutingContext::with_expr(
                        Declare {
                            interest_id,
                            ext_qos: ext::QoSType::DECLARE,
                            ext_tstamp: None,
                            ext_nodeid: ext::NodeIdType::DEFAULT,
                            body: DeclareBody::DeclareQueryable(DeclareQueryable {
                                id,
                                wire_expr: key_expr,
                                ext_info: info,
                            }),
                        },
                        qabl.expr(),
                    ));
                }
            }
        }
    }
}

impl HatQueriesTrait for HatCode {
    fn declare_queryable(
        &self,
        tables: &mut Tables,
        face: &mut Arc<FaceState>,
        id: QueryableId,
        res: &mut Arc<Resource>,
        qabl_info: &QueryableInfoType,
        node_id: NodeId,
        send_declare: &mut SendDeclare,
    ) {
        if face.whatami != WhatAmI::Client {
            if let Some(peer) = get_peer(tables, face, node_id) {
                declare_peer_queryable(tables, face, res, qabl_info, peer, send_declare);
            }
        } else {
<<<<<<< HEAD
            declare_client_queryable(tables, face, id, res, qabl_info);
=======
            declare_client_queryable(tables, face, res, qabl_info, send_declare);
>>>>>>> 93f93d2d
        }
    }

    fn undeclare_queryable(
        &self,
        tables: &mut Tables,
        face: &mut Arc<FaceState>,
        id: QueryableId,
        res: Option<Arc<Resource>>,
        node_id: NodeId,
<<<<<<< HEAD
    ) -> Option<Arc<Resource>> {
        if face.whatami != WhatAmI::Client {
            if let Some(mut res) = res {
                if let Some(peer) = get_peer(tables, face, node_id) {
                    forget_peer_queryable(tables, face, &mut res, &peer);
                    Some(res)
                } else {
                    None
                }
            } else {
                None
            }
        } else {
            forget_client_queryable(tables, face, id)
=======
        send_declare: &mut SendDeclare,
    ) {
        if face.whatami != WhatAmI::Client {
            if let Some(peer) = get_peer(tables, face, node_id) {
                forget_peer_queryable(tables, face, res, &peer, send_declare);
            }
        } else {
            forget_client_queryable(tables, face, res, send_declare);
>>>>>>> 93f93d2d
        }
    }

    fn get_queryables(&self, tables: &Tables) -> Vec<(Arc<Resource>, Sources)> {
        // Compute the list of known queryables (keys)
        hat!(tables)
            .peer_qabls
            .iter()
            .map(|s| {
                (
                    s.clone(),
                    // Compute the list of routers, peers and clients that are known
                    // sources of those queryables
                    Sources {
                        routers: vec![],
                        peers: Vec::from_iter(res_hat!(s).peer_qabls.keys().cloned()),
                        clients: s
                            .session_ctxs
                            .values()
                            .filter_map(|f| {
                                (f.face.whatami == WhatAmI::Client && f.qabl.is_some())
                                    .then_some(f.face.zid)
                            })
                            .collect(),
                    },
                )
            })
            .collect()
    }

    fn compute_query_route(
        &self,
        tables: &Tables,
        expr: &mut RoutingExpr,
        source: NodeId,
        source_type: WhatAmI,
    ) -> Arc<QueryTargetQablSet> {
        let mut route = QueryTargetQablSet::new();
        let key_expr = expr.full_expr();
        if key_expr.ends_with('/') {
            return EMPTY_ROUTE.clone();
        }
        tracing::trace!(
            "compute_query_route({}, {:?}, {:?})",
            key_expr,
            source,
            source_type
        );
        let key_expr = match OwnedKeyExpr::try_from(key_expr) {
            Ok(ke) => ke,
            Err(e) => {
                tracing::warn!("Invalid KE reached the system: {}", e);
                return EMPTY_ROUTE.clone();
            }
        };
        let res = Resource::get_resource(expr.prefix, expr.suffix);
        let matches = res
            .as_ref()
            .and_then(|res| res.context.as_ref())
            .map(|ctx| Cow::from(&ctx.matches))
            .unwrap_or_else(|| Cow::from(Resource::get_matches(tables, &key_expr)));

        for mres in matches.iter() {
            let mres = mres.upgrade().unwrap();
            let complete = DEFAULT_INCLUDER.includes(mres.expr().as_bytes(), key_expr.as_bytes());

            let net = hat!(tables).peers_net.as_ref().unwrap();
            let peer_source = match source_type {
                WhatAmI::Router | WhatAmI::Peer => source,
                _ => net.idx.index() as NodeId,
            };
            insert_target_for_qabls(
                &mut route,
                expr,
                tables,
                net,
                peer_source,
                &res_hat!(mres).peer_qabls,
                complete,
            );

            for (sid, context) in &mres.session_ctxs {
                if source_type == WhatAmI::Client || context.face.whatami == WhatAmI::Client {
                    let key_expr = Resource::get_best_key(expr.prefix, expr.suffix, *sid);
                    if let Some(qabl_info) = context.qabl.as_ref() {
                        route.push(QueryTargetQabl {
                            direction: (
                                context.face.clone(),
                                key_expr.to_owned(),
                                NodeId::default(),
                            ),
                            complete: if complete {
                                qabl_info.complete as u64
                            } else {
                                0
                            },
                            distance: 0.5,
                        });
                    }
                }
            }
        }
        route.sort_by_key(|qabl| OrderedFloat(qabl.distance));
        Arc::new(route)
    }

    fn get_query_routes_entries(&self, tables: &Tables) -> RoutesIndexes {
        get_routes_entries(tables)
    }
}<|MERGE_RESOLUTION|>--- conflicted
+++ resolved
@@ -11,26 +11,12 @@
 // Contributors:
 //   ZettaScale Zenoh Team, <zenoh@zettascale.tech>
 //
-<<<<<<< HEAD
 use std::{
     borrow::Cow,
     collections::HashMap,
     sync::{atomic::Ordering, Arc},
 };
 
-=======
-use super::network::Network;
-use super::{face_hat, face_hat_mut, get_routes_entries, hat, hat_mut, res_hat, res_hat_mut};
-use super::{get_peer, HatCode, HatContext, HatFace, HatTables};
-use crate::net::routing::dispatcher::face::FaceState;
-use crate::net::routing::dispatcher::queries::*;
-use crate::net::routing::dispatcher::resource::{NodeId, Resource, SessionContext};
-use crate::net::routing::dispatcher::tables::Tables;
-use crate::net::routing::dispatcher::tables::{QueryTargetQabl, QueryTargetQablSet, RoutingExpr};
-use crate::net::routing::hat::{HatQueriesTrait, SendDeclare, Sources};
-use crate::net::routing::router::RoutesIndexes;
-use crate::net::routing::{RoutingContext, PREFIX_LIVELINESS};
->>>>>>> 93f93d2d
 use ordered_float::OrderedFloat;
 use petgraph::graph::NodeIndex;
 use zenoh_protocol::{
@@ -62,7 +48,7 @@
         resource::{NodeId, Resource, SessionContext},
         tables::{QueryTargetQabl, QueryTargetQablSet, RoutingExpr, Tables},
     },
-    hat::{CurrentFutureTrait, HatQueriesTrait, Sources},
+    hat::{CurrentFutureTrait, HatQueriesTrait, SendDeclare, Sources},
     router::RoutesIndexes,
     RoutingContext,
 };
@@ -206,31 +192,16 @@
                 .local_qabls
                 .insert(res.clone(), (id, info));
             let key_expr = Resource::decl_key(res, &mut dst_face);
-<<<<<<< HEAD
-            dst_face.primitives.send_declare(RoutingContext::with_expr(
-                Declare {
-                    interest_id: None,
-                    ext_qos: ext::QoSType::DECLARE,
-                    ext_tstamp: None,
-                    ext_nodeid: ext::NodeIdType::DEFAULT,
-                    body: DeclareBody::DeclareQueryable(DeclareQueryable {
-                        id,
-                        wire_expr: key_expr,
-                        ext_info: info,
-                    }),
-                },
-                res.expr(),
-            ));
-=======
             send_declare(
                 &dst_face.primitives,
                 RoutingContext::with_expr(
                     Declare {
-                        ext_qos: ext::QoSType::declare_default(),
+                        interest_id: None,
+                        ext_qos: ext::QoSType::DECLARE,
                         ext_tstamp: None,
-                        ext_nodeid: ext::NodeIdType::default(),
+                        ext_nodeid: ext::NodeIdType::DEFAULT,
                         body: DeclareBody::DeclareQueryable(DeclareQueryable {
-                            id: 0, // @TODO use proper QueryableId (#703)
+                            id,
                             wire_expr: key_expr,
                             ext_info: info,
                         }),
@@ -238,7 +209,6 @@
                     res.expr(),
                 ),
             );
->>>>>>> 93f93d2d
         }
     }
 }
@@ -284,14 +254,9 @@
     tables: &mut Tables,
     mut face: Option<&mut Arc<FaceState>>,
     res: &mut Arc<Resource>,
-<<<<<<< HEAD
     qabl_info: &QueryableInfoType,
     peer: ZenohIdProto,
-=======
-    qabl_info: &QueryableInfo,
-    peer: ZenohId,
-    send_declare: &mut SendDeclare,
->>>>>>> 93f93d2d
+    send_declare: &mut SendDeclare,
 ) {
     let current_info = res_hat!(res).peer_qabls.get(&peer);
     if current_info.is_none() || current_info.unwrap() != qabl_info {
@@ -305,29 +270,17 @@
         propagate_sourced_queryable(tables, res, qabl_info, face.as_deref_mut(), &peer);
     }
 
-<<<<<<< HEAD
     // Propagate queryable to clients
-    propagate_simple_queryable(tables, res, face);
-=======
-    if tables.whatami == WhatAmI::Peer {
-        // Propagate queryable to clients
-        propagate_simple_queryable(tables, res, face, send_declare);
-    }
->>>>>>> 93f93d2d
+    propagate_simple_queryable(tables, res, face, send_declare);
 }
 
 fn declare_peer_queryable(
     tables: &mut Tables,
     face: &mut Arc<FaceState>,
     res: &mut Arc<Resource>,
-<<<<<<< HEAD
     qabl_info: &QueryableInfoType,
     peer: ZenohIdProto,
-=======
-    qabl_info: &QueryableInfo,
-    peer: ZenohId,
-    send_declare: &mut SendDeclare,
->>>>>>> 93f93d2d
+    send_declare: &mut SendDeclare,
 ) {
     let face = Some(face);
     register_peer_queryable(tables, face, res, qabl_info, peer, send_declare);
@@ -358,12 +311,8 @@
     face: &mut Arc<FaceState>,
     id: QueryableId,
     res: &mut Arc<Resource>,
-<<<<<<< HEAD
     qabl_info: &QueryableInfoType,
-=======
-    qabl_info: &QueryableInfo,
-    send_declare: &mut SendDeclare,
->>>>>>> 93f93d2d
+    send_declare: &mut SendDeclare,
 ) {
     register_client_queryable(tables, face, id, res, qabl_info);
     let local_details = local_peer_qabl_info(tables, res);
@@ -395,7 +344,6 @@
 }
 
 #[inline]
-<<<<<<< HEAD
 fn remote_client_qabls(res: &Arc<Resource>, face: &Arc<FaceState>) -> bool {
     res.session_ctxs
         .values()
@@ -403,10 +351,7 @@
 }
 
 #[inline]
-fn send_forget_sourced_queryable_to_net_childs(
-=======
 fn send_forget_sourced_queryable_to_net_children(
->>>>>>> 93f93d2d
     tables: &Tables,
     net: &Network,
     children: &[NodeIndex],
@@ -447,23 +392,29 @@
     }
 }
 
-<<<<<<< HEAD
-fn propagate_forget_simple_queryable(tables: &mut Tables, res: &mut Arc<Resource>) {
+fn propagate_forget_simple_queryable(
+    tables: &mut Tables,
+    res: &mut Arc<Resource>,
+    send_declare: &mut SendDeclare,
+) {
     for mut face in tables.faces.values().cloned() {
         if let Some((id, _)) = face_hat_mut!(&mut face).local_qabls.remove(res) {
-            face.primitives.send_declare(RoutingContext::with_expr(
-                Declare {
-                    interest_id: None,
-                    ext_qos: ext::QoSType::DECLARE,
-                    ext_tstamp: None,
-                    ext_nodeid: ext::NodeIdType::DEFAULT,
-                    body: DeclareBody::UndeclareQueryable(UndeclareQueryable {
-                        id,
-                        ext_wire_expr: WireExprType::null(),
-                    }),
-                },
-                res.expr(),
-            ));
+            send_declare(
+                &face.primitives,
+                RoutingContext::with_expr(
+                    Declare {
+                        interest_id: None,
+                        ext_qos: ext::QoSType::DECLARE,
+                        ext_tstamp: None,
+                        ext_nodeid: ext::NodeIdType::DEFAULT,
+                        body: DeclareBody::UndeclareQueryable(UndeclareQueryable {
+                            id,
+                            ext_wire_expr: WireExprType::null(),
+                        }),
+                    },
+                    res.expr(),
+                ),
+            );
         }
         for res in face_hat!(&mut face)
             .local_qabls
@@ -478,48 +429,24 @@
                 })
             }) {
                 if let Some((id, _)) = face_hat_mut!(&mut face).local_qabls.remove(&res) {
-                    face.primitives.send_declare(RoutingContext::with_expr(
-                        Declare {
-                            interest_id: None,
-                            ext_qos: ext::QoSType::DECLARE,
-                            ext_tstamp: None,
-                            ext_nodeid: ext::NodeIdType::DEFAULT,
-                            body: DeclareBody::UndeclareQueryable(UndeclareQueryable {
-                                id,
-                                ext_wire_expr: WireExprType::null(),
-                            }),
-                        },
-                        res.expr(),
-                    ));
-                }
-            }
-=======
-fn propagate_forget_simple_queryable(
-    tables: &mut Tables,
-    res: &mut Arc<Resource>,
-    send_declare: &mut SendDeclare,
-) {
-    for face in tables.faces.values_mut() {
-        if face_hat!(face).local_qabls.contains_key(res) {
-            let wire_expr = Resource::get_best_key(res, "", face.id);
-            send_declare(
-                &face.primitives,
-                RoutingContext::with_expr(
-                    Declare {
-                        ext_qos: ext::QoSType::declare_default(),
-                        ext_tstamp: None,
-                        ext_nodeid: ext::NodeIdType::default(),
-                        body: DeclareBody::UndeclareQueryable(UndeclareQueryable {
-                            id: 0, // @TODO use proper QueryableId (#703)
-                            ext_wire_expr: WireExprType { wire_expr },
-                        }),
-                    },
-                    res.expr(),
-                ),
-            );
-
-            face_hat_mut!(face).local_qabls.remove(res);
->>>>>>> 93f93d2d
+                    send_declare(
+                        &face.primitives,
+                        RoutingContext::with_expr(
+                            Declare {
+                                interest_id: None,
+                                ext_qos: ext::QoSType::DECLARE,
+                                ext_tstamp: None,
+                                ext_nodeid: ext::NodeIdType::DEFAULT,
+                                body: DeclareBody::UndeclareQueryable(UndeclareQueryable {
+                                    id,
+                                    ext_wire_expr: WireExprType::null(),
+                                }),
+                            },
+                            res.expr(),
+                        ),
+                    );
+                }
+            }
         }
     }
 }
@@ -559,17 +486,12 @@
     }
 }
 
-<<<<<<< HEAD
-fn unregister_peer_queryable(tables: &mut Tables, res: &mut Arc<Resource>, peer: &ZenohIdProto) {
-=======
 fn unregister_peer_queryable(
     tables: &mut Tables,
     res: &mut Arc<Resource>,
-    peer: &ZenohId,
-    send_declare: &mut SendDeclare,
-) {
-    tracing::debug!("Unregister peer queryable {} (peer: {})", res.expr(), peer,);
->>>>>>> 93f93d2d
+    peer: &ZenohIdProto,
+    send_declare: &mut SendDeclare,
+) {
     res_hat_mut!(res).peer_qabls.remove(peer);
 
     if res_hat!(res).peer_qabls.is_empty() {
@@ -577,13 +499,7 @@
             .peer_qabls
             .retain(|qabl| !Arc::ptr_eq(qabl, res));
 
-<<<<<<< HEAD
-        propagate_forget_simple_queryable(tables, res);
-=======
-        if tables.whatami == WhatAmI::Peer {
-            propagate_forget_simple_queryable(tables, res, send_declare);
-        }
->>>>>>> 93f93d2d
+        propagate_forget_simple_queryable(tables, res, send_declare);
     }
 }
 
@@ -591,12 +507,8 @@
     tables: &mut Tables,
     face: Option<&Arc<FaceState>>,
     res: &mut Arc<Resource>,
-<<<<<<< HEAD
     peer: &ZenohIdProto,
-=======
-    peer: &ZenohId,
-    send_declare: &mut SendDeclare,
->>>>>>> 93f93d2d
+    send_declare: &mut SendDeclare,
 ) {
     if res_hat!(res).peer_qabls.contains_key(peer) {
         unregister_peer_queryable(tables, res, peer, send_declare);
@@ -608,12 +520,8 @@
     tables: &mut Tables,
     face: &mut Arc<FaceState>,
     res: &mut Arc<Resource>,
-<<<<<<< HEAD
     peer: &ZenohIdProto,
-=======
-    peer: &ZenohId,
-    send_declare: &mut SendDeclare,
->>>>>>> 93f93d2d
+    send_declare: &mut SendDeclare,
 ) {
     undeclare_peer_queryable(tables, Some(face), res, peer, send_declare);
 }
@@ -633,105 +541,35 @@
             get_mut_unchecked(ctx).qabl = None;
         }
 
-<<<<<<< HEAD
         let mut client_qabls = client_qabls(res);
         let peer_qabls = remote_peer_qabls(tables, res);
 
         if client_qabls.is_empty() {
-            undeclare_peer_queryable(tables, None, res, &tables.zid.clone());
+            undeclare_peer_queryable(tables, None, res, &tables.zid.clone(), send_declare);
         } else {
             let local_info = local_peer_qabl_info(tables, res);
-            register_peer_queryable(tables, None, res, &local_info, tables.zid);
-=======
-    let mut client_qabls = client_qabls(res);
-    let peer_qabls = remote_peer_qabls(tables, res);
-
-    if client_qabls.is_empty() {
-        undeclare_peer_queryable(tables, None, res, &tables.zid.clone(), send_declare);
-    } else {
-        let local_info = local_peer_qabl_info(tables, res);
-        register_peer_queryable(tables, None, res, &local_info, tables.zid, send_declare);
-    }
-
-    if client_qabls.len() == 1 && !peer_qabls {
-        let face = &mut client_qabls[0];
-        if face_hat!(face).local_qabls.contains_key(res) {
-            let wire_expr = Resource::get_best_key(res, "", face.id);
-            send_declare(
-                &face.primitives,
-                RoutingContext::with_expr(
-                    Declare {
-                        ext_qos: ext::QoSType::declare_default(),
-                        ext_tstamp: None,
-                        ext_nodeid: ext::NodeIdType::default(),
-                        body: DeclareBody::UndeclareQueryable(UndeclareQueryable {
-                            id: 0, // @TODO use proper QueryableId (#703)
-                            ext_wire_expr: WireExprType { wire_expr },
-                        }),
-                    },
-                    res.expr(),
-                ),
-            );
-
-            face_hat_mut!(face).local_qabls.remove(res);
->>>>>>> 93f93d2d
-        }
-
-<<<<<<< HEAD
+            register_peer_queryable(tables, None, res, &local_info, tables.zid, send_declare);
+        }
+
         if client_qabls.len() == 1 && !peer_qabls {
             let mut face = &mut client_qabls[0];
             if let Some((id, _)) = face_hat_mut!(face).local_qabls.remove(res) {
-                face.primitives.send_declare(RoutingContext::with_expr(
-                    Declare {
-                        interest_id: None,
-                        ext_qos: ext::QoSType::DECLARE,
-                        ext_tstamp: None,
-                        ext_nodeid: ext::NodeIdType::DEFAULT,
-                        body: DeclareBody::UndeclareQueryable(UndeclareQueryable {
-                            id,
-                            ext_wire_expr: WireExprType::null(),
-                        }),
-                    },
-                    res.expr(),
-                ));
-=======
-fn forget_client_queryable(
-    tables: &mut Tables,
-    face: &mut Arc<FaceState>,
-    res: &mut Arc<Resource>,
-    send_declare: &mut SendDeclare,
-) {
-    undeclare_client_queryable(tables, face, res, send_declare);
-}
-
-pub(super) fn queries_new_face(
-    tables: &mut Tables,
-    face: &mut Arc<FaceState>,
-    send_declare: &mut SendDeclare,
-) {
-    if face.whatami == WhatAmI::Client {
-        for qabl in &hat!(tables).peer_qabls {
-            if qabl.context.is_some() {
-                let info = local_qabl_info(tables, qabl, face);
-                face_hat_mut!(face).local_qabls.insert(qabl.clone(), info);
-                let key_expr = Resource::decl_key(qabl, face);
                 send_declare(
                     &face.primitives,
                     RoutingContext::with_expr(
                         Declare {
-                            ext_qos: ext::QoSType::declare_default(),
+                            interest_id: None,
+                            ext_qos: ext::QoSType::DECLARE,
                             ext_tstamp: None,
-                            ext_nodeid: ext::NodeIdType::default(),
-                            body: DeclareBody::DeclareQueryable(DeclareQueryable {
-                                id: 0, // @TODO use proper QueryableId (#703)
-                                wire_expr: key_expr,
-                                ext_info: info,
+                            ext_nodeid: ext::NodeIdType::DEFAULT,
+                            body: DeclareBody::UndeclareQueryable(UndeclareQueryable {
+                                id,
+                                ext_wire_expr: WireExprType::null(),
                             }),
                         },
-                        qabl.expr(),
+                        res.expr(),
                     ),
                 );
->>>>>>> 93f93d2d
             }
             for res in face_hat!(face)
                 .local_qabls
@@ -746,19 +584,22 @@
                     })
                 }) {
                     if let Some((id, _)) = face_hat_mut!(&mut face).local_qabls.remove(&res) {
-                        face.primitives.send_declare(RoutingContext::with_expr(
-                            Declare {
-                                interest_id: None,
-                                ext_qos: ext::QoSType::DECLARE,
-                                ext_tstamp: None,
-                                ext_nodeid: ext::NodeIdType::DEFAULT,
-                                body: DeclareBody::UndeclareQueryable(UndeclareQueryable {
-                                    id,
-                                    ext_wire_expr: WireExprType::null(),
-                                }),
-                            },
-                            res.expr(),
-                        ));
+                        send_declare(
+                            &face.primitives,
+                            RoutingContext::with_expr(
+                                Declare {
+                                    interest_id: None,
+                                    ext_qos: ext::QoSType::DECLARE,
+                                    ext_tstamp: None,
+                                    ext_nodeid: ext::NodeIdType::DEFAULT,
+                                    body: DeclareBody::UndeclareQueryable(UndeclareQueryable {
+                                        id,
+                                        ext_wire_expr: WireExprType::null(),
+                                    }),
+                                },
+                                res.expr(),
+                            ),
+                        );
                     }
                 }
             }
@@ -766,28 +607,25 @@
     }
 }
 
-<<<<<<< HEAD
 fn forget_client_queryable(
     tables: &mut Tables,
     face: &mut Arc<FaceState>,
     id: QueryableId,
+    send_declare: &mut SendDeclare,
 ) -> Option<Arc<Resource>> {
     if let Some(mut res) = face_hat_mut!(face).remote_qabls.remove(&id) {
-        undeclare_client_queryable(tables, face, &mut res);
+        undeclare_client_queryable(tables, face, &mut res, send_declare);
         Some(res)
     } else {
         None
     }
 }
 
-pub(super) fn queries_remove_node(tables: &mut Tables, node: &ZenohIdProto) {
-=======
 pub(super) fn queries_remove_node(
     tables: &mut Tables,
-    node: &ZenohId,
-    send_declare: &mut SendDeclare,
-) {
->>>>>>> 93f93d2d
+    node: &ZenohIdProto,
+    send_declare: &mut SendDeclare,
+) {
     let mut qabls = vec![];
     for res in hat!(tables).peer_qabls.iter() {
         for qabl in res_hat!(res).peer_qabls.keys() {
@@ -804,8 +642,7 @@
     }
 }
 
-<<<<<<< HEAD
-pub(super) fn queries_tree_change(tables: &mut Tables, new_childs: &[Vec<NodeIndex>]) {
+pub(super) fn queries_tree_change(tables: &mut Tables, new_children: &[Vec<NodeIndex>]) {
     let net = match hat!(tables).peers_net.as_ref() {
         Some(net) => net,
         None => {
@@ -813,16 +650,9 @@
             return;
         }
     };
-    // propagate qabls to new childs
-    for (tree_sid, tree_childs) in new_childs.iter().enumerate() {
-        if !tree_childs.is_empty() {
-=======
-pub(super) fn queries_tree_change(tables: &mut Tables, new_children: &[Vec<NodeIndex>]) {
-    // propagate qabls to new children
+    // propagate qabls to new clildren
     for (tree_sid, tree_children) in new_children.iter().enumerate() {
         if !tree_children.is_empty() {
-            let net = hat!(tables).peers_net.as_ref().unwrap();
->>>>>>> 93f93d2d
             let tree_idx = NodeIndex::new(tree_sid);
             if net.graph.contains_node(tree_idx) {
                 let tree_id = net.graph[tree_idx].zid;
@@ -904,6 +734,7 @@
     res: Option<&mut Arc<Resource>>,
     mode: InterestMode,
     aggregate: bool,
+    send_declare: &mut SendDeclare,
 ) {
     if mode.current() && face.whatami == WhatAmI::Client {
         let interest_id = (!mode.future()).then_some(id);
@@ -925,20 +756,23 @@
                         0
                     };
                     let wire_expr = Resource::decl_key(res, face);
-                    face.primitives.send_declare(RoutingContext::with_expr(
-                        Declare {
-                            interest_id,
-                            ext_qos: ext::QoSType::DECLARE,
-                            ext_tstamp: None,
-                            ext_nodeid: ext::NodeIdType::DEFAULT,
-                            body: DeclareBody::DeclareQueryable(DeclareQueryable {
-                                id,
-                                wire_expr,
-                                ext_info: info,
-                            }),
-                        },
-                        res.expr(),
-                    ));
+                    send_declare(
+                        &face.primitives,
+                        RoutingContext::with_expr(
+                            Declare {
+                                interest_id,
+                                ext_qos: ext::QoSType::DECLARE,
+                                ext_tstamp: None,
+                                ext_nodeid: ext::NodeIdType::DEFAULT,
+                                body: DeclareBody::DeclareQueryable(DeclareQueryable {
+                                    id,
+                                    wire_expr,
+                                    ext_info: info,
+                                }),
+                            },
+                            res.expr(),
+                        ),
+                    );
                 }
             } else {
                 for qabl in hat!(tables).peer_qabls.iter() {
@@ -957,20 +791,23 @@
                             0
                         };
                         let key_expr = Resource::decl_key(qabl, face);
-                        face.primitives.send_declare(RoutingContext::with_expr(
-                            Declare {
-                                interest_id,
-                                ext_qos: ext::QoSType::DECLARE,
-                                ext_tstamp: None,
-                                ext_nodeid: ext::NodeIdType::DEFAULT,
-                                body: DeclareBody::DeclareQueryable(DeclareQueryable {
-                                    id,
-                                    wire_expr: key_expr,
-                                    ext_info: info,
-                                }),
-                            },
-                            qabl.expr(),
-                        ));
+                        send_declare(
+                            &face.primitives,
+                            RoutingContext::with_expr(
+                                Declare {
+                                    interest_id,
+                                    ext_qos: ext::QoSType::DECLARE,
+                                    ext_tstamp: None,
+                                    ext_nodeid: ext::NodeIdType::DEFAULT,
+                                    body: DeclareBody::DeclareQueryable(DeclareQueryable {
+                                        id,
+                                        wire_expr: key_expr,
+                                        ext_info: info,
+                                    }),
+                                },
+                                qabl.expr(),
+                            ),
+                        );
                     }
                 }
             }
@@ -990,20 +827,23 @@
                         0
                     };
                     let key_expr = Resource::decl_key(qabl, face);
-                    face.primitives.send_declare(RoutingContext::with_expr(
-                        Declare {
-                            interest_id,
-                            ext_qos: ext::QoSType::DECLARE,
-                            ext_tstamp: None,
-                            ext_nodeid: ext::NodeIdType::DEFAULT,
-                            body: DeclareBody::DeclareQueryable(DeclareQueryable {
-                                id,
-                                wire_expr: key_expr,
-                                ext_info: info,
-                            }),
-                        },
-                        qabl.expr(),
-                    ));
+                    send_declare(
+                        &face.primitives,
+                        RoutingContext::with_expr(
+                            Declare {
+                                interest_id,
+                                ext_qos: ext::QoSType::DECLARE,
+                                ext_tstamp: None,
+                                ext_nodeid: ext::NodeIdType::DEFAULT,
+                                body: DeclareBody::DeclareQueryable(DeclareQueryable {
+                                    id,
+                                    wire_expr: key_expr,
+                                    ext_info: info,
+                                }),
+                            },
+                            qabl.expr(),
+                        ),
+                    );
                 }
             }
         }
@@ -1026,11 +866,7 @@
                 declare_peer_queryable(tables, face, res, qabl_info, peer, send_declare);
             }
         } else {
-<<<<<<< HEAD
-            declare_client_queryable(tables, face, id, res, qabl_info);
-=======
-            declare_client_queryable(tables, face, res, qabl_info, send_declare);
->>>>>>> 93f93d2d
+            declare_client_queryable(tables, face, id, res, qabl_info, send_declare);
         }
     }
 
@@ -1041,12 +877,12 @@
         id: QueryableId,
         res: Option<Arc<Resource>>,
         node_id: NodeId,
-<<<<<<< HEAD
+        send_declare: &mut SendDeclare,
     ) -> Option<Arc<Resource>> {
         if face.whatami != WhatAmI::Client {
             if let Some(mut res) = res {
                 if let Some(peer) = get_peer(tables, face, node_id) {
-                    forget_peer_queryable(tables, face, &mut res, &peer);
+                    forget_peer_queryable(tables, face, &mut res, &peer, send_declare);
                     Some(res)
                 } else {
                     None
@@ -1055,17 +891,7 @@
                 None
             }
         } else {
-            forget_client_queryable(tables, face, id)
-=======
-        send_declare: &mut SendDeclare,
-    ) {
-        if face.whatami != WhatAmI::Client {
-            if let Some(peer) = get_peer(tables, face, node_id) {
-                forget_peer_queryable(tables, face, res, &peer, send_declare);
-            }
-        } else {
-            forget_client_queryable(tables, face, res, send_declare);
->>>>>>> 93f93d2d
+            forget_client_queryable(tables, face, id, send_declare)
         }
     }
 
