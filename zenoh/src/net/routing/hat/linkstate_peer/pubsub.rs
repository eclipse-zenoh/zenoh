//
// Copyright (c) 2023 ZettaScale Technology
//
// This program and the accompanying materials are made available under the
// terms of the Eclipse Public License 2.0 which is available at
// http://www.eclipse.org/legal/epl-2.0, or the Apache License, Version 2.0
// which is available at https://www.apache.org/licenses/LICENSE-2.0.
//
// SPDX-License-Identifier: EPL-2.0 OR Apache-2.0
//
// Contributors:
//   ZettaScale Zenoh Team, <zenoh@zettascale.tech>
//
use super::network::Network;
use super::{face_hat, face_hat_mut, get_routes_entries, hat, hat_mut, res_hat, res_hat_mut};
use super::{get_peer, HatCode, HatContext, HatFace, HatTables};
use crate::net::routing::dispatcher::face::FaceState;
use crate::net::routing::dispatcher::pubsub::*;
use crate::net::routing::dispatcher::resource::{NodeId, Resource, SessionContext};
use crate::net::routing::dispatcher::tables::Tables;
use crate::net::routing::dispatcher::tables::{Route, RoutingExpr};
use crate::net::routing::hat::HatPubSubTrait;
use crate::net::routing::router::RoutesIndexes;
use crate::net::routing::{RoutingContext, PREFIX_LIVELINESS};
use petgraph::graph::NodeIndex;
use std::borrow::Cow;
use std::collections::{HashMap, HashSet};
use std::sync::atomic::Ordering;
use std::sync::Arc;
use zenoh_protocol::core::key_expr::OwnedKeyExpr;
use zenoh_protocol::network::declare::{InterestId, SubscriberId};
use zenoh_protocol::{
    core::{Reliability, WhatAmI, ZenohId},
    network::declare::{
        common::ext::WireExprType, ext, subscriber::ext::SubscriberInfo, Declare, DeclareBody,
        DeclareSubscriber, UndeclareSubscriber,
    },
};
use zenoh_sync::get_mut_unchecked;

#[inline]
fn send_sourced_subscription_to_net_childs(
    tables: &Tables,
    net: &Network,
    childs: &[NodeIndex],
    res: &Arc<Resource>,
    src_face: Option<&Arc<FaceState>>,
    sub_info: &SubscriberInfo,
    routing_context: NodeId,
) {
    for child in childs {
        if net.graph.contains_node(*child) {
            match tables.get_face(&net.graph[*child].zid).cloned() {
                Some(mut someface) => {
                    if src_face.is_none() || someface.id != src_face.unwrap().id {
                        let key_expr = Resource::decl_key(res, &mut someface);

                        someface.primitives.send_declare(RoutingContext::with_expr(
                            Declare {
                                ext_qos: ext::QoSType::DECLARE,
                                ext_tstamp: None,
                                ext_nodeid: ext::NodeIdType {
                                    node_id: routing_context,
                                },
                                body: DeclareBody::DeclareSubscriber(DeclareSubscriber {
                                    id: 0, // Sourced subscriptions do not use ids
                                    wire_expr: key_expr,
                                    ext_info: *sub_info,
                                }),
                            },
                            res.expr(),
                        ));
                    }
                }
                None => log::trace!("Unable to find face for zid {}", net.graph[*child].zid),
            }
        }
    }
}

#[inline]
fn propagate_simple_subscription_to(
    _tables: &mut Tables,
    dst_face: &mut Arc<FaceState>,
    res: &Arc<Resource>,
    sub_info: &SubscriberInfo,
    src_face: &mut Arc<FaceState>,
) {
    if (src_face.id != dst_face.id || res.expr().starts_with(PREFIX_LIVELINESS))
        && !face_hat!(dst_face).local_subs.contains_key(res)
        && dst_face.whatami == WhatAmI::Client
    {
        if dst_face.whatami != WhatAmI::Client {
            let id = face_hat!(dst_face).next_id.fetch_add(1, Ordering::SeqCst);
            face_hat_mut!(dst_face).local_subs.insert(res.clone(), id);
            let key_expr = Resource::decl_key(res, dst_face);
            dst_face.primitives.send_declare(RoutingContext::with_expr(
                Declare {
                    ext_qos: ext::QoSType::DECLARE,
                    ext_tstamp: None,
                    ext_nodeid: ext::NodeIdType::DEFAULT,
                    body: DeclareBody::DeclareSubscriber(DeclareSubscriber {
                        id,
                        wire_expr: key_expr,
                        ext_info: *sub_info,
                    }),
                },
                res.expr(),
            ));
        } else {
            let matching_interests = face_hat!(dst_face)
                .remote_sub_interests
                .values()
                .filter(|si| si.0.as_ref().map(|si| si.matches(res)).unwrap_or(true))
                .cloned()
                .collect::<Vec<(Option<Arc<Resource>>, bool)>>();

            for (int_res, aggregate) in matching_interests {
                let res = if aggregate {
                    int_res.as_ref().unwrap_or(res)
                } else {
                    res
                };
                if !face_hat!(dst_face).local_subs.contains_key(res) {
                    let id = face_hat!(dst_face).next_id.fetch_add(1, Ordering::SeqCst);
                    face_hat_mut!(dst_face).local_subs.insert(res.clone(), id);
                    let key_expr = Resource::decl_key(res, dst_face);
                    dst_face.primitives.send_declare(RoutingContext::with_expr(
                        Declare {
                            ext_qos: ext::QoSType::DECLARE,
                            ext_tstamp: None,
                            ext_nodeid: ext::NodeIdType::DEFAULT,
                            body: DeclareBody::DeclareSubscriber(DeclareSubscriber {
                                id,
                                wire_expr: key_expr,
                                ext_info: *sub_info,
                            }),
                        },
                        res.expr(),
                    ));
                }
            }
        }
    }
}

fn propagate_simple_subscription(
    tables: &mut Tables,
    res: &Arc<Resource>,
    sub_info: &SubscriberInfo,
    src_face: &mut Arc<FaceState>,
) {
    for mut dst_face in tables
        .faces
        .values()
        .cloned()
        .collect::<Vec<Arc<FaceState>>>()
    {
        propagate_simple_subscription_to(tables, &mut dst_face, res, sub_info, src_face);
    }
}

fn propagate_sourced_subscription(
    tables: &Tables,
    res: &Arc<Resource>,
    sub_info: &SubscriberInfo,
    src_face: Option<&Arc<FaceState>>,
    source: &ZenohId,
) {
    let net = hat!(tables).peers_net.as_ref().unwrap();
    match net.get_idx(source) {
        Some(tree_sid) => {
            if net.trees.len() > tree_sid.index() {
                send_sourced_subscription_to_net_childs(
                    tables,
                    net,
                    &net.trees[tree_sid.index()].childs,
                    res,
                    src_face,
                    sub_info,
                    tree_sid.index() as NodeId,
                );
            } else {
                log::trace!(
                    "Propagating sub {}: tree for node {} sid:{} not yet ready",
                    res.expr(),
                    tree_sid.index(),
                    source
                );
            }
        }
        None => log::error!(
            "Error propagating sub {}: cannot get index of {}!",
            res.expr(),
            source
        ),
    }
}

fn register_peer_subscription(
    tables: &mut Tables,
    face: &mut Arc<FaceState>,
    res: &mut Arc<Resource>,
    sub_info: &SubscriberInfo,
    peer: ZenohId,
) {
    if !res_hat!(res).peer_subs.contains(&peer) {
        // Register peer subscription
        {
            res_hat_mut!(res).peer_subs.insert(peer);
            hat_mut!(tables).peer_subs.insert(res.clone());
        }

        // Propagate subscription to peers
        propagate_sourced_subscription(tables, res, sub_info, Some(face), &peer);
    }

    if tables.whatami == WhatAmI::Peer {
        // Propagate subscription to clients
        propagate_simple_subscription(tables, res, sub_info, face);
    }
}

fn declare_peer_subscription(
    tables: &mut Tables,
    face: &mut Arc<FaceState>,
    res: &mut Arc<Resource>,
    sub_info: &SubscriberInfo,
    peer: ZenohId,
) {
    register_peer_subscription(tables, face, res, sub_info, peer);
}

fn register_client_subscription(
    _tables: &mut Tables,
    face: &mut Arc<FaceState>,
    id: SubscriberId,
    res: &mut Arc<Resource>,
    sub_info: &SubscriberInfo,
) {
    // Register subscription
    {
        let res = get_mut_unchecked(res);
        match res.session_ctxs.get_mut(&face.id) {
            Some(ctx) => {
                if ctx.subs.is_none() {
                    get_mut_unchecked(ctx).subs = Some(*sub_info);
                }
            }
            None => {
<<<<<<< HEAD
                let ctx = res
                    .session_ctxs
                    .entry(face.id)
                    .or_insert_with(|| Arc::new(SessionContext::new(face.clone())));
                get_mut_unchecked(ctx).subs = Some(*sub_info);
=======
                res.session_ctxs.insert(
                    face.id,
                    Arc::new(SessionContext {
                        face: face.clone(),
                        local_expr_id: None,
                        remote_expr_id: None,
                        subs: Some(*sub_info),
                        qabl: None,
                        in_interceptor_cache: None,
                        e_interceptor_cache: None,
                    }),
                );
>>>>>>> 7300f4c8
            }
        }
    }
    face_hat_mut!(face).remote_subs.insert(id, res.clone());
}

fn declare_client_subscription(
    tables: &mut Tables,
    face: &mut Arc<FaceState>,
    id: SubscriberId,
    res: &mut Arc<Resource>,
    sub_info: &SubscriberInfo,
) {
    register_client_subscription(tables, face, id, res, sub_info);
    let zid = tables.zid;
    register_peer_subscription(tables, face, res, sub_info, zid);
}

#[inline]
fn remote_peer_subs(tables: &Tables, res: &Arc<Resource>) -> bool {
    res.context.is_some()
        && res_hat!(res)
            .peer_subs
            .iter()
            .any(|peer| peer != &tables.zid)
}

#[inline]
fn client_subs(res: &Arc<Resource>) -> Vec<Arc<FaceState>> {
    res.session_ctxs
        .values()
        .filter_map(|ctx| {
            if ctx.subs.is_some() {
                Some(ctx.face.clone())
            } else {
                None
            }
        })
        .collect()
}

#[inline]
fn remote_client_subs(res: &Arc<Resource>, face: &Arc<FaceState>) -> bool {
    res.session_ctxs
        .values()
        .any(|ctx| ctx.face.id != face.id && ctx.subs.is_some())
}

#[inline]
fn send_forget_sourced_subscription_to_net_childs(
    tables: &Tables,
    net: &Network,
    childs: &[NodeIndex],
    res: &Arc<Resource>,
    src_face: Option<&Arc<FaceState>>,
    routing_context: Option<NodeId>,
) {
    for child in childs {
        if net.graph.contains_node(*child) {
            match tables.get_face(&net.graph[*child].zid).cloned() {
                Some(mut someface) => {
                    if src_face.is_none() || someface.id != src_face.unwrap().id {
                        let wire_expr = Resource::decl_key(res, &mut someface);

                        someface.primitives.send_declare(RoutingContext::with_expr(
                            Declare {
                                ext_qos: ext::QoSType::DECLARE,
                                ext_tstamp: None,
                                ext_nodeid: ext::NodeIdType {
                                    node_id: routing_context.unwrap_or(0),
                                },
                                body: DeclareBody::UndeclareSubscriber(UndeclareSubscriber {
                                    id: 0, // Sourced subscriptions do not use ids
                                    ext_wire_expr: WireExprType { wire_expr },
                                }),
                            },
                            res.expr(),
                        ));
                    }
                }
                None => log::trace!("Unable to find face for zid {}", net.graph[*child].zid),
            }
        }
    }
}

fn propagate_forget_simple_subscription(tables: &mut Tables, res: &Arc<Resource>) {
    for mut face in tables.faces.values().cloned() {
        if let Some(id) = face_hat_mut!(&mut face).local_subs.remove(res) {
            // Still send WireExpr in UndeclareSubscriber to clients for pico
            let ext_wire_expr = if face.whatami == WhatAmI::Client {
                WireExprType {
                    wire_expr: Resource::get_best_key(res, "", face.id),
                }
            } else {
                WireExprType::null()
            };
            face.primitives.send_declare(RoutingContext::with_expr(
                Declare {
                    ext_qos: ext::QoSType::DECLARE,
                    ext_tstamp: None,
                    ext_nodeid: ext::NodeIdType::DEFAULT,
                    body: DeclareBody::UndeclareSubscriber(UndeclareSubscriber {
                        id,
                        ext_wire_expr,
                    }),
                },
                res.expr(),
            ));
        }
        for res in face_hat!(face)
            .local_subs
            .keys()
            .cloned()
            .collect::<Vec<Arc<Resource>>>()
        {
            if !res.context().matches.iter().any(|m| {
                m.upgrade().is_some_and(|m| {
                    m.context.is_some()
                        && (remote_client_subs(&m, &face) || remote_peer_subs(tables, &m))
                })
            }) {
                if let Some(id) = face_hat_mut!(&mut face).local_subs.remove(&res) {
                    // Still send WireExpr in UndeclareSubscriber to clients for pico
                    let ext_wire_expr = if face.whatami == WhatAmI::Client {
                        WireExprType {
                            wire_expr: Resource::get_best_key(&res, "", face.id),
                        }
                    } else {
                        WireExprType::null()
                    };
                    face.primitives.send_declare(RoutingContext::with_expr(
                        Declare {
                            ext_qos: ext::QoSType::DECLARE,
                            ext_tstamp: None,
                            ext_nodeid: ext::NodeIdType::DEFAULT,
                            body: DeclareBody::UndeclareSubscriber(UndeclareSubscriber {
                                id,
                                ext_wire_expr,
                            }),
                        },
                        res.expr(),
                    ));
                }
            }
        }
    }
}

fn propagate_forget_sourced_subscription(
    tables: &Tables,
    res: &Arc<Resource>,
    src_face: Option<&Arc<FaceState>>,
    source: &ZenohId,
) {
    let net = hat!(tables).peers_net.as_ref().unwrap();
    match net.get_idx(source) {
        Some(tree_sid) => {
            if net.trees.len() > tree_sid.index() {
                send_forget_sourced_subscription_to_net_childs(
                    tables,
                    net,
                    &net.trees[tree_sid.index()].childs,
                    res,
                    src_face,
                    Some(tree_sid.index() as NodeId),
                );
            } else {
                log::trace!(
                    "Propagating forget sub {}: tree for node {} sid:{} not yet ready",
                    res.expr(),
                    tree_sid.index(),
                    source
                );
            }
        }
        None => log::error!(
            "Error propagating forget sub {}: cannot get index of {}!",
            res.expr(),
            source
        ),
    }
}

fn unregister_peer_subscription(tables: &mut Tables, res: &mut Arc<Resource>, peer: &ZenohId) {
    res_hat_mut!(res).peer_subs.retain(|sub| sub != peer);

    if res_hat!(res).peer_subs.is_empty() {
        hat_mut!(tables)
            .peer_subs
            .retain(|sub| !Arc::ptr_eq(sub, res));

        if tables.whatami == WhatAmI::Peer {
            propagate_forget_simple_subscription(tables, res);
        }
    }
}

fn undeclare_peer_subscription(
    tables: &mut Tables,
    face: Option<&Arc<FaceState>>,
    res: &mut Arc<Resource>,
    peer: &ZenohId,
) {
    if res_hat!(res).peer_subs.contains(peer) {
        unregister_peer_subscription(tables, res, peer);
        propagate_forget_sourced_subscription(tables, res, face, peer);
    }
}

fn forget_peer_subscription(
    tables: &mut Tables,
    face: &mut Arc<FaceState>,
    res: &mut Arc<Resource>,
    peer: &ZenohId,
) {
    undeclare_peer_subscription(tables, Some(face), res, peer);
}

pub(super) fn undeclare_client_subscription(
    tables: &mut Tables,
    face: &mut Arc<FaceState>,
    res: &mut Arc<Resource>,
) {
    if !face_hat_mut!(face).remote_subs.values().any(|s| *s == *res) {
        if let Some(ctx) = get_mut_unchecked(res).session_ctxs.get_mut(&face.id) {
            get_mut_unchecked(ctx).subs = None;
        }

        let mut client_subs = client_subs(res);
        let peer_subs = remote_peer_subs(tables, res);
        if client_subs.is_empty() {
            undeclare_peer_subscription(tables, None, res, &tables.zid.clone());
        }

        if client_subs.len() == 1 && !peer_subs {
            let mut face = &mut client_subs[0];
            if !(face.whatami == WhatAmI::Client && res.expr().starts_with(PREFIX_LIVELINESS)) {
                if let Some(id) = face_hat_mut!(face).local_subs.remove(res) {
                    // Still send WireExpr in UndeclareSubscriber to clients for pico
                    let ext_wire_expr = if face.whatami == WhatAmI::Client {
                        WireExprType {
                            wire_expr: Resource::get_best_key(res, "", face.id),
                        }
                    } else {
                        WireExprType::null()
                    };
                    face.primitives.send_declare(RoutingContext::with_expr(
                        Declare {
                            ext_qos: ext::QoSType::DECLARE,
                            ext_tstamp: None,
                            ext_nodeid: ext::NodeIdType::DEFAULT,
                            body: DeclareBody::UndeclareSubscriber(UndeclareSubscriber {
                                id,
                                ext_wire_expr,
                            }),
                        },
                        res.expr(),
                    ));
                }
                for res in face_hat!(face)
                    .local_subs
                    .keys()
                    .cloned()
                    .collect::<Vec<Arc<Resource>>>()
                {
                    if !res.context().matches.iter().any(|m| {
                        m.upgrade().is_some_and(|m| {
                            m.context.is_some()
                                && (remote_client_subs(&m, face) || remote_peer_subs(tables, &m))
                        })
                    }) {
                        if let Some(id) = face_hat_mut!(&mut face).local_subs.remove(&res) {
                            // Still send WireExpr in UndeclareSubscriber to clients for pico
                            let ext_wire_expr = if face.whatami == WhatAmI::Client {
                                WireExprType {
                                    wire_expr: Resource::get_best_key(&res, "", face.id),
                                }
                            } else {
                                WireExprType::null()
                            };
                            face.primitives.send_declare(RoutingContext::with_expr(
                                Declare {
                                    ext_qos: ext::QoSType::DECLARE,
                                    ext_tstamp: None,
                                    ext_nodeid: ext::NodeIdType::DEFAULT,
                                    body: DeclareBody::UndeclareSubscriber(UndeclareSubscriber {
                                        id,
                                        ext_wire_expr,
                                    }),
                                },
                                res.expr(),
                            ));
                        }
                    }
                }
            }
        }
    }
}

fn forget_client_subscription(
    tables: &mut Tables,
    face: &mut Arc<FaceState>,
    id: SubscriberId,
) -> Option<Arc<Resource>> {
    if let Some(mut res) = face_hat_mut!(face).remote_subs.remove(&id) {
        undeclare_client_subscription(tables, face, &mut res);
        Some(res)
    } else {
        None
    }
}

<<<<<<< HEAD
pub(super) fn pubsub_new_face(_tables: &mut Tables, _face: &mut Arc<FaceState>) {
    // Nothing to do
=======
pub(super) fn pubsub_new_face(tables: &mut Tables, face: &mut Arc<FaceState>) {
    let sub_info = SubscriberInfo {
        reliability: Reliability::Reliable, // @TODO compute proper reliability to propagate from reliability of known subscribers
    };

    if face.whatami == WhatAmI::Client {
        for sub in &hat!(tables).peer_subs {
            let id = face_hat!(face).next_id.fetch_add(1, Ordering::SeqCst);
            face_hat_mut!(face).local_subs.insert(sub.clone(), id);
            let key_expr = Resource::decl_key(sub, face);
            face.primitives.send_declare(RoutingContext::with_expr(
                Declare {
                    ext_qos: ext::QoSType::DECLARE,
                    ext_tstamp: None,
                    ext_nodeid: ext::NodeIdType::DEFAULT,
                    body: DeclareBody::DeclareSubscriber(DeclareSubscriber {
                        id,
                        wire_expr: key_expr,
                        ext_info: sub_info,
                    }),
                },
                sub.expr(),
            ));
        }
    }
>>>>>>> 7300f4c8
}

pub(super) fn pubsub_remove_node(tables: &mut Tables, node: &ZenohId) {
    for mut res in hat!(tables)
        .peer_subs
        .iter()
        .filter(|res| res_hat!(res).peer_subs.contains(node))
        .cloned()
        .collect::<Vec<Arc<Resource>>>()
    {
        unregister_peer_subscription(tables, &mut res, node);

        update_matches_data_routes(tables, &mut res);
        Resource::clean(&mut res)
    }
}

pub(super) fn pubsub_tree_change(tables: &mut Tables, new_childs: &[Vec<NodeIndex>]) {
    // propagate subs to new childs
    for (tree_sid, tree_childs) in new_childs.iter().enumerate() {
        if !tree_childs.is_empty() {
            let net = hat!(tables).peers_net.as_ref().unwrap();
            let tree_idx = NodeIndex::new(tree_sid);
            if net.graph.contains_node(tree_idx) {
                let tree_id = net.graph[tree_idx].zid;

                let subs_res = &hat!(tables).peer_subs;

                for res in subs_res {
                    let subs = &res_hat!(res).peer_subs;
                    for sub in subs {
                        if *sub == tree_id {
                            let sub_info = SubscriberInfo {
                                reliability: Reliability::Reliable, // @TODO compute proper reliability to propagate from reliability of known subscribers
                            };
                            send_sourced_subscription_to_net_childs(
                                tables,
                                net,
                                tree_childs,
                                res,
                                None,
                                &sub_info,
                                tree_sid as NodeId,
                            );
                        }
                    }
                }
            }
        }
    }

    // recompute routes
    update_data_routes_from(tables, &mut tables.root_res.clone());
}

#[inline]
fn insert_faces_for_subs(
    route: &mut Route,
    expr: &RoutingExpr,
    tables: &Tables,
    net: &Network,
    source: NodeId,
    subs: &HashSet<ZenohId>,
) {
    if net.trees.len() > source as usize {
        for sub in subs {
            if let Some(sub_idx) = net.get_idx(sub) {
                if net.trees[source as usize].directions.len() > sub_idx.index() {
                    if let Some(direction) = net.trees[source as usize].directions[sub_idx.index()]
                    {
                        if net.graph.contains_node(direction) {
                            if let Some(face) = tables.get_face(&net.graph[direction].zid) {
                                route.entry(face.id).or_insert_with(|| {
                                    let key_expr =
                                        Resource::get_best_key(expr.prefix, expr.suffix, face.id);
                                    (face.clone(), key_expr.to_owned(), source)
                                });
                            }
                        }
                    }
                }
            }
        }
    } else {
        log::trace!("Tree for node sid:{} not yet ready", source);
    }
}

impl HatPubSubTrait for HatCode {
    fn declare_sub_interest(
        &self,
        tables: &mut Tables,
        face: &mut Arc<FaceState>,
        id: InterestId,
        res: Option<&mut Arc<Resource>>,
        current: bool,
        future: bool,
        aggregate: bool,
    ) {
        if current && face.whatami == WhatAmI::Client {
            let sub_info = SubscriberInfo {
                reliability: Reliability::Reliable, // @TODO compute proper reliability to propagate from reliability of known subscribers
                mode: Mode::Push,
            };
            if let Some(res) = res.as_ref() {
                if aggregate {
                    if hat!(tables).peer_subs.iter().any(|sub| {
                        sub.context.is_some()
                            && sub.matches(res)
                            && (remote_client_subs(sub, face) || remote_peer_subs(tables, sub))
                    }) {
                        let id = face_hat!(face).next_id.fetch_add(1, Ordering::SeqCst);
                        face_hat_mut!(face).local_subs.insert((*res).clone(), id);
                        let wire_expr = Resource::decl_key(res, face);
                        face.primitives.send_declare(RoutingContext::with_expr(
                            Declare {
                                ext_qos: ext::QoSType::DECLARE,
                                ext_tstamp: None,
                                ext_nodeid: ext::NodeIdType::DEFAULT,
                                body: DeclareBody::DeclareSubscriber(DeclareSubscriber {
                                    id,
                                    wire_expr,
                                    ext_info: sub_info,
                                }),
                            },
                            res.expr(),
                        ));
                    }
                } else {
                    for sub in &hat!(tables).peer_subs {
                        if sub.context.is_some()
                            && sub.matches(res)
                            && (remote_client_subs(sub, face) || remote_peer_subs(tables, sub))
                        {
                            let id = face_hat!(face).next_id.fetch_add(1, Ordering::SeqCst);
                            face_hat_mut!(face).local_subs.insert(sub.clone(), id);
                            let wire_expr = Resource::decl_key(sub, face);
                            face.primitives.send_declare(RoutingContext::with_expr(
                                Declare {
                                    ext_qos: ext::QoSType::DECLARE,
                                    ext_tstamp: None,
                                    ext_nodeid: ext::NodeIdType::DEFAULT,
                                    body: DeclareBody::DeclareSubscriber(DeclareSubscriber {
                                        id,
                                        wire_expr,
                                        ext_info: sub_info,
                                    }),
                                },
                                sub.expr(),
                            ));
                        }
                    }
                }
            } else {
                for sub in &hat!(tables).peer_subs {
                    if sub.context.is_some()
                        && (remote_client_subs(sub, face) || remote_peer_subs(tables, sub))
                    {
                        let id = face_hat!(face).next_id.fetch_add(1, Ordering::SeqCst);
                        face_hat_mut!(face).local_subs.insert(sub.clone(), id);
                        let wire_expr = Resource::decl_key(sub, face);
                        face.primitives.send_declare(RoutingContext::with_expr(
                            Declare {
                                ext_qos: ext::QoSType::DECLARE,
                                ext_tstamp: None,
                                ext_nodeid: ext::NodeIdType::DEFAULT,
                                body: DeclareBody::DeclareSubscriber(DeclareSubscriber {
                                    id,
                                    wire_expr,
                                    ext_info: sub_info,
                                }),
                            },
                            sub.expr(),
                        ));
                    }
                }
            }
        }
        if future {
            face_hat_mut!(face)
                .remote_sub_interests
                .insert(id, (res.cloned(), aggregate));
        }
    }

    fn undeclare_sub_interest(
        &self,
        _tables: &mut Tables,
        face: &mut Arc<FaceState>,
        id: InterestId,
    ) {
        face_hat_mut!(face).remote_sub_interests.remove(&id);
    }

    fn declare_subscription(
        &self,
        tables: &mut Tables,
        face: &mut Arc<FaceState>,
        id: SubscriberId,
        res: &mut Arc<Resource>,
        sub_info: &SubscriberInfo,
        node_id: NodeId,
    ) {
        if face.whatami != WhatAmI::Client {
            if let Some(peer) = get_peer(tables, face, node_id) {
                declare_peer_subscription(tables, face, res, sub_info, peer)
            }
        } else {
            declare_client_subscription(tables, face, id, res, sub_info)
        }
    }

    fn undeclare_subscription(
        &self,
        tables: &mut Tables,
        face: &mut Arc<FaceState>,
        id: SubscriberId,
        res: Option<Arc<Resource>>,
        node_id: NodeId,
    ) -> Option<Arc<Resource>> {
        if face.whatami != WhatAmI::Client {
            if let Some(mut res) = res {
                if let Some(peer) = get_peer(tables, face, node_id) {
                    forget_peer_subscription(tables, face, &mut res, &peer);
                    Some(res)
                } else {
                    None
                }
            } else {
                None
            }
        } else {
            forget_client_subscription(tables, face, id)
        }
    }

    fn get_subscriptions(&self, tables: &Tables) -> Vec<Arc<Resource>> {
        hat!(tables).peer_subs.iter().cloned().collect()
    }

    fn compute_data_route(
        &self,
        tables: &Tables,
        expr: &mut RoutingExpr,
        source: NodeId,
        source_type: WhatAmI,
    ) -> Arc<Route> {
        let mut route = HashMap::new();
        let key_expr = expr.full_expr();
        if key_expr.ends_with('/') {
            return Arc::new(route);
        }
        log::trace!(
            "compute_data_route({}, {:?}, {:?})",
            key_expr,
            source,
            source_type
        );
        let key_expr = match OwnedKeyExpr::try_from(key_expr) {
            Ok(ke) => ke,
            Err(e) => {
                log::warn!("Invalid KE reached the system: {}", e);
                return Arc::new(route);
            }
        };
        let res = Resource::get_resource(expr.prefix, expr.suffix);
        let matches = res
            .as_ref()
            .and_then(|res| res.context.as_ref())
            .map(|ctx| Cow::from(&ctx.matches))
            .unwrap_or_else(|| Cow::from(Resource::get_matches(tables, &key_expr)));

        for mres in matches.iter() {
            let mres = mres.upgrade().unwrap();

            let net = hat!(tables).peers_net.as_ref().unwrap();
            let peer_source = match source_type {
                WhatAmI::Router | WhatAmI::Peer => source,
                _ => net.idx.index() as NodeId,
            };
            insert_faces_for_subs(
                &mut route,
                expr,
                tables,
                net,
                peer_source,
                &res_hat!(mres).peer_subs,
            );

            for (sid, context) in &mres.session_ctxs {
                if context.subs.is_some()
                    && match tables.whatami {
                        WhatAmI::Router => context.face.whatami != WhatAmI::Router,
                        _ => {
                            source_type == WhatAmI::Client
                                || context.face.whatami == WhatAmI::Client
                        }
                    }
                {
                    route.entry(*sid).or_insert_with(|| {
                        let key_expr = Resource::get_best_key(expr.prefix, expr.suffix, *sid);
                        (context.face.clone(), key_expr.to_owned(), NodeId::default())
                    });
                }
            }
        }
        for mcast_group in &tables.mcast_groups {
            route.insert(
                mcast_group.id,
                (
                    mcast_group.clone(),
                    expr.full_expr().to_string().into(),
                    NodeId::default(),
                ),
            );
        }
        Arc::new(route)
    }

    fn get_data_routes_entries(&self, tables: &Tables) -> RoutesIndexes {
        get_routes_entries(tables)
    }
}<|MERGE_RESOLUTION|>--- conflicted
+++ resolved
@@ -248,26 +248,11 @@
                 }
             }
             None => {
-<<<<<<< HEAD
                 let ctx = res
                     .session_ctxs
                     .entry(face.id)
                     .or_insert_with(|| Arc::new(SessionContext::new(face.clone())));
                 get_mut_unchecked(ctx).subs = Some(*sub_info);
-=======
-                res.session_ctxs.insert(
-                    face.id,
-                    Arc::new(SessionContext {
-                        face: face.clone(),
-                        local_expr_id: None,
-                        remote_expr_id: None,
-                        subs: Some(*sub_info),
-                        qabl: None,
-                        in_interceptor_cache: None,
-                        e_interceptor_cache: None,
-                    }),
-                );
->>>>>>> 7300f4c8
             }
         }
     }
@@ -582,36 +567,8 @@
     }
 }
 
-<<<<<<< HEAD
 pub(super) fn pubsub_new_face(_tables: &mut Tables, _face: &mut Arc<FaceState>) {
     // Nothing to do
-=======
-pub(super) fn pubsub_new_face(tables: &mut Tables, face: &mut Arc<FaceState>) {
-    let sub_info = SubscriberInfo {
-        reliability: Reliability::Reliable, // @TODO compute proper reliability to propagate from reliability of known subscribers
-    };
-
-    if face.whatami == WhatAmI::Client {
-        for sub in &hat!(tables).peer_subs {
-            let id = face_hat!(face).next_id.fetch_add(1, Ordering::SeqCst);
-            face_hat_mut!(face).local_subs.insert(sub.clone(), id);
-            let key_expr = Resource::decl_key(sub, face);
-            face.primitives.send_declare(RoutingContext::with_expr(
-                Declare {
-                    ext_qos: ext::QoSType::DECLARE,
-                    ext_tstamp: None,
-                    ext_nodeid: ext::NodeIdType::DEFAULT,
-                    body: DeclareBody::DeclareSubscriber(DeclareSubscriber {
-                        id,
-                        wire_expr: key_expr,
-                        ext_info: sub_info,
-                    }),
-                },
-                sub.expr(),
-            ));
-        }
-    }
->>>>>>> 7300f4c8
 }
 
 pub(super) fn pubsub_remove_node(tables: &mut Tables, node: &ZenohId) {
@@ -714,7 +671,6 @@
         if current && face.whatami == WhatAmI::Client {
             let sub_info = SubscriberInfo {
                 reliability: Reliability::Reliable, // @TODO compute proper reliability to propagate from reliability of known subscribers
-                mode: Mode::Push,
             };
             if let Some(res) = res.as_ref() {
                 if aggregate {
