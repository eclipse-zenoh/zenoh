--- conflicted
+++ resolved
@@ -11,28 +11,6 @@
 // Contributors:
 //   ZettaScale Zenoh Team, <zenoh@zettascale.tech>
 //
-<<<<<<< HEAD
-use super::network::Network;
-use super::{face_hat, face_hat_mut, get_routes_entries, hat, hat_mut, res_hat, res_hat_mut};
-use super::{get_peer, HatCode, HatContext, HatFace, HatTables};
-use crate::net::routing::dispatcher::face::FaceState;
-use crate::net::routing::dispatcher::pubsub::*;
-use crate::net::routing::dispatcher::resource::{NodeId, Resource, SessionContext};
-use crate::net::routing::dispatcher::tables::Tables;
-use crate::net::routing::dispatcher::tables::{Route, RoutingExpr};
-use crate::net::routing::hat::{CurrentFutureTrait, HatPubSubTrait, Sources};
-use crate::net::routing::router::RoutesIndexes;
-use crate::net::routing::{RoutingContext, PREFIX_LIVELINESS};
-use crate::KeyExpr;
-use petgraph::graph::NodeIndex;
-use std::borrow::Cow;
-use std::collections::{HashMap, HashSet};
-use std::sync::atomic::Ordering;
-use std::sync::Arc;
-use zenoh_protocol::core::key_expr::OwnedKeyExpr;
-use zenoh_protocol::network::declare::SubscriberId;
-use zenoh_protocol::network::interest::{InterestId, InterestMode};
-=======
 use std::{
     borrow::Cow,
     collections::{HashMap, HashSet},
@@ -40,12 +18,14 @@
 };
 
 use petgraph::graph::NodeIndex;
->>>>>>> b27a2899
 use zenoh_protocol::{
     core::{key_expr::OwnedKeyExpr, Reliability, WhatAmI, ZenohId},
-    network::declare::{
-        common::ext::WireExprType, ext, subscriber::ext::SubscriberInfo, Declare, DeclareBody,
-        DeclareSubscriber, SubscriberId, UndeclareSubscriber,
+    network::{
+        declare::{
+            common::ext::WireExprType, ext, subscriber::ext::SubscriberInfo, Declare, DeclareBody,
+            DeclareSubscriber, SubscriberId, UndeclareSubscriber,
+        },
+        interest::{InterestId, InterestMode},
     },
 };
 use zenoh_sync::get_mut_unchecked;
@@ -54,16 +34,19 @@
     face_hat, face_hat_mut, get_peer, get_routes_entries, hat, hat_mut, network::Network, res_hat,
     res_hat_mut, HatCode, HatContext, HatFace, HatTables,
 };
-use crate::net::routing::{
-    dispatcher::{
-        face::FaceState,
-        pubsub::*,
-        resource::{NodeId, Resource, SessionContext},
-        tables::{Route, RoutingExpr, Tables},
+use crate::{
+    key_expr::KeyExpr,
+    net::routing::{
+        dispatcher::{
+            face::FaceState,
+            pubsub::*,
+            resource::{NodeId, Resource, SessionContext},
+            tables::{Route, RoutingExpr, Tables},
+        },
+        hat::{CurrentFutureTrait, HatPubSubTrait, Sources},
+        router::RoutesIndexes,
+        RoutingContext, PREFIX_LIVELINESS,
     },
-    hat::{HatPubSubTrait, Sources},
-    router::RoutesIndexes,
-    RoutingContext, PREFIX_LIVELINESS,
 };
 
 #[inline]
