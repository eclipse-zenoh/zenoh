--- conflicted
+++ resolved
@@ -45,11 +45,7 @@
         },
         hat::{CurrentFutureTrait, HatPubSubTrait, Sources},
         router::RoutesIndexes,
-<<<<<<< HEAD
         RoutingContext,
-=======
-        RoutingContext, PREFIX_LIVELINESS,
->>>>>>> 959fb6e6
     },
 };
 
@@ -495,11 +491,7 @@
 
         if client_subs.len() == 1 && !peer_subs {
             let mut face = &mut client_subs[0];
-<<<<<<< HEAD
             if face.whatami != WhatAmI::Client {
-=======
-            if !(face.whatami == WhatAmI::Client && res.expr().starts_with(PREFIX_LIVELINESS)) {
->>>>>>> 959fb6e6
                 if let Some(id) = face_hat_mut!(face).local_subs.remove(res) {
                     face.primitives.send_declare(RoutingContext::with_expr(
                         Declare {
@@ -630,11 +622,7 @@
         aggregate: bool,
     ) {
         if mode.current() && face.whatami == WhatAmI::Client {
-<<<<<<< HEAD
-            let interest_id = mode.future().then_some(id);
-=======
             let interest_id = (!mode.future()).then_some(id);
->>>>>>> 959fb6e6
             let sub_info = SubscriberInfo {
                 reliability: Reliability::Reliable, // @TODO compute proper reliability to propagate from reliability of known subscribers
             };
