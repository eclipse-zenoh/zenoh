//
// Copyright (c) 2023 ZettaScale Technology
//
// This program and the accompanying materials are made available under the
// terms of the Eclipse Public License 2.0 which is available at
// http://www.eclipse.org/legal/epl-2.0, or the Apache License, Version 2.0
// which is available at https://www.apache.org/licenses/LICENSE-2.0.
//
// SPDX-License-Identifier: EPL-2.0 OR Apache-2.0
//
// Contributors:
//   ZettaScale Zenoh Team, <zenoh@zettascale.tech>
//
use std::{
    borrow::Cow,
    collections::{HashMap, HashSet},
    sync::{atomic::Ordering, Arc},
};

use petgraph::graph::NodeIndex;
use zenoh_protocol::{
    core::{key_expr::OwnedKeyExpr, WhatAmI, ZenohIdProto},
    network::{
        declare::{
            common::ext::WireExprType, ext, Declare, DeclareBody, DeclareSubscriber, SubscriberId,
            UndeclareSubscriber,
        },
        interest::{InterestId, InterestMode},
    },
};
use zenoh_sync::get_mut_unchecked;

<<<<<<< HEAD
use super::Hat;
#[cfg(feature = "unstable")]
use crate::key_expr::KeyExpr;
use crate::net::{
    protocol::network::Network,
    routing::{
        dispatcher::{
            face::FaceState,
            interests::RemoteInterest,
            pubsub::SubscriberInfo,
            resource::{FaceContext, NodeId, Resource},
            tables::{Route, RoutingExpr, TablesData},
        },
        hat::{
            CurrentFutureTrait, DeclarationContext, HatPubSubTrait, InterestProfile, SendDeclare,
            Sources,
        },
        router::{disable_matches_data_routes, Direction},
        RoutingContext,
=======
use super::{
    face_hat, face_hat_mut, get_peer, get_router, hat, hat_mut, push_declaration_profile, res_hat,
    res_hat_mut, HatCode, HatContext, HatFace, HatTables,
};
use crate::{
    key_expr::KeyExpr,
    net::{
        protocol::{linkstate::LinkEdgeWeight, network::Network},
        routing::{
            dispatcher::{
                face::FaceState,
                interests::RemoteInterest,
                pubsub::SubscriberInfo,
                resource::{NodeId, Resource, SessionContext},
                tables::{Route, RoutingExpr, Tables},
            },
            hat::{CurrentFutureTrait, HatPubSubTrait, SendDeclare, Sources},
            router::{disable_matches_data_routes, RouteBuilder},
            RoutingContext,
        },
>>>>>>> 60e5946b
    },
};

impl Hat {
    #[inline]
    #[allow(clippy::too_many_arguments)]
    fn send_sourced_subscription_to_net_children(
        &self,
        tables: &TablesData,
        net: &Network,
        children: &[NodeIndex],
        res: &Arc<Resource>,
        src_face: Option<&Arc<FaceState>>,
        _sub_info: &SubscriberInfo,
        routing_context: NodeId,
    ) {
        for child in children {
            if net.graph.contains_node(*child) {
                match self.face(tables, &net.graph[*child].zid).cloned() {
                    Some(mut someface) => {
                        if src_face
                            .map(|src_face| someface.id != src_face.id)
                            .unwrap_or(true)
                        {
                            let push_declaration = self.push_declaration_profile(&someface);
                            let key_expr = Resource::decl_key(res, &mut someface, push_declaration);

                            someface.primitives.send_declare(RoutingContext::with_expr(
                                &mut Declare {
                                    interest_id: None,
                                    ext_qos: ext::QoSType::DECLARE,
                                    ext_tstamp: None,
                                    ext_nodeid: ext::NodeIdType {
                                        node_id: routing_context,
                                    },
                                    body: DeclareBody::DeclareSubscriber(DeclareSubscriber {
                                        id: 0, // Sourced subscriptions do not use ids
                                        wire_expr: key_expr,
                                    }),
                                },
                                res.expr().to_string(),
                            ));
                        }
                    }
                    None => {
                        tracing::trace!("Unable to find face for zid {}", net.graph[*child].zid)
                    }
                }
            }
        }
    }

    #[inline]
    fn propagate_simple_subscription_to(
        &self,
        dst_face: &mut Arc<FaceState>,
        res: &Arc<Resource>,
        _sub_info: &SubscriberInfo,
        src_face: &mut Arc<FaceState>,
        send_declare: &mut SendDeclare,
    ) {
        if src_face.id != dst_face.id
            && !self.face_hat_mut(dst_face).local_subs.contains_key(res)
            && dst_face.whatami != WhatAmI::Router
            && (src_face.whatami != WhatAmI::Peer || dst_face.whatami != WhatAmI::Peer)
        {
            let matching_interests = self
                .face_hat_mut(dst_face)
                .remote_interests
                .values()
                .filter(|i| i.options.subscribers() && i.matches(res))
                .cloned()
                .collect::<Vec<_>>();

            for RemoteInterest {
                res: int_res,
                options,
                ..
            } in matching_interests
            {
                let res = if options.aggregate() {
                    int_res.as_ref().unwrap_or(res)
                } else {
                    res
                };
                if !self.face_hat_mut(dst_face).local_subs.contains_key(res) {
                    let id = self
                        .face_hat(dst_face)
                        .next_id
                        .fetch_add(1, Ordering::SeqCst);
                    self.face_hat_mut(dst_face)
                        .local_subs
                        .insert(res.clone(), id);
                    let key_expr =
                        Resource::decl_key(res, dst_face, self.push_declaration_profile(dst_face));
                    send_declare(
                        &dst_face.primitives,
                        RoutingContext::with_expr(
                            Declare {
                                interest_id: None,
                                ext_qos: ext::QoSType::DECLARE,
                                ext_tstamp: None,
                                ext_nodeid: ext::NodeIdType::DEFAULT,
                                body: DeclareBody::DeclareSubscriber(DeclareSubscriber {
                                    id,
                                    wire_expr: key_expr,
                                }),
                            },
                            res.expr().to_string(),
                        ),
                    );
                }
            }
        }
    }

    fn propagate_simple_subscription(
        &self,
        tables: &mut TablesData,
        res: &Arc<Resource>,
        sub_info: &SubscriberInfo,
        src_face: &mut Arc<FaceState>,
        send_declare: &mut SendDeclare,
    ) {
        for mut dst_face in self
            .faces(tables)
            .values()
            .cloned()
            .collect::<Vec<Arc<FaceState>>>()
        {
            self.propagate_simple_subscription_to(
                &mut dst_face,
                res,
                sub_info,
                src_face,
                send_declare,
            );
        }
    }

    fn propagate_sourced_subscription(
        &self,
        tables: &TablesData,
        res: &Arc<Resource>,
        sub_info: &SubscriberInfo,
        src_face: Option<&Arc<FaceState>>,
        source: &ZenohIdProto,
    ) {
        let net = &self.routers_net.as_ref().unwrap();
        match net.get_idx(source) {
            Some(tree_sid) => {
                if net.trees.len() > tree_sid.index() {
                    self.send_sourced_subscription_to_net_children(
                        tables,
                        net,
                        &net.trees[tree_sid.index()].children,
                        res,
                        src_face,
                        sub_info,
                        tree_sid.index() as NodeId,
                    );
                } else {
                    tracing::trace!(
                        "Propagating sub {}: tree for node {} sid:{} not yet ready",
                        res.expr(),
                        tree_sid.index(),
                        source
                    );
                }
            }
            None => tracing::error!(
                "Error propagating sub {}: cannot get index of {}!",
                res.expr(),
                source
            ),
        }
    }

    fn register_router_subscription(
        &mut self,
        tables: &mut TablesData,
        face: &mut Arc<FaceState>,
        res: &mut Arc<Resource>,
        sub_info: &SubscriberInfo,
        router: ZenohIdProto,
        send_declare: &mut SendDeclare,
    ) {
        if !self.res_hat(res).router_subs.contains(&router) {
            // Register router subscription
            {
                self.res_hat_mut(res).router_subs.insert(router);
                self.router_subs.insert(res.clone());
            }

            // Propagate subscription to routers
            self.propagate_sourced_subscription(tables, res, sub_info, Some(face), &router);
        }

        // Propagate subscription to clients
        self.propagate_simple_subscription(tables, res, sub_info, face, send_declare);
    }

    fn declare_router_subscription(
        &mut self,
        tables: &mut TablesData,
        face: &mut Arc<FaceState>,
        res: &mut Arc<Resource>,
        sub_info: &SubscriberInfo,
        router: ZenohIdProto,
        send_declare: &mut SendDeclare,
    ) {
        self.register_router_subscription(tables, face, res, sub_info, router, send_declare);
    }

    fn register_simple_subscription(
        &self,
        _tables: &mut TablesData,
        face: &mut Arc<FaceState>,
        id: SubscriberId,
        res: &mut Arc<Resource>,
        sub_info: &SubscriberInfo,
    ) {
        // Register subscription
        {
            let res = get_mut_unchecked(res);
            match res.face_ctxs.get_mut(&face.id) {
                Some(ctx) => {
                    if ctx.subs.is_none() {
                        get_mut_unchecked(ctx).subs = Some(*sub_info);
                    }
                }
                None => {
                    let ctx = res
                        .face_ctxs
                        .entry(face.id)
                        .or_insert_with(|| Arc::new(FaceContext::new(face.clone())));
                    get_mut_unchecked(ctx).subs = Some(*sub_info);
                }
            }
        }
        self.face_hat_mut(face).remote_subs.insert(id, res.clone());
    }

    fn declare_simple_subscription(
        &mut self,
        tables: &mut TablesData,
        face: &mut Arc<FaceState>,
        id: SubscriberId,
        res: &mut Arc<Resource>,
        sub_info: &SubscriberInfo,
        send_declare: &mut SendDeclare,
    ) {
        self.register_simple_subscription(tables, face, id, res, sub_info);
        let zid = tables.zid;
        self.register_router_subscription(tables, face, res, sub_info, zid, send_declare);
    }

    #[inline]
    fn remote_router_subs(&self, tables: &TablesData, res: &Arc<Resource>) -> bool {
        res.ctx.is_some()
            && self
                .res_hat(res)
                .router_subs
                .iter()
                .any(|peer| peer != &tables.zid)
    }

    #[inline]
    fn simple_subs(&self, res: &Arc<Resource>) -> Vec<Arc<FaceState>> {
        res.face_ctxs
            .values()
            .filter_map(|ctx| {
                if ctx.subs.is_some() {
                    Some(ctx.face.clone())
                } else {
                    None
                }
            })
            .collect()
    }

    #[inline]
    fn remote_simple_subs(&self, res: &Arc<Resource>, face: &Arc<FaceState>) -> bool {
        res.face_ctxs
            .values()
            .any(|ctx| ctx.face.id != face.id && ctx.subs.is_some())
    }

    #[inline]
    fn send_forget_sourced_subscription_to_net_children(
        &self,
        tables: &TablesData,
        net: &Network,
        children: &[NodeIndex],
        res: &Arc<Resource>,
        src_face: Option<&Arc<FaceState>>,
        routing_context: Option<NodeId>,
    ) {
        for child in children {
            if net.graph.contains_node(*child) {
                match self.face(tables, &net.graph[*child].zid).cloned() {
                    Some(mut someface) => {
                        if src_face
                            .map(|src_face| someface.id != src_face.id)
                            .unwrap_or(true)
                        {
                            let push_declaration = self.push_declaration_profile(&someface);
                            let wire_expr =
                                Resource::decl_key(res, &mut someface, push_declaration);

                            someface.primitives.send_declare(RoutingContext::with_expr(
                                &mut Declare {
                                    interest_id: None,
                                    ext_qos: ext::QoSType::DECLARE,
                                    ext_tstamp: None,
                                    ext_nodeid: ext::NodeIdType {
                                        node_id: routing_context.unwrap_or(0),
                                    },
                                    body: DeclareBody::UndeclareSubscriber(UndeclareSubscriber {
                                        id: 0, // Sourced subscriptions do not use ids
                                        ext_wire_expr: WireExprType { wire_expr },
                                    }),
                                },
                                res.expr().to_string(),
                            ));
                        }
                    }
                    None => {
                        tracing::trace!("Unable to find face for zid {}", net.graph[*child].zid)
                    }
                }
            }
        }
    }

    fn propagate_forget_simple_subscription(
        &self,
        tables: &mut TablesData,
        res: &Arc<Resource>,
        send_declare: &mut SendDeclare,
    ) {
        for mut face in self.faces(tables).values().cloned() {
            if let Some(id) = self.face_hat_mut(&mut face).local_subs.remove(res) {
                send_declare(
                    &face.primitives,
                    RoutingContext::with_expr(
                        Declare {
                            interest_id: None,
                            ext_qos: ext::QoSType::DECLARE,
                            ext_tstamp: None,
                            ext_nodeid: ext::NodeIdType::DEFAULT,
                            body: DeclareBody::UndeclareSubscriber(UndeclareSubscriber {
                                id,
                                ext_wire_expr: WireExprType::null(),
                            }),
                        },
                        res.expr().to_string(),
                    ),
                );
            }
            for res in self
                .face_hat_mut(&mut face)
                .local_subs
                .keys()
                .cloned()
                .collect::<Vec<Arc<Resource>>>()
            {
                if !res.context().matches.iter().any(|m| {
                    m.upgrade().is_some_and(|m| {
                        m.ctx.is_some()
                            && (self.remote_simple_subs(&m, &face)
                                || self.remote_router_subs(tables, &m))
                    })
                }) {
                    if let Some(id) = self.face_hat_mut(&mut face).local_subs.remove(&res) {
                        send_declare(
                            &face.primitives,
                            RoutingContext::with_expr(
                                Declare {
                                    interest_id: None,
                                    ext_qos: ext::QoSType::DECLARE,
                                    ext_tstamp: None,
                                    ext_nodeid: ext::NodeIdType::DEFAULT,
                                    body: DeclareBody::UndeclareSubscriber(UndeclareSubscriber {
                                        id,
                                        ext_wire_expr: WireExprType::null(),
                                    }),
                                },
                                res.expr().to_string(),
                            ),
                        );
                    }
                }
            }
        }
    }

    fn propagate_forget_simple_subscription_to_peers(
        &self,
        tables: &mut TablesData,
        res: &Arc<Resource>,
        send_declare: &mut SendDeclare,
    ) {
        if self.res_hat(res).router_subs.len() == 1
            && self.res_hat(res).router_subs.contains(&tables.zid)
        {
            for mut face in self
                .faces(tables)
                .values()
                .cloned()
                .collect::<Vec<Arc<FaceState>>>()
            {
                if face.whatami == WhatAmI::Peer
                    && self.face_hat(&face).local_subs.contains_key(res)
                    && !res.face_ctxs.values().any(|s| {
                        face.zid != s.face.zid
                            && s.subs.is_some()
                            && s.face.whatami == WhatAmI::Client
                    })
                {
                    if let Some(id) = self.face_hat_mut(&mut face).local_subs.remove(res) {
                        send_declare(
                            &face.primitives,
                            RoutingContext::with_expr(
                                Declare {
                                    interest_id: None,
                                    ext_qos: ext::QoSType::DECLARE,
                                    ext_tstamp: None,
                                    ext_nodeid: ext::NodeIdType::DEFAULT,
                                    body: DeclareBody::UndeclareSubscriber(UndeclareSubscriber {
                                        id,
                                        ext_wire_expr: WireExprType::null(),
                                    }),
                                },
                                res.expr().to_string(),
                            ),
                        );
                    }
                }
            }
        }
    }

    fn propagate_forget_sourced_subscription(
        &self,
        tables: &TablesData,
        res: &Arc<Resource>,
        src_face: Option<&Arc<FaceState>>,
        source: &ZenohIdProto,
    ) {
        let net = self.routers_net.as_ref().unwrap();
        match net.get_idx(source) {
            Some(tree_sid) => {
                if net.trees.len() > tree_sid.index() {
                    self.send_forget_sourced_subscription_to_net_children(
                        tables,
                        net,
                        &net.trees[tree_sid.index()].children,
                        res,
                        src_face,
                        Some(tree_sid.index() as NodeId),
                    );
                } else {
                    tracing::trace!(
                        "Propagating forget sub {}: tree for node {} sid:{} not yet ready",
                        res.expr(),
                        tree_sid.index(),
                        source
                    );
                }
            }
            None => tracing::error!(
                "Error propagating forget sub {}: cannot get index of {}!",
                res.expr(),
                source
            ),
        }
    }

    fn unregister_router_subscription(
        &mut self,
        tables: &mut TablesData,
        res: &mut Arc<Resource>,
        router: &ZenohIdProto,
        send_declare: &mut SendDeclare,
    ) {
        self.res_hat_mut(res)
            .router_subs
            .retain(|sub| sub != router);

        if self.res_hat(res).router_subs.is_empty() {
            self.router_subs.retain(|sub| !Arc::ptr_eq(sub, res));

            self.propagate_forget_simple_subscription(tables, res, send_declare);
        }

        self.propagate_forget_simple_subscription_to_peers(tables, res, send_declare);
    }

    fn undeclare_router_subscription(
        &mut self,
        tables: &mut TablesData,
        face: Option<&Arc<FaceState>>,
        res: &mut Arc<Resource>,
        router: &ZenohIdProto,
        send_declare: &mut SendDeclare,
    ) {
        if self.res_hat(res).router_subs.contains(router) {
            self.unregister_router_subscription(tables, res, router, send_declare);
            self.propagate_forget_sourced_subscription(tables, res, face, router);
        }
    }

    fn forget_router_subscription(
        &mut self,
        tables: &mut TablesData,
        face: &mut Arc<FaceState>,
        res: &mut Arc<Resource>,
        router: &ZenohIdProto,
        send_declare: &mut SendDeclare,
    ) {
        self.undeclare_router_subscription(tables, Some(face), res, router, send_declare);
    }

    pub(super) fn undeclare_simple_subscription(
        &mut self,
        tables: &mut TablesData,
        face: &mut Arc<FaceState>,
        res: &mut Arc<Resource>,
        send_declare: &mut SendDeclare,
    ) {
        if !self
            .face_hat_mut(face)
            .remote_subs
            .values()
            .any(|s| *s == *res)
        {
            if let Some(ctx) = get_mut_unchecked(res).face_ctxs.get_mut(&face.id) {
                get_mut_unchecked(ctx).subs = None;
            }

            let mut simple_subs = self.simple_subs(res);
            let router_subs = self.remote_router_subs(tables, res);
            if simple_subs.is_empty() {
                self.undeclare_router_subscription(
                    tables,
                    None,
                    res,
                    &tables.zid.clone(),
                    send_declare,
                );
            } else {
                self.propagate_forget_simple_subscription_to_peers(tables, res, send_declare);
            }

            if simple_subs.len() == 1 && !router_subs {
                let face = &mut simple_subs[0];
                if let Some(id) = self.face_hat_mut(face).local_subs.remove(res) {
                    send_declare(
                        &face.primitives,
                        RoutingContext::with_expr(
                            Declare {
                                interest_id: None,
                                ext_qos: ext::QoSType::DECLARE,
                                ext_tstamp: None,
                                ext_nodeid: ext::NodeIdType::DEFAULT,
                                body: DeclareBody::UndeclareSubscriber(UndeclareSubscriber {
                                    id,
                                    ext_wire_expr: WireExprType::null(),
                                }),
                            },
                            res.expr().to_string(),
                        ),
                    );
                }
                for res in self
                    .face_hat_mut(face)
                    .local_subs
                    .keys()
                    .cloned()
                    .collect::<Vec<Arc<Resource>>>()
                {
                    if !res.context().matches.iter().any(|m| {
                        m.upgrade().is_some_and(|m| {
                            m.ctx.is_some()
                                && (self.remote_simple_subs(&m, face)
                                    || self.remote_router_subs(tables, &m))
                        })
                    }) {
                        if let Some(id) = self.face_hat_mut(face).local_subs.remove(&res) {
                            send_declare(
                                &face.primitives,
                                RoutingContext::with_expr(
                                    Declare {
                                        interest_id: None,
                                        ext_qos: ext::QoSType::DECLARE,
                                        ext_tstamp: None,
                                        ext_nodeid: ext::NodeIdType::DEFAULT,
                                        body: DeclareBody::UndeclareSubscriber(
                                            UndeclareSubscriber {
                                                id,
                                                ext_wire_expr: WireExprType::null(),
                                            },
                                        ),
                                    },
                                    res.expr().to_string(),
                                ),
                            );
                        }
                    }
                }
            }
        }
    }

    fn forget_simple_subscription(
        &mut self,
        tables: &mut TablesData,
        face: &mut Arc<FaceState>,
        id: SubscriberId,
        send_declare: &mut SendDeclare,
    ) -> Option<Arc<Resource>> {
        if let Some(mut res) = self.face_hat_mut(face).remote_subs.remove(&id) {
            self.undeclare_simple_subscription(tables, face, &mut res, send_declare);
            Some(res)
        } else {
            None
        }
    }

    pub(super) fn pubsub_remove_node(
        &mut self,
        tables: &mut TablesData,
        node: &ZenohIdProto,
        send_declare: &mut SendDeclare,
    ) {
        for mut res in self
            .router_subs
            .iter()
            .filter(|res| self.res_hat(res).router_subs.contains(node))
            .cloned()
            .collect::<Vec<Arc<Resource>>>()
        {
            self.unregister_router_subscription(tables, &mut res, node, send_declare);

            disable_matches_data_routes(&mut res, &self.bound);
            Resource::clean(&mut res)
        }
    }

    pub(super) fn pubsub_tree_change(
        &mut self,
        tables: &mut TablesData,
        new_children: &[Vec<NodeIndex>],
    ) {
        let net = self.routers_net.as_ref().unwrap();
        // propagate subs to new children
        for (tree_sid, tree_children) in new_children.iter().enumerate() {
            if !tree_children.is_empty() {
                let tree_idx = NodeIndex::new(tree_sid);
                if net.graph.contains_node(tree_idx) {
                    let tree_id = net.graph[tree_idx].zid;

                    let subs_res = &self.router_subs;

                    for res in subs_res {
                        let subs = &self.res_hat(res).router_subs;
                        for sub in subs {
                            if *sub == tree_id {
                                let sub_info = SubscriberInfo;
                                self.send_sourced_subscription_to_net_children(
                                    tables,
                                    net,
                                    tree_children,
                                    res,
                                    None,
                                    &sub_info,
                                    tree_sid as NodeId,
                                );
                            }
                        }
                    }
                }
            }
        }
    }

    #[inline]
    fn make_sub_id(
        &self,
        res: &Arc<Resource>,
        face: &mut Arc<FaceState>,
        mode: InterestMode,
    ) -> u32 {
        if mode.future() {
            if let Some(id) = self.face_hat_mut(face).local_subs.get(res) {
                *id
            } else {
                let id = self
                    .face_hat_mut(face)
                    .next_id
                    .fetch_add(1, Ordering::SeqCst);
                self.face_hat_mut(face).local_subs.insert(res.clone(), id);
                id
            }
        } else {
            0
        }
    }

    #[allow(clippy::too_many_arguments)]
    pub(crate) fn declare_sub_interest(
        &self,
        tables: &mut TablesData,
        face: &mut Arc<FaceState>,
        id: InterestId,
        res: Option<&mut Arc<Resource>>,
        mode: InterestMode,
        aggregate: bool,
        send_declare: &mut SendDeclare,
    ) {
        if mode.current() {
            let interest_id = Some(id);
            if let Some(res) = res.as_ref() {
                if aggregate {
                    if self.router_subs.iter().any(|sub| {
                        sub.ctx.is_some()
                            && sub.matches(res)
                            && (self.remote_simple_subs(sub, face)
                                || self.remote_router_subs(tables, sub))
                    }) {
                        let id = self.make_sub_id(res, face, mode);
                        let wire_expr =
                            Resource::decl_key(res, face, self.push_declaration_profile(face));
                        send_declare(
                            &face.primitives,
                            RoutingContext::with_expr(
                                Declare {
                                    interest_id,
                                    ext_qos: ext::QoSType::DECLARE,
                                    ext_tstamp: None,
                                    ext_nodeid: ext::NodeIdType::DEFAULT,
                                    body: DeclareBody::DeclareSubscriber(DeclareSubscriber {
                                        id,
                                        wire_expr,
                                    }),
                                },
                                res.expr().to_string(),
                            ),
                        );
                    }
                } else {
                    for sub in &self.router_subs {
                        if sub.ctx.is_some()
                            && sub.matches(res)
                            && (self
                                .res_hat(sub)
                                .router_subs
                                .iter()
                                .any(|r| *r != tables.zid)
                                || sub.face_ctxs.values().any(|s| {
                                    s.face.id != face.id
                                        && s.subs.is_some()
                                        && (s.face.whatami == WhatAmI::Client
                                            || face.whatami == WhatAmI::Client)
                                }))
                        {
                            let id = self.make_sub_id(sub, face, mode);
                            let wire_expr =
                                Resource::decl_key(sub, face, self.push_declaration_profile(face));
                            send_declare(
                                &face.primitives,
                                RoutingContext::with_expr(
                                    Declare {
                                        interest_id,
                                        ext_qos: ext::QoSType::DECLARE,
                                        ext_tstamp: None,
                                        ext_nodeid: ext::NodeIdType::DEFAULT,
                                        body: DeclareBody::DeclareSubscriber(DeclareSubscriber {
                                            id,
                                            wire_expr,
                                        }),
                                    },
                                    sub.expr().to_string(),
                                ),
                            );
                        }
                    }
                }
            } else {
                for sub in &self.router_subs {
                    if sub.ctx.is_some()
                        && (self
                            .res_hat(sub)
                            .router_subs
                            .iter()
                            .any(|r| *r != tables.zid)
                            || sub.face_ctxs.values().any(|s| {
                                s.subs.is_some()
                                    && (s.face.whatami != WhatAmI::Peer
                                        || face.whatami != WhatAmI::Peer)
                            }))
                    {
                        let id = self.make_sub_id(sub, face, mode);
                        let wire_expr =
                            Resource::decl_key(sub, face, self.push_declaration_profile(face));
                        send_declare(
                            &face.primitives,
                            RoutingContext::with_expr(
                                Declare {
                                    interest_id,
                                    ext_qos: ext::QoSType::DECLARE,
                                    ext_tstamp: None,
                                    ext_nodeid: ext::NodeIdType::DEFAULT,
                                    body: DeclareBody::DeclareSubscriber(DeclareSubscriber {
                                        id,
                                        wire_expr,
                                    }),
                                },
                                sub.expr().to_string(),
                            ),
                        );
                    }
                }
            }
        }
    }
}

impl HatPubSubTrait for Hat {
    fn declare_subscription(
        &mut self,
        ctx: DeclarationContext,
        id: SubscriberId,
        res: &mut Arc<Resource>,
        sub_info: &SubscriberInfo,
        _profile: InterestProfile,
    ) {
        let router = if self.owns(ctx.src_face) {
            let Some(router) = self.get_router(ctx.src_face, ctx.node_id) else {
                tracing::error!(%ctx.node_id, "Subscriber from unknown router");
                return;
            };

            router
        } else {
            ctx.tables.zid
        };

        match ctx.src_face.whatami {
            WhatAmI::Router => {
                // FIXME(fuzzypixelz): InterestProfile is ignored
                self.declare_router_subscription(
                    ctx.tables,
                    ctx.src_face,
                    res,
                    sub_info,
                    router,
                    ctx.send_declare,
                );
            }
            WhatAmI::Peer | WhatAmI::Client => {
                // TODO(fuzzypixelz): regions2: clients and peers of this
                // router are handled as if they were bound to future broker/peer-to-peer south hats resp.
                self.declare_simple_subscription(
                    ctx.tables,
                    ctx.src_face,
                    id,
                    res,
                    sub_info,
                    ctx.send_declare,
                );
            }
        }
    }

    fn undeclare_subscription(
        &mut self,
        ctx: DeclarationContext,
        id: SubscriberId,
        res: Option<Arc<Resource>>, // FIXME(fuzzypixelz): can this be a borrow
        _profile: InterestProfile,
    ) -> Option<Arc<Resource>> {
        let router = if self.owns(ctx.src_face) {
            let Some(router) = self.get_router(ctx.src_face, ctx.node_id) else {
                tracing::error!(%ctx.node_id, "Subscriber from unknown router");
                return None;
            };

            router
        } else {
            ctx.tables.zid
        };

        let mut res = res?;

        match ctx.src_face.whatami {
            WhatAmI::Router => {
                self.forget_router_subscription(
                    ctx.tables,
                    ctx.src_face,
                    &mut res,
                    &router,
                    ctx.send_declare,
                );
                Some(res)
            }
            WhatAmI::Peer | WhatAmI::Client => {
                self.forget_simple_subscription(ctx.tables, ctx.src_face, id, ctx.send_declare)
            }
        }
    }

    fn get_subscriptions(&self, _tables: &TablesData) -> Vec<(Arc<Resource>, Sources)> {
        // Compute the list of known suscriptions (keys)
        self.router_subs
            .iter()
            .map(|s| {
                // Compute the list of routers, peers and clients that are known
                // sources of those subscriptions
                let routers = Vec::from_iter(res_hat!(s).router_subs.iter().cloned());
                let mut peers = if hat!(tables).full_net(WhatAmI::Peer) {
                    Vec::from_iter(res_hat!(s).linkstatepeer_subs.iter().cloned())
                } else {
                    vec![]
                };
                let mut clients = vec![];
                for ctx in s
                    .session_ctxs
                    .values()
                    .filter(|ctx| ctx.subs.is_some() && !ctx.face.is_local)
                {
                    match ctx.face.whatami {
                        WhatAmI::Router => (),
                        WhatAmI::Peer => {
                            if !hat!(tables).full_net(WhatAmI::Peer) {
                                peers.push(ctx.face.zid);
                            }
                        }
                        WhatAmI::Client => clients.push(ctx.face.zid),
                    }
                }
                (
                    s.clone(),
                    Sources {
<<<<<<< HEAD
                        routers: Vec::from_iter(self.res_hat(s).router_subs.iter().cloned()),
                        peers: s
                            .face_ctxs
                            .values()
                            .filter_map(|f| {
                                (f.face.whatami == WhatAmI::Peer && f.subs.is_some())
                                    .then_some(f.face.zid)
                            })
                            .collect(),
                        clients: s
                            .face_ctxs
                            .values()
                            .filter_map(|f| {
                                (f.face.whatami == WhatAmI::Client && f.subs.is_some())
                                    .then_some(f.face.zid)
                            })
                            .collect(),
=======
                        routers,
                        peers,
                        clients,
>>>>>>> 60e5946b
                    },
                )
            })
            .collect()
    }

    fn get_publications(&self, tables: &TablesData) -> Vec<(Arc<Resource>, Sources)> {
        let mut result = HashMap::new();
        for face in self.faces(tables).values() {
            for interest in self.face_hat(face).remote_interests.values() {
                if interest.options.subscribers() {
                    if let Some(res) = interest.res.as_ref() {
                        let sources = result.entry(res.clone()).or_insert_with(Sources::default);
                        let whatami = if face.is_local {
                            tables.whatami
                        } else {
                            face.whatami
                        };
                        match whatami {
                            WhatAmI::Router => sources.routers.push(face.zid),
                            WhatAmI::Peer => sources.peers.push(face.zid),
                            WhatAmI::Client => sources.clients.push(face.zid),
                        }
                    }
                }
            }
        }
        result.into_iter().collect()
    }

    fn compute_data_route(
        &self,
        tables: &TablesData,
        expr: &mut RoutingExpr,
        source: NodeId,
        source_type: WhatAmI,
    ) -> Arc<Route> {
        #[inline]
        fn insert_faces_for_subs(
<<<<<<< HEAD
            this: &Hat,
            route: &mut Route,
=======
            route: &mut RouteBuilder,
>>>>>>> 60e5946b
            expr: &RoutingExpr,
            tables: &TablesData,
            net: &Network,
            source: NodeId,
            subs: &HashSet<ZenohIdProto>,
        ) {
            if net.trees.len() > source as usize {
                for sub in subs {
                    if let Some(sub_idx) = net.get_idx(sub) {
                        if net.trees[source as usize].directions.len() > sub_idx.index() {
                            if let Some(direction) =
                                net.trees[source as usize].directions[sub_idx.index()]
                            {
                                if net.graph.contains_node(direction) {
<<<<<<< HEAD
                                    if let Some(face) = this.face(tables, &net.graph[direction].zid)
                                    {
                                        route.entry(face.id).or_insert_with(|| {
=======
                                    if let Some(face) = tables.get_face(&net.graph[direction].zid) {
                                        route.insert(face.id, || {
>>>>>>> 60e5946b
                                            let key_expr = Resource::get_best_key(
                                                expr.prefix,
                                                expr.suffix,
                                                face.id,
                                            );
                                            Direction {
                                                dst_face: face.clone(),
                                                wire_expr: key_expr.to_owned(),
                                                node_id: source,
                                            }
                                        });
                                    }
                                }
                            }
                        }
                    }
                }
            } else {
                tracing::trace!("Tree for node sid:{} not yet ready", source);
            }
        }

        let mut route = RouteBuilder::new();
        let key_expr = expr.full_expr();
        if key_expr.ends_with('/') {
            return Arc::new(route.build());
        }
        tracing::trace!(
            "compute_data_route({}, {:?}, {:?})",
            key_expr,
            source,
            source_type
        );
        let key_expr = match OwnedKeyExpr::try_from(key_expr) {
            Ok(ke) => ke,
            Err(e) => {
                tracing::warn!("Invalid KE reached the system: {}", e);
                return Arc::new(route.build());
            }
        };
        let res = Resource::get_resource(expr.prefix, expr.suffix);
        let matches = res
            .as_ref()
            .and_then(|res| res.ctx.as_ref())
            .map(|ctx| Cow::from(&ctx.matches))
            .unwrap_or_else(|| Cow::from(Resource::get_matches(tables, &key_expr)));

        for mres in matches.iter() {
            let mres = mres.upgrade().unwrap();

            let net = self.routers_net.as_ref().unwrap();
            let router_source = match source_type {
                WhatAmI::Router => source,
                _ => net.idx.index() as NodeId,
            };
            insert_faces_for_subs(
                self,
                &mut route,
                expr,
                tables,
                net,
                router_source,
                &self.res_hat(&mres).router_subs,
            );

<<<<<<< HEAD
            for (sid, ctx) in &mres.face_ctxs {
                if ctx.subs.is_some() && ctx.face.whatami != WhatAmI::Router {
                    route.entry(*sid).or_insert_with(|| {
                        let key_expr = Resource::get_best_key(expr.prefix, expr.suffix, *sid);
                        Direction {
                            dst_face: ctx.face.clone(),
                            wire_expr: key_expr.to_owned(),
                            node_id: NodeId::default(),
                        }
                    });
                }
            }
        }
        for mcast_group in self.mcast_groups(tables) {
            route.insert(
                mcast_group.id,
                Direction {
                    dst_face: mcast_group.clone(),
                    wire_expr: expr.full_expr().to_string().into(),
                    node_id: NodeId::default(),
                },
            );
=======
            if master || source_type == WhatAmI::Router {
                for (sid, context) in &mres.session_ctxs {
                    if context.subs.is_some() && context.face.whatami != WhatAmI::Router {
                        route.insert(*sid, || {
                            let key_expr = Resource::get_best_key(expr.prefix, expr.suffix, *sid);
                            (context.face.clone(), key_expr.to_owned(), NodeId::default())
                        });
                    }
                }
            }
        }
        for mcast_group in &tables.mcast_groups {
            route.insert(mcast_group.id, || {
                (
                    mcast_group.clone(),
                    expr.full_expr().to_string().into(),
                    NodeId::default(),
                )
            });
>>>>>>> 60e5946b
        }
        Arc::new(route.build())
    }

    fn get_matching_subscriptions(
        &self,
        tables: &TablesData,
        key_expr: &KeyExpr<'_>,
    ) -> HashMap<usize, Arc<FaceState>> {
        #[inline]
        fn insert_faces_for_subs(
            this: &Hat,
            route: &mut HashMap<usize, Arc<FaceState>>,
            tables: &TablesData,
            net: &Network,
            source: usize,
            subs: &HashSet<ZenohIdProto>,
        ) {
            if net.trees.len() > source {
                for sub in subs {
                    if let Some(sub_idx) = net.get_idx(sub) {
                        if net.trees[source].directions.len() > sub_idx.index() {
                            if let Some(direction) = net.trees[source].directions[sub_idx.index()] {
                                if net.graph.contains_node(direction) {
                                    if let Some(face) = this.face(tables, &net.graph[direction].zid)
                                    {
                                        route.entry(face.id).or_insert_with(|| face.clone());
                                    }
                                }
                            }
                        }
                    }
                }
            } else {
                tracing::trace!("Tree for node sid:{} not yet ready", source);
            }
        }

        let mut matching_subscriptions = HashMap::new();
        if key_expr.ends_with('/') {
            return matching_subscriptions;
        }
        tracing::trace!("get_matching_subscriptions({})", key_expr,);

        let res = Resource::get_resource(&tables.root_res, key_expr);
        let matches = res
            .as_ref()
            .and_then(|res| res.ctx.as_ref())
            .map(|ctx| Cow::from(&ctx.matches))
            .unwrap_or_else(|| Cow::from(Resource::get_matches(tables, key_expr)));

        for mres in matches.iter() {
            let mres = mres.upgrade().unwrap();

            let net = self.routers_net.as_ref().unwrap();
            insert_faces_for_subs(
                self,
                &mut matching_subscriptions,
                tables,
                net,
                net.idx.index(),
                &self.res_hat(&mres).router_subs,
            );

            for (sid, context) in &mres.face_ctxs {
                if context.subs.is_some() && context.face.whatami != WhatAmI::Router {
                    matching_subscriptions
                        .entry(*sid)
                        .or_insert_with(|| context.face.clone());
                }
            }
        }
        matching_subscriptions
    }
}<|MERGE_RESOLUTION|>--- conflicted
+++ resolved
@@ -30,7 +30,6 @@
 };
 use zenoh_sync::get_mut_unchecked;
 
-<<<<<<< HEAD
 use super::Hat;
 #[cfg(feature = "unstable")]
 use crate::key_expr::KeyExpr;
@@ -48,30 +47,8 @@
             CurrentFutureTrait, DeclarationContext, HatPubSubTrait, InterestProfile, SendDeclare,
             Sources,
         },
-        router::{disable_matches_data_routes, Direction},
+        router::{disable_matches_data_routes, Direction, RouteBuilder},
         RoutingContext,
-=======
-use super::{
-    face_hat, face_hat_mut, get_peer, get_router, hat, hat_mut, push_declaration_profile, res_hat,
-    res_hat_mut, HatCode, HatContext, HatFace, HatTables,
-};
-use crate::{
-    key_expr::KeyExpr,
-    net::{
-        protocol::{linkstate::LinkEdgeWeight, network::Network},
-        routing::{
-            dispatcher::{
-                face::FaceState,
-                interests::RemoteInterest,
-                pubsub::SubscriberInfo,
-                resource::{NodeId, Resource, SessionContext},
-                tables::{Route, RoutingExpr, Tables},
-            },
-            hat::{CurrentFutureTrait, HatPubSubTrait, SendDeclare, Sources},
-            router::{disable_matches_data_routes, RouteBuilder},
-            RoutingContext,
-        },
->>>>>>> 60e5946b
     },
 };
 
@@ -923,7 +900,7 @@
 
         match ctx.src_face.whatami {
             WhatAmI::Router => {
-                // FIXME(fuzzypixelz): InterestProfile is ignored
+                // FIXME(regions): InterestProfile is ignored
                 self.declare_router_subscription(
                     ctx.tables,
                     ctx.src_face,
@@ -934,7 +911,7 @@
                 );
             }
             WhatAmI::Peer | WhatAmI::Client => {
-                // TODO(fuzzypixelz): regions2: clients and peers of this
+                // TODO(regions2): clients and peers of this
                 // router are handled as if they were bound to future broker/peer-to-peer south hats resp.
                 self.declare_simple_subscription(
                     ctx.tables,
@@ -992,54 +969,26 @@
             .map(|s| {
                 // Compute the list of routers, peers and clients that are known
                 // sources of those subscriptions
-                let routers = Vec::from_iter(res_hat!(s).router_subs.iter().cloned());
-                let mut peers = if hat!(tables).full_net(WhatAmI::Peer) {
-                    Vec::from_iter(res_hat!(s).linkstatepeer_subs.iter().cloned())
-                } else {
-                    vec![]
-                };
+                let routers = Vec::from_iter(self.res_hat(s).router_subs.iter().cloned());
+                let mut peers = vec![];
                 let mut clients = vec![];
                 for ctx in s
-                    .session_ctxs
+                    .face_ctxs
                     .values()
                     .filter(|ctx| ctx.subs.is_some() && !ctx.face.is_local)
                 {
                     match ctx.face.whatami {
                         WhatAmI::Router => (),
-                        WhatAmI::Peer => {
-                            if !hat!(tables).full_net(WhatAmI::Peer) {
-                                peers.push(ctx.face.zid);
-                            }
-                        }
+                        WhatAmI::Peer => peers.push(ctx.face.zid),
                         WhatAmI::Client => clients.push(ctx.face.zid),
                     }
                 }
                 (
                     s.clone(),
                     Sources {
-<<<<<<< HEAD
-                        routers: Vec::from_iter(self.res_hat(s).router_subs.iter().cloned()),
-                        peers: s
-                            .face_ctxs
-                            .values()
-                            .filter_map(|f| {
-                                (f.face.whatami == WhatAmI::Peer && f.subs.is_some())
-                                    .then_some(f.face.zid)
-                            })
-                            .collect(),
-                        clients: s
-                            .face_ctxs
-                            .values()
-                            .filter_map(|f| {
-                                (f.face.whatami == WhatAmI::Client && f.subs.is_some())
-                                    .then_some(f.face.zid)
-                            })
-                            .collect(),
-=======
                         routers,
                         peers,
                         clients,
->>>>>>> 60e5946b
                     },
                 )
             })
@@ -1054,7 +1003,7 @@
                     if let Some(res) = interest.res.as_ref() {
                         let sources = result.entry(res.clone()).or_insert_with(Sources::default);
                         let whatami = if face.is_local {
-                            tables.whatami
+                            tables.hats.north().whatami // REVIEW(fuzzypixelz)
                         } else {
                             face.whatami
                         };
@@ -1079,12 +1028,8 @@
     ) -> Arc<Route> {
         #[inline]
         fn insert_faces_for_subs(
-<<<<<<< HEAD
             this: &Hat,
-            route: &mut Route,
-=======
-            route: &mut RouteBuilder,
->>>>>>> 60e5946b
+            route: &mut RouteBuilder<Direction>,
             expr: &RoutingExpr,
             tables: &TablesData,
             net: &Network,
@@ -1099,14 +1044,9 @@
                                 net.trees[source as usize].directions[sub_idx.index()]
                             {
                                 if net.graph.contains_node(direction) {
-<<<<<<< HEAD
                                     if let Some(face) = this.face(tables, &net.graph[direction].zid)
                                     {
-                                        route.entry(face.id).or_insert_with(|| {
-=======
-                                    if let Some(face) = tables.get_face(&net.graph[direction].zid) {
                                         route.insert(face.id, || {
->>>>>>> 60e5946b
                                             let key_expr = Resource::get_best_key(
                                                 expr.prefix,
                                                 expr.suffix,
@@ -1129,7 +1069,7 @@
             }
         }
 
-        let mut route = RouteBuilder::new();
+        let mut route = RouteBuilder::<Direction>::new();
         let key_expr = expr.full_expr();
         if key_expr.ends_with('/') {
             return Arc::new(route.build());
@@ -1172,11 +1112,10 @@
                 &self.res_hat(&mres).router_subs,
             );
 
-<<<<<<< HEAD
-            for (sid, ctx) in &mres.face_ctxs {
+            for (fid, ctx) in &mres.face_ctxs {
                 if ctx.subs.is_some() && ctx.face.whatami != WhatAmI::Router {
-                    route.entry(*sid).or_insert_with(|| {
-                        let key_expr = Resource::get_best_key(expr.prefix, expr.suffix, *sid);
+                    route.insert(*fid, || {
+                        let key_expr = Resource::get_best_key(expr.prefix, expr.suffix, *fid);
                         Direction {
                             dst_face: ctx.face.clone(),
                             wire_expr: key_expr.to_owned(),
@@ -1187,35 +1126,11 @@
             }
         }
         for mcast_group in self.mcast_groups(tables) {
-            route.insert(
-                mcast_group.id,
-                Direction {
-                    dst_face: mcast_group.clone(),
-                    wire_expr: expr.full_expr().to_string().into(),
-                    node_id: NodeId::default(),
-                },
-            );
-=======
-            if master || source_type == WhatAmI::Router {
-                for (sid, context) in &mres.session_ctxs {
-                    if context.subs.is_some() && context.face.whatami != WhatAmI::Router {
-                        route.insert(*sid, || {
-                            let key_expr = Resource::get_best_key(expr.prefix, expr.suffix, *sid);
-                            (context.face.clone(), key_expr.to_owned(), NodeId::default())
-                        });
-                    }
-                }
-            }
-        }
-        for mcast_group in &tables.mcast_groups {
-            route.insert(mcast_group.id, || {
-                (
-                    mcast_group.clone(),
-                    expr.full_expr().to_string().into(),
-                    NodeId::default(),
-                )
+            route.insert(mcast_group.id, || Direction {
+                dst_face: mcast_group.clone(),
+                wire_expr: expr.full_expr().to_string().into(),
+                node_id: NodeId::default(),
             });
->>>>>>> 60e5946b
         }
         Arc::new(route.build())
     }
