--- conflicted
+++ resolved
@@ -34,20 +34,6 @@
     face_hat, face_hat_mut, get_peer, get_router, get_routes_entries, hat, hat_mut,
     network::Network, res_hat, res_hat_mut, HatCode, HatContext, HatFace, HatTables,
 };
-<<<<<<< HEAD
-use crate::{
-    key_expr::KeyExpr,
-    net::routing::{
-        dispatcher::{
-            face::FaceState,
-            pubsub::*,
-            resource::{NodeId, Resource, SessionContext},
-            tables::{Route, RoutingExpr, Tables},
-        },
-        hat::{CurrentFutureTrait, HatPubSubTrait, Sources},
-        router::RoutesIndexes,
-        RoutingContext,
-=======
 #[cfg(feature = "unstable")]
 use crate::key_expr::KeyExpr;
 use crate::net::routing::{
@@ -56,11 +42,10 @@
         pubsub::*,
         resource::{NodeId, Resource, SessionContext},
         tables::{Route, RoutingExpr, Tables},
->>>>>>> 9c9b5b36
     },
     hat::{CurrentFutureTrait, HatPubSubTrait, Sources},
     router::RoutesIndexes,
-    RoutingContext, PREFIX_LIVELINESS,
+    RoutingContext,
 };
 
 #[inline]
