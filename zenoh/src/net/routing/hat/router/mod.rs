--- conflicted
+++ resolved
@@ -56,19 +56,15 @@
         ROUTERS_NET_NAME,
     },
     routing::{
-<<<<<<< HEAD
         dispatcher::{
             face::{FaceId, InterestState},
             gateway::Bound,
             interests::{PendingCurrentInterest, RemoteInterest},
+            pubsub::LocalSubscribers,
+            queries::LocalQueryables,
+            resource::FaceContext,
         },
         hat::{BaseContext, InterestProfile, Remote, TREES_COMPUTATION_DELAY_MS},
-        router::FaceContext,
-=======
-        dispatcher::{face::Face, interests::RemoteInterest},
-        hat::TREES_COMPUTATION_DELAY_MS,
-        router::{LocalQueryables, LocalSubscribers},
->>>>>>> ce5c03ea
     },
     runtime::Runtime,
 };
@@ -78,58 +74,6 @@
 mod queries;
 mod token;
 
-<<<<<<< HEAD
-=======
-// Interest id used for Pushed declarations without declare final to other routers/linkstate peers
-const INITIAL_INTEREST_ID: u32 = 0;
-
-macro_rules! hat {
-    ($t:expr) => {
-        $t.hat.downcast_ref::<HatTables>().unwrap()
-    };
-}
-use hat;
-
-macro_rules! hat_mut {
-    ($t:expr) => {
-        $t.hat.downcast_mut::<HatTables>().unwrap()
-    };
-}
-use hat_mut;
-
-macro_rules! res_hat {
-    ($r:expr) => {
-        $r.context().hat.downcast_ref::<HatContext>().unwrap()
-    };
-}
-use res_hat;
-
-macro_rules! res_hat_mut {
-    ($r:expr) => {
-        get_mut_unchecked($r)
-            .context_mut()
-            .hat
-            .downcast_mut::<HatContext>()
-            .unwrap()
-    };
-}
-use res_hat_mut;
-
-macro_rules! face_hat {
-    ($f:expr) => {
-        $f.hat.downcast_ref::<HatFace>().unwrap()
-    };
-}
-use face_hat;
-
-macro_rules! face_hat_mut {
-    ($f:expr) => {
-        get_mut_unchecked($f).hat.downcast_mut::<HatFace>().unwrap()
-    };
-}
-use face_hat_mut;
-
->>>>>>> ce5c03ea
 use crate::net::{common::AutoConnect, protocol::network::SuccessorEntry};
 
 struct TreesComputationWorker {
@@ -549,15 +493,9 @@
         }
 
         let mut qabls_matches = vec![];
-<<<<<<< HEAD
-        for (_, mut res) in hat_face.remote_qabls.drain() {
+        for (_, (mut res, _)) in hat_face.remote_qabls.drain() {
             get_mut_unchecked(&mut res).face_ctxs.remove(&face.id);
             self.undeclare_simple_queryable(ctx.reborrow(), &mut res, profile);
-=======
-        for (_, (mut res, _)) in hat_face.remote_qabls.drain() {
-            get_mut_unchecked(&mut res).session_ctxs.remove(&face.id);
-            undeclare_simple_queryable(&mut wtables, &mut face_clone, &mut res, send_declare);
->>>>>>> ce5c03ea
 
             if res.ctx.is_some() {
                 for match_ in &res.context().matches {
