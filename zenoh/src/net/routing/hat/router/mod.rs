//
// Copyright (c) 2023 ZettaScale Technology
//
// This program and the accompanying materials are made available under the
// terms of the Eclipse Public License 2.0 which is available at
// http://www.eclipse.org/legal/epl-2.0, or the Apache License, Version 2.0
// which is available at https://www.apache.org/licenses/LICENSE-2.0.
//
// SPDX-License-Identifier: EPL-2.0 OR Apache-2.0
//
// Contributors:
//   ZettaScale Zenoh Team, <zenoh@zettascale.tech>
//

//! ⚠️ WARNING ⚠️
//!
//! This module is intended for Zenoh's internal use.
//!
//! [Click here for Zenoh's documentation](../zenoh/index.html)
use std::{
    any::Any,
    collections::{hash_map::DefaultHasher, HashMap, HashSet},
    hash::Hasher,
    sync::{atomic::AtomicU32, Arc},
    time::Duration,
};

use token::{token_linkstate_change, token_remove_node, undeclare_client_token};
use zenoh_config::{unwrap_or_default, ModeDependent, WhatAmI, WhatAmIMatcher};
use zenoh_protocol::{
    common::ZExtBody,
    core::ZenohIdProto,
    network::{
        declare::{queryable::ext::QueryableInfoType, QueryableId, SubscriberId, TokenId},
        interest::{InterestId, InterestOptions},
        oam::id::OAM_LINKSTATE,
        Oam,
    },
};
use zenoh_result::ZResult;
use zenoh_sync::get_mut_unchecked;
use zenoh_task::TerminatableTask;
use zenoh_transport::unicast::TransportUnicast;

use self::{
    network::{shared_nodes, Network},
    pubsub::{pubsub_linkstate_change, pubsub_remove_node, undeclare_client_subscription},
    queries::{queries_linkstate_change, queries_remove_node, undeclare_client_queryable},
};
use super::{
    super::dispatcher::{
        face::FaceState,
        tables::{NodeId, Resource, RoutingExpr, Tables, TablesLock},
    },
    HatBaseTrait, HatTrait,
};
use crate::net::{
    codec::Zenoh080Routing,
    protocol::linkstate::LinkStateList,
    routing::{
        dispatcher::face::Face,
        hat::TREES_COMPUTATION_DELAY_MS,
        router::{compute_data_routes, compute_query_routes, RoutesIndexes},
    },
    runtime::Runtime,
};

mod interests;
mod network;
mod pubsub;
mod queries;
mod token;

macro_rules! hat {
    ($t:expr) => {
        $t.hat.downcast_ref::<HatTables>().unwrap()
    };
}
use hat;

macro_rules! hat_mut {
    ($t:expr) => {
        $t.hat.downcast_mut::<HatTables>().unwrap()
    };
}
use hat_mut;

macro_rules! res_hat {
    ($r:expr) => {
        $r.context().hat.downcast_ref::<HatContext>().unwrap()
    };
}
use res_hat;

macro_rules! res_hat_mut {
    ($r:expr) => {
        get_mut_unchecked($r)
            .context_mut()
            .hat
            .downcast_mut::<HatContext>()
            .unwrap()
    };
}
use res_hat_mut;

macro_rules! face_hat {
    ($f:expr) => {
        $f.hat.downcast_ref::<HatFace>().unwrap()
    };
}
use face_hat;

macro_rules! face_hat_mut {
    ($f:expr) => {
        get_mut_unchecked($f).hat.downcast_mut::<HatFace>().unwrap()
    };
}
use face_hat_mut;

struct HatTables {
    router_subs: HashSet<Arc<Resource>>,
    peer_subs: HashSet<Arc<Resource>>,
    router_tokens: HashSet<Arc<Resource>>,
    peer_tokens: HashSet<Arc<Resource>>,
    router_qabls: HashSet<Arc<Resource>>,
    peer_qabls: HashSet<Arc<Resource>>,
    routers_net: Option<Network>,
    peers_net: Option<Network>,
    shared_nodes: Vec<ZenohIdProto>,
    routers_trees_task: Option<TerminatableTask>,
    peers_trees_task: Option<TerminatableTask>,
    router_peers_failover_brokering: bool,
}

impl Drop for HatTables {
    fn drop(&mut self) {
        if self.peers_trees_task.is_some() {
            let task = self.peers_trees_task.take().unwrap();
            task.terminate(Duration::from_secs(10));
        }
        if self.routers_trees_task.is_some() {
            let task = self.routers_trees_task.take().unwrap();
            task.terminate(Duration::from_secs(10));
        }
    }
}

impl HatTables {
    fn new(router_peers_failover_brokering: bool) -> Self {
        Self {
            router_subs: HashSet::new(),
            peer_subs: HashSet::new(),
            router_qabls: HashSet::new(),
            peer_qabls: HashSet::new(),
            router_tokens: HashSet::new(),
            peer_tokens: HashSet::new(),
            routers_net: None,
            peers_net: None,
            shared_nodes: vec![],
            routers_trees_task: None,
            peers_trees_task: None,
            router_peers_failover_brokering,
        }
    }

    #[inline]
    fn get_net(&self, net_type: WhatAmI) -> Option<&Network> {
        match net_type {
            WhatAmI::Router => self.routers_net.as_ref(),
            WhatAmI::Peer => self.peers_net.as_ref(),
            _ => None,
        }
    }

    #[inline]
    fn full_net(&self, net_type: WhatAmI) -> bool {
        match net_type {
            WhatAmI::Router => self
                .routers_net
                .as_ref()
                .map(|net| net.full_linkstate)
                .unwrap_or(false),
            WhatAmI::Peer => self
                .peers_net
                .as_ref()
                .map(|net| net.full_linkstate)
                .unwrap_or(false),
            _ => false,
        }
    }

    #[inline]
    fn get_router_links(&self, peer: ZenohIdProto) -> impl Iterator<Item = &ZenohIdProto> + '_ {
        self.peers_net
            .as_ref()
            .unwrap()
            .get_links(peer)
            .iter()
            .filter(move |nid| {
                if let Some(node) = self.routers_net.as_ref().unwrap().get_node(nid) {
                    node.whatami.unwrap_or(WhatAmI::Router) == WhatAmI::Router
                } else {
                    false
                }
            })
    }

    #[inline]
    fn elect_router<'a>(
        &'a self,
        self_zid: &'a ZenohIdProto,
        key_expr: &str,
        mut routers: impl Iterator<Item = &'a ZenohIdProto>,
    ) -> &'a ZenohIdProto {
        match routers.next() {
            None => self_zid,
            Some(router) => {
                let hash = |r: &ZenohIdProto| {
                    let mut hasher = DefaultHasher::new();
                    for b in key_expr.as_bytes() {
                        hasher.write_u8(*b);
                    }
                    for b in &r.to_le_bytes()[..r.size()] {
                        hasher.write_u8(*b);
                    }
                    hasher.finish()
                };
                let mut res = router;
                let mut h = None;
                for router2 in routers {
                    let h2 = hash(router2);
                    if h2 > *h.get_or_insert_with(|| hash(res)) {
                        res = router2;
                        h = Some(h2);
                    }
                }
                res
            }
        }
    }

    #[inline]
    fn failover_brokering_to(source_links: &[ZenohIdProto], dest: ZenohIdProto) -> bool {
        // if source_links is empty then gossip is probably disabled in source peer
        !source_links.is_empty() && !source_links.contains(&dest)
    }

    #[inline]
    fn failover_brokering(&self, peer1: ZenohIdProto, peer2: ZenohIdProto) -> bool {
        self.router_peers_failover_brokering
            && self
                .peers_net
                .as_ref()
                .map(|net| {
                    let links = net.get_links(peer1);
                    HatTables::failover_brokering_to(links, peer2)
                })
                .unwrap_or(false)
    }

    fn schedule_compute_trees(&mut self, tables_ref: Arc<TablesLock>, net_type: WhatAmI) {
        if (net_type == WhatAmI::Router && self.routers_trees_task.is_none())
            || (net_type == WhatAmI::Peer && self.peers_trees_task.is_none())
        {
            let task = TerminatableTask::spawn(
                zenoh_runtime::ZRuntime::Net,
                async move {
                    tokio::time::sleep(std::time::Duration::from_millis(
                        *TREES_COMPUTATION_DELAY_MS,
                    ))
                    .await;
                    let mut tables = zwrite!(tables_ref.tables);

                    tracing::trace!("Compute trees");
                    let new_childs = match net_type {
                        WhatAmI::Router => hat_mut!(tables)
                            .routers_net
                            .as_mut()
                            .unwrap()
                            .compute_trees(),
                        _ => hat_mut!(tables).peers_net.as_mut().unwrap().compute_trees(),
                    };

                    tracing::trace!("Compute routes");
                    pubsub::pubsub_tree_change(&mut tables, &new_childs, net_type);
                    queries::queries_tree_change(&mut tables, &new_childs, net_type);
                    token::token_tree_change(&mut tables, &new_childs, net_type);

                    tracing::trace!("Computations completed");
                    match net_type {
                        WhatAmI::Router => hat_mut!(tables).routers_trees_task = None,
                        _ => hat_mut!(tables).peers_trees_task = None,
                    };
                },
                TerminatableTask::create_cancellation_token(),
            );
            match net_type {
                WhatAmI::Router => self.routers_trees_task = Some(task),
                _ => self.peers_trees_task = Some(task),
            };
        }
    }
}

pub(crate) struct HatCode {}

impl HatBaseTrait for HatCode {
    fn init(&self, tables: &mut Tables, runtime: Runtime) {
        let config = runtime.config().lock();
        let whatami = tables.whatami;
        let gossip = unwrap_or_default!(config.scouting().gossip().enabled());
        let gossip_multihop = unwrap_or_default!(config.scouting().gossip().multihop());
        let autoconnect = if gossip {
            *unwrap_or_default!(config.scouting().gossip().autoconnect().get(whatami))
        } else {
            WhatAmIMatcher::empty()
        };

        let router_full_linkstate = whatami == WhatAmI::Router;
        let peer_full_linkstate = whatami != WhatAmI::Client
            && unwrap_or_default!(config.routing().peer().mode()) == *"linkstate";
        let router_peers_failover_brokering =
            unwrap_or_default!(config.routing().router().peers_failover_brokering());
        drop(config);

        if router_full_linkstate | gossip {
            hat_mut!(tables).routers_net = Some(Network::new(
                "[Routers network]".to_string(),
                tables.zid,
                runtime.clone(),
                router_full_linkstate,
                router_peers_failover_brokering,
                gossip,
                gossip_multihop,
                autoconnect,
            ));
        }
        if peer_full_linkstate | gossip {
            hat_mut!(tables).peers_net = Some(Network::new(
                "[Peers network]".to_string(),
                tables.zid,
                runtime,
                peer_full_linkstate,
                router_peers_failover_brokering,
                gossip,
                gossip_multihop,
                autoconnect,
            ));
        }
        if router_full_linkstate && peer_full_linkstate {
            hat_mut!(tables).shared_nodes = shared_nodes(
                hat!(tables).routers_net.as_ref().unwrap(),
                hat!(tables).peers_net.as_ref().unwrap(),
            );
        }
    }

    fn new_tables(&self, router_peers_failover_brokering: bool) -> Box<dyn Any + Send + Sync> {
        Box::new(HatTables::new(router_peers_failover_brokering))
    }

    fn new_face(&self) -> Box<dyn Any + Send + Sync> {
        Box::new(HatFace::new())
    }

    fn new_resource(&self) -> Box<dyn Any + Send + Sync> {
        Box::new(HatContext::new())
    }

    fn new_local_face(
        &self,
        _tables: &mut Tables,
        _tables_ref: &Arc<TablesLock>,
        _face: &mut Face,
    ) -> ZResult<()> {
        // Nothing to do
        Ok(())
    }

    fn new_transport_unicast_face(
        &self,
        tables: &mut Tables,
        tables_ref: &Arc<TablesLock>,
        face: &mut Face,
        transport: &TransportUnicast,
    ) -> ZResult<()> {
        let link_id = match face.state.whatami {
            WhatAmI::Router => hat_mut!(tables)
                .routers_net
                .as_mut()
                .unwrap()
                .add_link(transport.clone()),
            WhatAmI::Peer => {
                if let Some(net) = hat_mut!(tables).peers_net.as_mut() {
                    net.add_link(transport.clone())
                } else {
                    0
                }
            }
            _ => 0,
        };

        if hat!(tables).full_net(WhatAmI::Router) && hat!(tables).full_net(WhatAmI::Peer) {
            hat_mut!(tables).shared_nodes = shared_nodes(
                hat!(tables).routers_net.as_ref().unwrap(),
                hat!(tables).peers_net.as_ref().unwrap(),
            );
        }

        face_hat_mut!(&mut face.state).link_id = link_id;

        match face.state.whatami {
            WhatAmI::Router => {
                hat_mut!(tables).schedule_compute_trees(tables_ref.clone(), WhatAmI::Router);
            }
            WhatAmI::Peer => {
                if hat_mut!(tables).full_net(WhatAmI::Peer) {
                    hat_mut!(tables).schedule_compute_trees(tables_ref.clone(), WhatAmI::Peer);
                }
            }
            _ => (),
        }
        Ok(())
    }

    fn close_face(&self, tables: &TablesLock, face: &mut Arc<FaceState>) {
        let mut wtables = zwrite!(tables.tables);
        let mut face_clone = face.clone();

        face_hat_mut!(face).remote_interests.clear();
        face_hat_mut!(face).local_subs.clear();
        face_hat_mut!(face).local_qabls.clear();
        face_hat_mut!(face).local_tokens.clear();

        let face = get_mut_unchecked(face);
        for res in face.remote_mappings.values_mut() {
            get_mut_unchecked(res).session_ctxs.remove(&face.id);
            Resource::clean(res);
        }
        face.remote_mappings.clear();
        for res in face.local_mappings.values_mut() {
            get_mut_unchecked(res).session_ctxs.remove(&face.id);
            Resource::clean(res);
        }
        face.local_mappings.clear();

        let mut subs_matches = vec![];
        for (_id, mut res) in face
            .hat
            .downcast_mut::<HatFace>()
            .unwrap()
            .remote_subs
            .drain()
        {
            get_mut_unchecked(&mut res).session_ctxs.remove(&face.id);
            undeclare_client_subscription(&mut wtables, &mut face_clone, &mut res);

            if res.context.is_some() {
                for match_ in &res.context().matches {
                    let mut match_ = match_.upgrade().unwrap();
                    if !Arc::ptr_eq(&match_, &res) {
                        get_mut_unchecked(&mut match_)
                            .context_mut()
                            .disable_data_routes();
                        subs_matches.push(match_);
                    }
                }
                get_mut_unchecked(&mut res)
                    .context_mut()
                    .disable_data_routes();
                subs_matches.push(res);
            }
        }

        let mut qabls_matches = vec![];
        for (_, mut res) in face
            .hat
            .downcast_mut::<HatFace>()
            .unwrap()
            .remote_qabls
            .drain()
        {
            get_mut_unchecked(&mut res).session_ctxs.remove(&face.id);
            undeclare_client_queryable(&mut wtables, &mut face_clone, &mut res);

            if res.context.is_some() {
                for match_ in &res.context().matches {
                    let mut match_ = match_.upgrade().unwrap();
                    if !Arc::ptr_eq(&match_, &res) {
                        get_mut_unchecked(&mut match_)
                            .context_mut()
                            .disable_query_routes();
                        qabls_matches.push(match_);
                    }
                }
                get_mut_unchecked(&mut res)
                    .context_mut()
                    .disable_query_routes();
                qabls_matches.push(res);
            }
        }

        for (_id, mut res) in face
            .hat
            .downcast_mut::<HatFace>()
            .unwrap()
            .remote_tokens
            .drain()
        {
            get_mut_unchecked(&mut res).session_ctxs.remove(&face.id);
            undeclare_client_token(&mut wtables, &mut face_clone, &mut res);
        }
        drop(wtables);

        let mut matches_data_routes = vec![];
        let mut matches_query_routes = vec![];
        let rtables = zread!(tables.tables);
        for _match in subs_matches.drain(..) {
            let mut expr = RoutingExpr::new(&_match, "");
            matches_data_routes.push((_match.clone(), compute_data_routes(&rtables, &mut expr)));
        }
        for _match in qabls_matches.drain(..) {
            matches_query_routes.push((_match.clone(), compute_query_routes(&rtables, &_match)));
        }
        drop(rtables);

        let mut wtables = zwrite!(tables.tables);
        for (mut res, data_routes) in matches_data_routes {
            get_mut_unchecked(&mut res)
                .context_mut()
                .update_data_routes(data_routes);
            Resource::clean(&mut res);
        }
        for (mut res, query_routes) in matches_query_routes {
            get_mut_unchecked(&mut res)
                .context_mut()
                .update_query_routes(query_routes);
            Resource::clean(&mut res);
        }
        wtables.faces.remove(&face.id);
        drop(wtables);
    }

    fn handle_oam(
        &self,
        tables: &mut Tables,
        tables_ref: &Arc<TablesLock>,
        oam: Oam,
        transport: &TransportUnicast,
    ) -> ZResult<()> {
        if oam.id == OAM_LINKSTATE {
            if let ZExtBody::ZBuf(buf) = oam.body {
                if let Ok(zid) = transport.get_zid() {
                    use zenoh_buffers::reader::HasReader;
                    use zenoh_codec::RCodec;
                    let codec = Zenoh080Routing::new();
                    let mut reader = buf.reader();
                    let list: LinkStateList = codec.read(&mut reader).unwrap();

                    let whatami = transport.get_whatami()?;
                    match whatami {
                        WhatAmI::Router => {
                            for (_, removed_node) in hat_mut!(tables)
                                .routers_net
                                .as_mut()
                                .unwrap()
                                .link_states(list.link_states, zid)
                                .removed_nodes
                            {
                                pubsub_remove_node(tables, &removed_node.zid, WhatAmI::Router);
                                queries_remove_node(tables, &removed_node.zid, WhatAmI::Router);
                                token_remove_node(tables, &removed_node.zid, WhatAmI::Router);
                            }

                            if hat!(tables).full_net(WhatAmI::Peer) {
                                hat_mut!(tables).shared_nodes = shared_nodes(
                                    hat!(tables).routers_net.as_ref().unwrap(),
                                    hat!(tables).peers_net.as_ref().unwrap(),
                                );
                            }

                            hat_mut!(tables)
                                .schedule_compute_trees(tables_ref.clone(), WhatAmI::Router);
                        }
                        WhatAmI::Peer => {
                            if let Some(net) = hat_mut!(tables).peers_net.as_mut() {
                                let changes = net.link_states(list.link_states, zid);
                                if hat!(tables).full_net(WhatAmI::Peer) {
                                    for (_, removed_node) in changes.removed_nodes {
                                        pubsub_remove_node(
                                            tables,
                                            &removed_node.zid,
                                            WhatAmI::Peer,
                                        );
                                        queries_remove_node(
                                            tables,
                                            &removed_node.zid,
                                            WhatAmI::Peer,
                                        );
                                        token_remove_node(tables, &removed_node.zid, WhatAmI::Peer);
                                    }

                                    hat_mut!(tables).shared_nodes = shared_nodes(
                                        hat!(tables).routers_net.as_ref().unwrap(),
                                        hat!(tables).peers_net.as_ref().unwrap(),
                                    );

                                    hat_mut!(tables)
                                        .schedule_compute_trees(tables_ref.clone(), WhatAmI::Peer);
                                } else {
                                    for (_, updated_node) in changes.updated_nodes {
                                        pubsub_linkstate_change(
                                            tables,
                                            &updated_node.zid,
                                            &updated_node.links,
                                        );
                                        queries_linkstate_change(
                                            tables,
                                            &updated_node.zid,
                                            &updated_node.links,
                                        );
                                        token_linkstate_change(
                                            tables,
                                            &updated_node.zid,
                                            &updated_node.links,
                                        );
                                    }
                                }
                            }
                        }
                        _ => (),
                    };
                }
            }
        }

        Ok(())
    }

    #[inline]
    fn map_routing_context(
        &self,
        tables: &Tables,
        face: &FaceState,
        routing_context: NodeId,
    ) -> NodeId {
        match face.whatami {
            WhatAmI::Router => hat!(tables)
                .routers_net
                .as_ref()
                .unwrap()
                .get_local_context(routing_context, face_hat!(face).link_id),
            WhatAmI::Peer => {
                if hat!(tables).full_net(WhatAmI::Peer) {
                    hat!(tables)
                        .peers_net
                        .as_ref()
                        .unwrap()
                        .get_local_context(routing_context, face_hat!(face).link_id)
                } else {
                    0
                }
            }
            _ => 0,
        }
    }

    fn closing(
        &self,
        tables: &mut Tables,
        tables_ref: &Arc<TablesLock>,
        transport: &TransportUnicast,
    ) -> ZResult<()> {
        match (transport.get_zid(), transport.get_whatami()) {
            (Ok(zid), Ok(whatami)) => {
                match whatami {
                    WhatAmI::Router => {
                        for (_, removed_node) in hat_mut!(tables)
                            .routers_net
                            .as_mut()
                            .unwrap()
                            .remove_link(&zid)
                        {
                            pubsub_remove_node(tables, &removed_node.zid, WhatAmI::Router);
                            queries_remove_node(tables, &removed_node.zid, WhatAmI::Router);
                            token_remove_node(tables, &removed_node.zid, WhatAmI::Router);
                        }

                        if hat!(tables).full_net(WhatAmI::Peer) {
                            hat_mut!(tables).shared_nodes = shared_nodes(
                                hat!(tables).routers_net.as_ref().unwrap(),
                                hat!(tables).peers_net.as_ref().unwrap(),
                            );
                        }

                        hat_mut!(tables)
                            .schedule_compute_trees(tables_ref.clone(), WhatAmI::Router);
                    }
                    WhatAmI::Peer => {
                        if hat!(tables).full_net(WhatAmI::Peer) {
                            for (_, removed_node) in hat_mut!(tables)
                                .peers_net
                                .as_mut()
                                .unwrap()
                                .remove_link(&zid)
                            {
                                pubsub_remove_node(tables, &removed_node.zid, WhatAmI::Peer);
                                queries_remove_node(tables, &removed_node.zid, WhatAmI::Peer);
                                token_remove_node(tables, &removed_node.zid, WhatAmI::Peer);
                            }

                            hat_mut!(tables).shared_nodes = shared_nodes(
                                hat!(tables).routers_net.as_ref().unwrap(),
                                hat!(tables).peers_net.as_ref().unwrap(),
                            );

                            hat_mut!(tables)
                                .schedule_compute_trees(tables_ref.clone(), WhatAmI::Peer);
                        } else if let Some(net) = hat_mut!(tables).peers_net.as_mut() {
                            net.remove_link(&zid);
                        }
                    }
                    _ => (),
                };
            }
            (_, _) => tracing::error!("Closed transport in session closing!"),
        }
        Ok(())
    }

    #[inline]
    fn ingress_filter(&self, tables: &Tables, face: &FaceState, expr: &mut RoutingExpr) -> bool {
        face.whatami != WhatAmI::Peer
            || hat!(tables).peers_net.is_none()
            || tables.zid
                == *hat!(tables).elect_router(
                    &tables.zid,
                    expr.full_expr(),
                    hat!(tables).get_router_links(face.zid),
                )
    }

    #[inline]
    fn egress_filter(
        &self,
        tables: &Tables,
        src_face: &FaceState,
        out_face: &Arc<FaceState>,
        expr: &mut RoutingExpr,
    ) -> bool {
        if src_face.id != out_face.id
            && match (src_face.mcast_group.as_ref(), out_face.mcast_group.as_ref()) {
                (Some(l), Some(r)) => l != r,
                _ => true,
            }
        {
            let dst_master = out_face.whatami != WhatAmI::Peer
                || hat!(tables).peers_net.is_none()
                || tables.zid
                    == *hat!(tables).elect_router(
                        &tables.zid,
                        expr.full_expr(),
                        hat!(tables).get_router_links(out_face.zid),
                    );

            return dst_master
                && (src_face.whatami != WhatAmI::Peer
                    || out_face.whatami != WhatAmI::Peer
                    || hat!(tables).full_net(WhatAmI::Peer)
                    || hat!(tables).failover_brokering(src_face.zid, out_face.zid));
        }
        false
    }

    fn info(&self, tables: &Tables, kind: WhatAmI) -> String {
        match kind {
            WhatAmI::Router => hat!(tables)
                .routers_net
                .as_ref()
                .map(|net| net.dot())
                .unwrap_or_else(|| "graph {}".to_string()),
            WhatAmI::Peer => hat!(tables)
                .peers_net
                .as_ref()
                .map(|net| net.dot())
                .unwrap_or_else(|| "graph {}".to_string()),
            _ => "graph {}".to_string(),
        }
    }
}

struct HatContext {
<<<<<<< HEAD
    router_subs: HashSet<ZenohId>,
    peer_subs: HashSet<ZenohId>,
    router_qabls: HashMap<ZenohId, QueryableInfoType>,
    peer_qabls: HashMap<ZenohId, QueryableInfoType>,
    router_tokens: HashSet<ZenohId>,
    peer_tokens: HashSet<ZenohId>,
=======
    router_subs: HashSet<ZenohIdProto>,
    peer_subs: HashSet<ZenohIdProto>,
    router_qabls: HashMap<ZenohIdProto, QueryableInfoType>,
    peer_qabls: HashMap<ZenohIdProto, QueryableInfoType>,
>>>>>>> 9c9b5b36
}

impl HatContext {
    fn new() -> Self {
        Self {
            router_subs: HashSet::new(),
            peer_subs: HashSet::new(),
            router_qabls: HashMap::new(),
            peer_qabls: HashMap::new(),
            router_tokens: HashSet::new(),
            peer_tokens: HashSet::new(),
        }
    }
}

struct HatFace {
    link_id: usize,
    next_id: AtomicU32, // @TODO: manage rollover and uniqueness
    remote_interests: HashMap<InterestId, (Option<Arc<Resource>>, InterestOptions)>,
    local_subs: HashMap<Arc<Resource>, SubscriberId>,
    remote_subs: HashMap<SubscriberId, Arc<Resource>>,
    local_qabls: HashMap<Arc<Resource>, (QueryableId, QueryableInfoType)>,
    remote_qabls: HashMap<QueryableId, Arc<Resource>>,
    local_tokens: HashMap<Arc<Resource>, TokenId>,
    remote_tokens: HashMap<TokenId, Arc<Resource>>,
}

impl HatFace {
    fn new() -> Self {
        Self {
            link_id: 0,
            next_id: AtomicU32::new(0),
            remote_interests: HashMap::new(),
            local_subs: HashMap::new(),
            remote_subs: HashMap::new(),
            local_qabls: HashMap::new(),
            remote_qabls: HashMap::new(),
            local_tokens: HashMap::new(),
            remote_tokens: HashMap::new(),
        }
    }
}

fn get_router(tables: &Tables, face: &Arc<FaceState>, nodeid: NodeId) -> Option<ZenohIdProto> {
    match hat!(tables)
        .routers_net
        .as_ref()
        .unwrap()
        .get_link(face_hat!(face).link_id)
    {
        Some(link) => match link.get_zid(&(nodeid as u64)) {
            Some(router) => Some(*router),
            None => {
                tracing::error!(
                    "Received router declaration with unknown routing context id {}",
                    nodeid
                );
                None
            }
        },
        None => {
            tracing::error!(
                "Could not find corresponding link in routers network for {}",
                face
            );
            None
        }
    }
}

fn get_peer(tables: &Tables, face: &Arc<FaceState>, nodeid: NodeId) -> Option<ZenohIdProto> {
    match hat!(tables)
        .peers_net
        .as_ref()
        .unwrap()
        .get_link(face_hat!(face).link_id)
    {
        Some(link) => match link.get_zid(&(nodeid as u64)) {
            Some(router) => Some(*router),
            None => {
                tracing::error!(
                    "Received peer declaration with unknown routing context id {}",
                    nodeid
                );
                None
            }
        },
        None => {
            tracing::error!(
                "Could not find corresponding link in peers network for {}",
                face
            );
            None
        }
    }
}

impl HatTrait for HatCode {}

#[inline]
fn get_routes_entries(tables: &Tables) -> RoutesIndexes {
    let routers_indexes = hat!(tables)
        .routers_net
        .as_ref()
        .unwrap()
        .graph
        .node_indices()
        .map(|i| i.index() as NodeId)
        .collect::<Vec<NodeId>>();
    let peers_indexes = if hat!(tables).full_net(WhatAmI::Peer) {
        hat!(tables)
            .peers_net
            .as_ref()
            .unwrap()
            .graph
            .node_indices()
            .map(|i| i.index() as NodeId)
            .collect::<Vec<NodeId>>()
    } else {
        vec![0]
    };
    RoutesIndexes {
        routers: routers_indexes,
        peers: peers_indexes,
        clients: vec![0],
    }
}<|MERGE_RESOLUTION|>--- conflicted
+++ resolved
@@ -790,19 +790,12 @@
 }
 
 struct HatContext {
-<<<<<<< HEAD
-    router_subs: HashSet<ZenohId>,
-    peer_subs: HashSet<ZenohId>,
-    router_qabls: HashMap<ZenohId, QueryableInfoType>,
-    peer_qabls: HashMap<ZenohId, QueryableInfoType>,
-    router_tokens: HashSet<ZenohId>,
-    peer_tokens: HashSet<ZenohId>,
-=======
     router_subs: HashSet<ZenohIdProto>,
     peer_subs: HashSet<ZenohIdProto>,
     router_qabls: HashMap<ZenohIdProto, QueryableInfoType>,
     peer_qabls: HashMap<ZenohIdProto, QueryableInfoType>,
->>>>>>> 9c9b5b36
+    router_tokens: HashSet<ZenohIdProto>,
+    peer_tokens: HashSet<ZenohIdProto>,
 }
 
 impl HatContext {
