//
// Copyright (c) 2023 ZettaScale Technology
//
// This program and the accompanying materials are made available under the
// terms of the Eclipse Public License 2.0 which is available at
// http://www.eclipse.org/legal/epl-2.0, or the Apache License, Version 2.0
// which is available at https://www.apache.org/licenses/LICENSE-2.0.
//
// SPDX-License-Identifier: EPL-2.0 OR Apache-2.0
//
// Contributors:
//   ZettaScale Zenoh Team, <zenoh@zettascale.tech>
//
use std::{
    borrow::Cow,
    collections::HashMap,
    sync::{atomic::Ordering, Arc},
};

use petgraph::graph::NodeIndex;
use zenoh_protocol::{
    core::{
        key_expr::{
            include::{Includer, DEFAULT_INCLUDER},
            OwnedKeyExpr,
        },
        WhatAmI, ZenohIdProto,
    },
    network::{
        declare::{
            common::ext::WireExprType, ext, queryable::ext::QueryableInfoType, Declare,
            DeclareBody, DeclareQueryable, QueryableId, UndeclareQueryable,
        },
        interest::{InterestId, InterestMode},
    },
};
use zenoh_sync::get_mut_unchecked;

<<<<<<< HEAD
use super::Hat;
#[cfg(feature = "unstable")]
use crate::key_expr::KeyExpr;
use crate::net::{
    protocol::network::Network,
    routing::{
        dispatcher::{
            face::FaceState,
            resource::{FaceContext, NodeId, Resource},
            tables::{QueryTargetQabl, QueryTargetQablSet, RoutingExpr, TablesData},
        },
        hat::{
            CurrentFutureTrait, DeclarationContext, HatQueriesTrait, InterestProfile, SendDeclare,
            Sources,
        },
        router::{disable_matches_query_routes, Direction},
        RoutingContext,
=======
use super::{
    face_hat, face_hat_mut, get_peer, get_router, hat, hat_mut, push_declaration_profile, res_hat,
    res_hat_mut, HatCode, HatContext, HatFace, HatTables,
};
use crate::{
    key_expr::KeyExpr,
    net::{
        protocol::{linkstate::LinkEdgeWeight, network::Network},
        routing::{
            dispatcher::{
                face::FaceState,
                resource::{NodeId, Resource, SessionContext},
                tables::{QueryTargetQabl, QueryTargetQablSet, RoutingExpr, Tables},
            },
            hat::{CurrentFutureTrait, HatQueriesTrait, SendDeclare, Sources},
            router::disable_matches_query_routes,
            RoutingContext,
        },
>>>>>>> 60e5946b
    },
};

#[inline]
fn merge_qabl_infos(mut this: QueryableInfoType, info: &QueryableInfoType) -> QueryableInfoType {
    this.complete = this.complete || info.complete;
    this.distance = std::cmp::min(this.distance, info.distance);
    this
}

impl Hat {
    fn local_router_qabl_info(
        &self,
        _tables: &TablesData,
        res: &Arc<Resource>,
    ) -> QueryableInfoType {
        res.face_ctxs
            .values()
            .fold(None, |accu, ctx| {
                if let Some(info) = ctx.qabl.as_ref() {
                    Some(match accu {
                        Some(accu) => merge_qabl_infos(accu, info),
                        None => *info,
                    })
                } else {
                    accu
                }
            })
            .unwrap_or(QueryableInfoType::DEFAULT)
    }

    fn local_qabl_info(
        &self,
        tables: &TablesData,
        res: &Arc<Resource>,
        face: &Arc<FaceState>,
    ) -> QueryableInfoType {
        let info = if res.ctx.is_some() {
            self.res_hat(res)
                .router_qabls
                .iter()
                .fold(None, |accu, (zid, info)| {
                    if *zid != tables.zid {
                        Some(match accu {
                            Some(accu) => merge_qabl_infos(accu, info),
                            None => *info,
                        })
                    } else {
                        accu
                    }
                })
        } else {
            None
        };
        res.face_ctxs
            .values()
            .fold(info, |accu, ctx| {
                if (ctx.face.id != face.id && ctx.face.whatami != WhatAmI::Peer)
                    || face.whatami != WhatAmI::Peer
                {
                    if let Some(info) = ctx.qabl.as_ref() {
                        Some(match accu {
                            Some(accu) => merge_qabl_infos(accu, info),
                            None => *info,
                        })
                    } else {
                        accu
                    }
                } else {
                    accu
                }
            })
            .unwrap_or(QueryableInfoType::DEFAULT)
    }

    #[inline]
    #[allow(clippy::too_many_arguments)]
    fn send_sourced_queryable_to_net_children(
        &self,
        tables: &TablesData,
        net: &Network,
        children: &[NodeIndex],
        res: &Arc<Resource>,
        qabl_info: &QueryableInfoType,
        src_face: Option<&mut Arc<FaceState>>,
        routing_context: NodeId,
    ) {
        for child in children {
            if net.graph.contains_node(*child) {
                match self.face(tables, &net.graph[*child].zid).cloned() {
                    Some(mut someface) => {
                        if src_face
                            .as_ref()
                            .map(|src_face| someface.id != src_face.id)
                            .unwrap_or(true)
                        {
                            let push_declaration = self.push_declaration_profile(&someface);
                            let key_expr = Resource::decl_key(res, &mut someface, push_declaration);

                            someface.primitives.send_declare(RoutingContext::with_expr(
                                &mut Declare {
                                    interest_id: None,
                                    ext_qos: ext::QoSType::DECLARE,
                                    ext_tstamp: None,
                                    ext_nodeid: ext::NodeIdType {
                                        node_id: routing_context,
                                    },
                                    body: DeclareBody::DeclareQueryable(DeclareQueryable {
                                        id: 0, // Sourced queryables do not use ids
                                        wire_expr: key_expr,
                                        ext_info: *qabl_info,
                                    }),
                                },
                                res.expr().to_string(),
                            ));
                        }
                    }
                    None => {
                        tracing::trace!("Unable to find face for zid {}", net.graph[*child].zid)
                    }
                }
            }
        }
    }

    fn propagate_simple_queryable(
        &self,
        tables: &mut TablesData,
        res: &Arc<Resource>,
        src_face: Option<&mut Arc<FaceState>>,
        send_declare: &mut SendDeclare,
    ) {
        let faces = self.faces(tables).values().cloned();
        for mut dst_face in faces {
            let info = self.local_qabl_info(tables, res, &dst_face);
            let current = self.face_hat(&dst_face).local_qabls.get(res);
            if src_face
                .as_ref()
                .map(|src_face| dst_face.id != src_face.id)
                .unwrap_or(true)
                && (current.is_none() || current.unwrap().1 != info)
                && self
                    .face_hat(&dst_face)
                    .remote_interests
                    .values()
                    .any(|i| i.options.queryables() && i.matches(res))
                && dst_face.whatami != WhatAmI::Router
                && src_face
                    .as_ref()
                    .map(|src_face| {
                        src_face.whatami != WhatAmI::Peer || dst_face.whatami != WhatAmI::Peer
                    })
                    .unwrap_or(true)
            {
                let id = current.map(|c| c.0).unwrap_or(
                    self.face_hat(&dst_face)
                        .next_id
                        .fetch_add(1, Ordering::SeqCst),
                );
                self.face_hat_mut(&mut dst_face)
                    .local_qabls
                    .insert(res.clone(), (id, info));
                let push_declaration = self.push_declaration_profile(&dst_face);
                let key_expr = Resource::decl_key(res, &mut dst_face, push_declaration);
                send_declare(
                    &dst_face.primitives,
                    RoutingContext::with_expr(
                        Declare {
                            interest_id: None,
                            ext_qos: ext::QoSType::DECLARE,
                            ext_tstamp: None,
                            ext_nodeid: ext::NodeIdType::DEFAULT,
                            body: DeclareBody::DeclareQueryable(DeclareQueryable {
                                id,
                                wire_expr: key_expr,
                                ext_info: info,
                            }),
                        },
                        res.expr().to_string(),
                    ),
                );
            }
        }
    }

    fn propagate_sourced_queryable(
        &self,
        tables: &TablesData,
        res: &Arc<Resource>,
        qabl_info: &QueryableInfoType,
        src_face: Option<&mut Arc<FaceState>>,
        source: &ZenohIdProto,
    ) {
        let net = self.routers_net.as_ref().unwrap();
        match net.get_idx(source) {
            Some(tree_sid) => {
                if net.trees.len() > tree_sid.index() {
                    self.send_sourced_queryable_to_net_children(
                        tables,
                        net,
                        &net.trees[tree_sid.index()].children,
                        res,
                        qabl_info,
                        src_face,
                        tree_sid.index() as NodeId,
                    );
                } else {
                    tracing::trace!(
                        "Propagating qabl {}: tree for node {} sid:{} not yet ready",
                        res.expr(),
                        tree_sid.index(),
                        source
                    );
                }
            }
            None => tracing::error!(
                "Error propagating qabl {}: cannot get index of {}!",
                res.expr(),
                source
            ),
        }
    }

    fn register_router_queryable(
        &mut self,
        tables: &mut TablesData,
        mut face: Option<&mut Arc<FaceState>>,
        res: &mut Arc<Resource>,
        qabl_info: &QueryableInfoType,
        router: ZenohIdProto,
        send_declare: &mut SendDeclare,
    ) {
        let current_info = self.res_hat(res).router_qabls.get(&router);
        if current_info.is_none() || current_info.unwrap() != qabl_info {
            // Register router queryable
            {
                self.res_hat_mut(res)
                    .router_qabls
                    .insert(router, *qabl_info);
                self.router_qabls.insert(res.clone());
            }

            // Propagate queryable to routers
            self.propagate_sourced_queryable(tables, res, qabl_info, face.as_deref_mut(), &router);
        }

        // Propagate queryable to clients
        self.propagate_simple_queryable(tables, res, face, send_declare);
    }

    fn declare_router_queryable(
        &mut self,
        tables: &mut TablesData,
        face: &mut Arc<FaceState>,
        res: &mut Arc<Resource>,
        qabl_info: &QueryableInfoType,
        router: ZenohIdProto,
        send_declare: &mut SendDeclare,
    ) {
        self.register_router_queryable(tables, Some(face), res, qabl_info, router, send_declare);
    }

    fn register_simple_queryable(
        &self,
        _tables: &mut TablesData,
        face: &mut Arc<FaceState>,
        id: QueryableId,
        res: &mut Arc<Resource>,
        qabl_info: &QueryableInfoType,
    ) {
        // Register queryable
        {
            let res = get_mut_unchecked(res);
            get_mut_unchecked(
                res.face_ctxs
                    .entry(face.id)
                    .or_insert_with(|| Arc::new(FaceContext::new(face.clone()))),
            )
            .qabl = Some(*qabl_info);
        }
        self.face_hat_mut(face).remote_qabls.insert(id, res.clone());
    }

    fn declare_simple_queryable(
        &mut self,
        tables: &mut TablesData,
        face: &mut Arc<FaceState>,
        id: QueryableId,
        res: &mut Arc<Resource>,
        qabl_info: &QueryableInfoType,
        send_declare: &mut SendDeclare,
    ) {
        self.register_simple_queryable(tables, face, id, res, qabl_info);
        let local_details = self.local_router_qabl_info(tables, res);
        let zid = tables.zid;
        self.register_router_queryable(tables, Some(face), res, &local_details, zid, send_declare);
    }

    #[inline]
    fn remote_router_qabls(&self, tables: &TablesData, res: &Arc<Resource>) -> bool {
        res.ctx.is_some()
            && self
                .res_hat(res)
                .router_qabls
                .keys()
                .any(|router| router != &tables.zid)
    }

    #[inline]
    fn simple_qabls(&self, res: &Arc<Resource>) -> Vec<Arc<FaceState>> {
        res.face_ctxs
            .values()
            .filter_map(|ctx| {
                if ctx.qabl.is_some() {
                    Some(ctx.face.clone())
                } else {
                    None
                }
            })
            .collect()
    }

    #[inline]
    fn remote_simple_qabls(&self, res: &Arc<Resource>, face: &Arc<FaceState>) -> bool {
        res.face_ctxs
            .values()
            .any(|ctx| ctx.face.id != face.id && ctx.qabl.is_some())
    }

    #[inline]
    fn send_forget_sourced_queryable_to_net_children(
        &self,
        tables: &TablesData,
        net: &Network,
        children: &[NodeIndex],
        res: &Arc<Resource>,
        src_face: Option<&Arc<FaceState>>,
        routing_context: NodeId,
    ) {
        for child in children {
            if net.graph.contains_node(*child) {
                match self.face(tables, &net.graph[*child].zid).cloned() {
                    Some(mut someface) => {
                        if src_face
                            .map(|src_face| someface.id != src_face.id)
                            .unwrap_or(true)
                        {
                            let push_declaration = self.push_declaration_profile(&someface);
                            let wire_expr =
                                Resource::decl_key(res, &mut someface, push_declaration);

                            someface.primitives.send_declare(RoutingContext::with_expr(
                                &mut Declare {
                                    interest_id: None,
                                    ext_qos: ext::QoSType::DECLARE,
                                    ext_tstamp: None,
                                    ext_nodeid: ext::NodeIdType {
                                        node_id: routing_context,
                                    },
                                    body: DeclareBody::UndeclareQueryable(UndeclareQueryable {
                                        id: 0, // Sourced queryables do not use ids
                                        ext_wire_expr: WireExprType { wire_expr },
                                    }),
                                },
                                res.expr().to_string(),
                            ));
                        }
                    }
                    None => {
                        tracing::trace!("Unable to find face for zid {}", net.graph[*child].zid)
                    }
                }
            }
        }
    }

    fn propagate_forget_simple_queryable(
        &self,
        tables: &mut TablesData,
        res: &mut Arc<Resource>,
        send_declare: &mut SendDeclare,
    ) {
        for mut face in self.faces(tables).values().cloned() {
            if let Some((id, _)) = self.face_hat_mut(&mut face).local_qabls.remove(res) {
                send_declare(
                    &face.primitives,
                    RoutingContext::with_expr(
                        Declare {
                            interest_id: None,
                            ext_qos: ext::QoSType::DECLARE,
                            ext_tstamp: None,
                            ext_nodeid: ext::NodeIdType::DEFAULT,
                            body: DeclareBody::UndeclareQueryable(UndeclareQueryable {
                                id,
                                ext_wire_expr: WireExprType::null(),
                            }),
                        },
                        res.expr().to_string(),
                    ),
                );
            }
            for res in self
                .face_hat(&face)
                .local_qabls
                .keys()
                .cloned()
                .collect::<Vec<Arc<Resource>>>()
            {
                if !res.context().matches.iter().any(|m| {
                    m.upgrade().is_some_and(|m| {
                        m.ctx.is_some()
                            && (self.remote_simple_qabls(&m, &face)
                                || self.remote_router_qabls(tables, &m))
                    })
                }) {
                    if let Some((id, _)) = self.face_hat_mut(&mut face).local_qabls.remove(&res) {
                        send_declare(
                            &face.primitives,
                            RoutingContext::with_expr(
                                Declare {
                                    interest_id: None,
                                    ext_qos: ext::QoSType::DECLARE,
                                    ext_tstamp: None,
                                    ext_nodeid: ext::NodeIdType::DEFAULT,
                                    body: DeclareBody::UndeclareQueryable(UndeclareQueryable {
                                        id,
                                        ext_wire_expr: WireExprType::null(),
                                    }),
                                },
                                res.expr().to_string(),
                            ),
                        );
                    }
                }
            }
        }
    }

    fn propagate_forget_simple_queryable_to_peers(
        &self,
        tables: &mut TablesData,
        res: &mut Arc<Resource>,
        send_declare: &mut SendDeclare,
    ) {
        if self.res_hat(res).router_qabls.len() == 1
            && self.res_hat(res).router_qabls.contains_key(&tables.zid)
        {
            for mut face in self.faces(tables).values().cloned().collect::<Vec<_>>() {
                if face.whatami == WhatAmI::Peer
                    && self.face_hat(&face).local_qabls.contains_key(res)
                    && !res.face_ctxs.values().any(|ctx| {
                        face.zid != ctx.face.zid
                            && ctx.qabl.is_some()
                            && ctx.face.whatami == WhatAmI::Client
                    })
                {
                    if let Some((id, _)) = self.face_hat_mut(&mut face).local_qabls.remove(res) {
                        send_declare(
                            &face.primitives,
                            RoutingContext::with_expr(
                                Declare {
                                    interest_id: None,
                                    ext_qos: ext::QoSType::DECLARE,
                                    ext_tstamp: None,
                                    ext_nodeid: ext::NodeIdType::DEFAULT,
                                    body: DeclareBody::UndeclareQueryable(UndeclareQueryable {
                                        id,
                                        ext_wire_expr: WireExprType::null(),
                                    }),
                                },
                                res.expr().to_string(),
                            ),
                        );
                    }
                }
            }
        }
    }

    fn propagate_forget_sourced_queryable(
        &self,
        tables: &mut TablesData,
        res: &mut Arc<Resource>,
        src_face: Option<&Arc<FaceState>>,
        source: &ZenohIdProto,
    ) {
        let net = self.routers_net.as_ref().unwrap();
        match net.get_idx(source) {
            Some(tree_sid) => {
                if net.trees.len() > tree_sid.index() {
                    self.send_forget_sourced_queryable_to_net_children(
                        tables,
                        net,
                        &net.trees[tree_sid.index()].children,
                        res,
                        src_face,
                        tree_sid.index() as NodeId,
                    );
                } else {
                    tracing::trace!(
                        "Propagating forget qabl {}: tree for node {} sid:{} not yet ready",
                        res.expr(),
                        tree_sid.index(),
                        source
                    );
                }
            }
            None => tracing::error!(
                "Error propagating forget qabl {}: cannot get index of {}!",
                res.expr(),
                source
            ),
        }
    }

    fn unregister_router_queryable(
        &mut self,
        tables: &mut TablesData,
        res: &mut Arc<Resource>,
        router: &ZenohIdProto,
        send_declare: &mut SendDeclare,
    ) {
        self.res_hat_mut(res).router_qabls.remove(router);

        if self.res_hat(res).router_qabls.is_empty() {
            self.router_qabls.retain(|qabl| !Arc::ptr_eq(qabl, res));

            self.propagate_forget_simple_queryable(tables, res, send_declare);
        }

        self.propagate_forget_simple_queryable_to_peers(tables, res, send_declare);
    }

    fn undeclare_router_queryable(
        &mut self,
        tables: &mut TablesData,
        face: Option<&Arc<FaceState>>,
        res: &mut Arc<Resource>,
        router: &ZenohIdProto,
        send_declare: &mut SendDeclare,
    ) {
        if self.res_hat(res).router_qabls.contains_key(router) {
            self.unregister_router_queryable(tables, res, router, send_declare);
            self.propagate_forget_sourced_queryable(tables, res, face, router);
        }
    }

    fn forget_router_queryable(
        &mut self,
        tables: &mut TablesData,
        face: &mut Arc<FaceState>,
        res: &mut Arc<Resource>,
        router: &ZenohIdProto,
        send_declare: &mut SendDeclare,
    ) {
        self.undeclare_router_queryable(tables, Some(face), res, router, send_declare);
    }

    pub(super) fn undeclare_simple_queryable(
        &mut self,
        tables: &mut TablesData,
        face: &mut Arc<FaceState>,
        res: &mut Arc<Resource>,
        send_declare: &mut SendDeclare,
    ) {
        if !self
            .face_hat_mut(face)
            .remote_qabls
            .values()
            .any(|s| *s == *res)
        {
            if let Some(ctx) = get_mut_unchecked(res).face_ctxs.get_mut(&face.id) {
                get_mut_unchecked(ctx).qabl = None;
            }

            let mut simple_qabls = self.simple_qabls(res);
            let router_qabls = self.remote_router_qabls(tables, res);

            if simple_qabls.is_empty() {
                self.undeclare_router_queryable(
                    tables,
                    None,
                    res,
                    &tables.zid.clone(),
                    send_declare,
                );
            } else {
                let local_info = self.local_router_qabl_info(tables, res);
                self.register_router_queryable(
                    tables,
                    None,
                    res,
                    &local_info,
                    tables.zid,
                    send_declare,
                );
                self.propagate_forget_simple_queryable_to_peers(tables, res, send_declare);
            }

            if simple_qabls.len() == 1 && !router_qabls {
                let face = &mut simple_qabls[0];
                if let Some((id, _)) = self.face_hat_mut(face).local_qabls.remove(res) {
                    send_declare(
                        &face.primitives,
                        RoutingContext::with_expr(
                            Declare {
                                interest_id: None,
                                ext_qos: ext::QoSType::DECLARE,
                                ext_tstamp: None,
                                ext_nodeid: ext::NodeIdType::DEFAULT,
                                body: DeclareBody::UndeclareQueryable(UndeclareQueryable {
                                    id,
                                    ext_wire_expr: WireExprType::null(),
                                }),
                            },
                            res.expr().to_string(),
                        ),
                    );
                }
                for res in self
                    .face_hat(face)
                    .local_qabls
                    .keys()
                    .cloned()
                    .collect::<Vec<Arc<Resource>>>()
                {
                    if !res.context().matches.iter().any(|m| {
                        m.upgrade().is_some_and(|m| {
                            m.ctx.is_some()
                                && (self.remote_simple_qabls(&m, face)
                                    || self.remote_router_qabls(tables, &m))
                        })
                    }) {
                        if let Some((id, _)) = self.face_hat_mut(face).local_qabls.remove(&res) {
                            send_declare(
                                &face.primitives,
                                RoutingContext::with_expr(
                                    Declare {
                                        interest_id: None,
                                        ext_qos: ext::QoSType::DECLARE,
                                        ext_tstamp: None,
                                        ext_nodeid: ext::NodeIdType::DEFAULT,
                                        body: DeclareBody::UndeclareQueryable(UndeclareQueryable {
                                            id,
                                            ext_wire_expr: WireExprType::null(),
                                        }),
                                    },
                                    res.expr().to_string(),
                                ),
                            );
                        }
                    }
                }
            }
        }
    }

    fn forget_simple_queryable(
        &mut self,
        tables: &mut TablesData,
        face: &mut Arc<FaceState>,
        id: QueryableId,
        send_declare: &mut SendDeclare,
    ) -> Option<Arc<Resource>> {
        if let Some(mut res) = self.face_hat_mut(face).remote_qabls.remove(&id) {
            self.undeclare_simple_queryable(tables, face, &mut res, send_declare);
            Some(res)
        } else {
            None
        }
    }

    pub(super) fn queries_remove_node(
        &mut self,
        tables: &mut TablesData,
        node: &ZenohIdProto,
        send_declare: &mut SendDeclare,
    ) {
        let mut qabls = vec![];
        for res in self.router_qabls.iter() {
            for qabl in self.res_hat(res).router_qabls.keys() {
                if qabl == node {
                    qabls.push(res.clone());
                }
            }
        }
        for mut res in qabls {
            self.unregister_router_queryable(tables, &mut res, node, send_declare);

            disable_matches_query_routes(&mut res, &self.bound);
            Resource::clean(&mut res);
        }
    }

    pub(super) fn queries_tree_change(
        &self,
        tables: &mut TablesData,
        new_children: &[Vec<NodeIndex>],
    ) {
        let net = &self.routers_net.as_ref().unwrap();

        // propagate qabls to new children
        for (tree_sid, tree_children) in new_children.iter().enumerate() {
            if !tree_children.is_empty() {
                let tree_idx = NodeIndex::new(tree_sid);
                if net.graph.contains_node(tree_idx) {
                    let tree_id = net.graph[tree_idx].zid;

                    let qabls_res = &self.router_qabls;

                    for res in qabls_res {
                        let qabls = &self.res_hat(res).router_qabls;
                        if let Some(qabl_info) = qabls.get(&tree_id) {
                            self.send_sourced_queryable_to_net_children(
                                tables,
                                net,
                                tree_children,
                                res,
                                qabl_info,
                                None,
                                tree_sid as NodeId,
                            );
                        }
                    }
                }
            }
        }
    }

    #[inline]
    #[allow(clippy::too_many_arguments)]
    fn insert_target_for_qabls(
        &self,
        route: &mut QueryTargetQablSet,
        expr: &mut RoutingExpr,
        tables: &TablesData,
        net: &Network,
        source: NodeId,
        qabls: &HashMap<ZenohIdProto, QueryableInfoType>,
        complete: bool,
    ) {
        if net.trees.len() > source as usize {
            for (qabl, qabl_info) in qabls {
                if let Some(qabl_idx) = net.get_idx(qabl) {
                    if net.trees[source as usize].directions.len() > qabl_idx.index() {
                        if let Some(direction) =
                            net.trees[source as usize].directions[qabl_idx.index()]
                        {
                            if net.graph.contains_node(direction) {
                                if let Some(face) = self.face(tables, &net.graph[direction].zid) {
                                    if net.distances.len() > qabl_idx.index() {
                                        let key_expr = Resource::get_best_key(
                                            expr.prefix,
                                            expr.suffix,
                                            face.id,
                                        );
                                        route.push(QueryTargetQabl {
                                            dir: Direction {
                                                dst_face: face.clone(),
                                                wire_expr: key_expr.to_owned(),
                                                node_id: source,
                                            },
                                            info: Some(QueryableInfoType {
                                                complete: complete && qabl_info.complete,
                                                distance: net.distances[qabl_idx.index()] as u16,
                                            }),
                                            bound: self.bound,
                                        });
                                    }
                                }
                            }
                        }
                    }
                }
            }
        } else {
            tracing::trace!("Tree for node sid:{} not yet ready", source);
        }
    }

    #[inline]
    fn make_qabl_id(
        &self,
        res: &Arc<Resource>,
        face: &mut Arc<FaceState>,
        mode: InterestMode,
        info: QueryableInfoType,
    ) -> u32 {
        if mode.future() {
            if let Some((id, _)) = self.face_hat(face).local_qabls.get(res) {
                *id
            } else {
                let id = self.face_hat(face).next_id.fetch_add(1, Ordering::SeqCst);
                self.face_hat_mut(face)
                    .local_qabls
                    .insert(res.clone(), (id, info));
                id
            }
        } else {
            0
        }
    }

    #[allow(clippy::too_many_arguments)]
    pub(crate) fn declare_qabl_interest(
        &self,
        tables: &mut TablesData,
        face: &mut Arc<FaceState>,
        id: InterestId,
        res: Option<&mut Arc<Resource>>,
        mode: InterestMode,
        aggregate: bool,
        send_declare: &mut SendDeclare,
    ) {
        if mode.current() {
            let interest_id = Some(id);
            if let Some(res) = res.as_ref() {
                if aggregate {
                    if self.router_qabls.iter().any(|qabl| {
                        qabl.ctx.is_some()
                            && qabl.matches(res)
                            && (self
                                .res_hat(qabl)
                                .router_qabls
                                .keys()
                                .any(|r| *r != tables.zid)
                                || qabl.face_ctxs.values().any(|ctx| {
                                    ctx.face.id != face.id
                                        && ctx.qabl.is_some()
                                        && (ctx.face.whatami == WhatAmI::Client
                                            || face.whatami == WhatAmI::Client)
                                }))
                    }) {
                        let info = self.local_qabl_info(tables, res, face);
                        let id = self.make_qabl_id(res, face, mode, info);
                        let wire_expr =
                            Resource::decl_key(res, face, self.push_declaration_profile(face));
                        send_declare(
                            &face.primitives,
                            RoutingContext::with_expr(
                                Declare {
                                    interest_id,
                                    ext_qos: ext::QoSType::DECLARE,
                                    ext_tstamp: None,
                                    ext_nodeid: ext::NodeIdType::DEFAULT,
                                    body: DeclareBody::DeclareQueryable(DeclareQueryable {
                                        id,
                                        wire_expr,
                                        ext_info: info,
                                    }),
                                },
                                res.expr().to_string(),
                            ),
                        );
                    }
                } else {
                    for qabl in self.router_qabls.iter() {
                        if qabl.ctx.is_some()
                            && qabl.matches(res)
                            && (self
                                .res_hat(qabl)
                                .router_qabls
                                .keys()
                                .any(|r| *r != tables.zid)
                                || qabl.face_ctxs.values().any(|ctx| {
                                    ctx.qabl.is_some()
                                        && (ctx.face.whatami != WhatAmI::Peer
                                            || face.whatami != WhatAmI::Peer)
                                }))
                        {
                            let info = self.local_qabl_info(tables, qabl, face);
                            let id = self.make_qabl_id(qabl, face, mode, info);
                            let key_expr =
                                Resource::decl_key(qabl, face, self.push_declaration_profile(face));
                            send_declare(
                                &face.primitives,
                                RoutingContext::with_expr(
                                    Declare {
                                        interest_id,
                                        ext_qos: ext::QoSType::DECLARE,
                                        ext_tstamp: None,
                                        ext_nodeid: ext::NodeIdType::DEFAULT,
                                        body: DeclareBody::DeclareQueryable(DeclareQueryable {
                                            id,
                                            wire_expr: key_expr,
                                            ext_info: info,
                                        }),
                                    },
                                    qabl.expr().to_string(),
                                ),
                            );
                        }
                    }
                }
            } else {
                for qabl in self.router_qabls.iter() {
                    if qabl.ctx.is_some()
                        && (self.remote_simple_qabls(qabl, face)
                            || self.remote_router_qabls(tables, qabl))
                    {
                        let info = self.local_qabl_info(tables, qabl, face);
                        let id = self.make_qabl_id(qabl, face, mode, info);
                        let key_expr =
                            Resource::decl_key(qabl, face, self.push_declaration_profile(face));
                        send_declare(
                            &face.primitives,
                            RoutingContext::with_expr(
                                Declare {
                                    interest_id,
                                    ext_qos: ext::QoSType::DECLARE,
                                    ext_tstamp: None,
                                    ext_nodeid: ext::NodeIdType::DEFAULT,
                                    body: DeclareBody::DeclareQueryable(DeclareQueryable {
                                        id,
                                        wire_expr: key_expr,
                                        ext_info: info,
                                    }),
                                },
                                qabl.expr().to_string(),
                            ),
                        );
                    }
                }
            }
        }
    }

    #[cfg(feature = "unstable")]
    #[inline]
    fn insert_faces_for_qbls(
        &self,
        route: &mut HashMap<usize, Arc<FaceState>>,
        tables: &TablesData,
        net: &Network,
        qbls: &HashMap<ZenohIdProto, QueryableInfoType>,
        complete: bool,
    ) {
        let source = net.idx.index();
        if net.trees.len() > source {
            for qbl in qbls {
                if complete && !qbl.1.complete {
                    continue;
                }
                if let Some(qbl_idx) = net.get_idx(qbl.0) {
                    if net.trees[source].directions.len() > qbl_idx.index() {
                        if let Some(direction) = net.trees[source].directions[qbl_idx.index()] {
                            if net.graph.contains_node(direction) {
                                if let Some(face) = self.face(tables, &net.graph[direction].zid) {
                                    route.entry(face.id).or_insert_with(|| face.clone());
                                }
                            }
                        }
                    }
                }
            }
        } else {
            tracing::trace!("Tree for node sid:{} not yet ready", source);
        }
    }
}

impl HatQueriesTrait for Hat {
    fn declare_queryable(
        &mut self,
        ctx: DeclarationContext,
        id: QueryableId,
        res: &mut Arc<Resource>,
        qabl_info: &QueryableInfoType,
        _profile: InterestProfile,
    ) {
        let router = if self.owns(ctx.src_face) {
            let Some(router) = self.get_router(ctx.src_face, ctx.node_id) else {
                tracing::error!(%ctx.node_id, "Queryable from unknown router");
                return;
            };

            router
        } else {
            ctx.tables.zid
        };

        match ctx.src_face.whatami {
            WhatAmI::Router => {
                // FIXME(fuzzypixelz): InterestProfile is ignored
                self.declare_router_queryable(
                    ctx.tables,
                    ctx.src_face,
                    res,
                    qabl_info,
                    router,
                    ctx.send_declare,
                );
            }
            WhatAmI::Peer | WhatAmI::Client => {
                // TODO(fuzzypixelz): regions2: clients and peers of this
                // router are handled as if they were bound to future broker/peer-to-peer south hats resp.
                self.declare_simple_queryable(
                    ctx.tables,
                    ctx.src_face,
                    id,
                    res,
                    qabl_info,
                    ctx.send_declare,
                );
            }
        }
    }

    fn undeclare_queryable(
        &mut self,
        ctx: DeclarationContext,
        id: QueryableId,
        res: Option<Arc<Resource>>,
        _profile: InterestProfile,
    ) -> Option<Arc<Resource>> {
        let router = if self.owns(ctx.src_face) {
            let Some(router) = self.get_router(ctx.src_face, ctx.node_id) else {
                tracing::error!(%ctx.node_id, "Queryable from unknown router");
                return None;
            };

            router
        } else {
            ctx.tables.zid
        };

        let mut res = res?;

        match ctx.src_face.whatami {
            WhatAmI::Router => {
                self.forget_router_queryable(
                    ctx.tables,
                    ctx.src_face,
                    &mut res,
                    &router,
                    ctx.send_declare,
                );
                Some(res)
            }
            WhatAmI::Peer | WhatAmI::Client => {
                self.forget_simple_queryable(ctx.tables, ctx.src_face, id, ctx.send_declare)
            }
        }
    }

    fn get_queryables(&self, _tables: &TablesData) -> Vec<(Arc<Resource>, Sources)> {
        // Compute the list of known queryables (keys)
        self.router_qabls
            .iter()
            .map(|s| {
                // Compute the list of routers, peers and clients that are known
                // sources of those queryables
                let routers = Vec::from_iter(res_hat!(s).router_qabls.keys().cloned());
                let mut peers = if hat!(tables).full_net(WhatAmI::Peer) {
                    Vec::from_iter(res_hat!(s).linkstatepeer_qabls.keys().cloned())
                } else {
                    vec![]
                };
                let mut clients = vec![];
                for ctx in s
                    .session_ctxs
                    .values()
                    .filter(|ctx| ctx.qabl.is_some() && !ctx.face.is_local)
                {
                    match ctx.face.whatami {
                        WhatAmI::Router => (),
                        WhatAmI::Peer => {
                            if !hat!(tables).full_net(WhatAmI::Peer) {
                                peers.push(ctx.face.zid);
                            }
                        }
                        WhatAmI::Client => clients.push(ctx.face.zid),
                    }
                }
                (
                    s.clone(),
                    Sources {
<<<<<<< HEAD
                        routers: Vec::from_iter(self.res_hat(s).router_qabls.keys().cloned()),
                        peers: s
                            .face_ctxs
                            .values()
                            .filter_map(|ctx| {
                                (ctx.face.whatami == WhatAmI::Peer && ctx.qabl.is_some())
                                    .then_some(ctx.face.zid)
                            })
                            .collect(),
                        clients: s
                            .face_ctxs
                            .values()
                            .filter_map(|ctx| {
                                (ctx.face.whatami == WhatAmI::Client && ctx.qabl.is_some())
                                    .then_some(ctx.face.zid)
                            })
                            .collect(),
=======
                        routers,
                        peers,
                        clients,
>>>>>>> 60e5946b
                    },
                )
            })
            .collect()
    }

    fn get_queriers(&self, tables: &TablesData) -> Vec<(Arc<Resource>, Sources)> {
        let mut result = HashMap::new();
        for face in self.faces(tables).values() {
            for interest in self.face_hat(face).remote_interests.values() {
                if interest.options.queryables() {
                    if let Some(res) = interest.res.as_ref() {
                        let sources = result.entry(res.clone()).or_insert_with(Sources::default);
                        let whatami = if face.is_local {
                            tables.whatami
                        } else {
                            face.whatami
                        };
                        match whatami {
                            WhatAmI::Router => sources.routers.push(face.zid),
                            WhatAmI::Peer => sources.peers.push(face.zid),
                            WhatAmI::Client => sources.clients.push(face.zid),
                        }
                    }
                }
            }
        }
        result.into_iter().collect()
    }

    fn compute_query_route(
        &self,
        tables: &TablesData,
        expr: &mut RoutingExpr,
        source: NodeId,
        source_type: WhatAmI,
    ) -> Arc<QueryTargetQablSet> {
        lazy_static::lazy_static! {
            static ref EMPTY_ROUTE: Arc<QueryTargetQablSet> = Arc::new(Vec::new());
        }

        let mut route = QueryTargetQablSet::new();
        let key_expr = expr.full_expr();
        if key_expr.ends_with('/') {
            return EMPTY_ROUTE.clone();
        }
        tracing::trace!(
            "compute_query_route({}, {:?}, {:?})",
            key_expr,
            source,
            source_type
        );
        let key_expr = match OwnedKeyExpr::try_from(key_expr) {
            Ok(ke) => ke,
            Err(e) => {
                tracing::warn!("Invalid KE reached the system: {}", e);
                return EMPTY_ROUTE.clone();
            }
        };
        let res = Resource::get_resource(expr.prefix, expr.suffix);
        let matches = res
            .as_ref()
            .and_then(|res| res.ctx.as_ref())
            .map(|ctx| Cow::from(&ctx.matches))
            .unwrap_or_else(|| Cow::from(Resource::get_matches(tables, &key_expr)));

        for mres in matches.iter() {
            let mres = mres.upgrade().unwrap();
            let complete = DEFAULT_INCLUDER.includes(mres.expr().as_bytes(), key_expr.as_bytes());
            let net = self.routers_net.as_ref().unwrap();
            let router_source = match source_type {
                WhatAmI::Router => source,
                _ => net.idx.index() as NodeId,
            };
            self.insert_target_for_qabls(
                &mut route,
                expr,
                tables,
                net,
                router_source,
                &self.res_hat(&mres).router_qabls,
                complete,
            );

<<<<<<< HEAD
            for (sid, ctx) in &mres.face_ctxs {
                if ctx.face.whatami != WhatAmI::Router {
                    let key_expr = Resource::get_best_key(expr.prefix, expr.suffix, *sid);
                    if let Some(qabl_info) = ctx.qabl.as_ref() {
                        route.push(QueryTargetQabl {
                            dir: Direction {
                                dst_face: ctx.face.clone(),
                                wire_expr: key_expr.to_owned(),
                                node_id: NodeId::default(),
                            },
                            info: Some(QueryableInfoType {
                                complete: complete && qabl_info.complete,
                                distance: 1,
                            }),
                            bound: self.bound,
                        });
=======
            if master || source_type == WhatAmI::Router {
                for face_ctx @ (_, ctx) in &mres.session_ctxs {
                    if ctx.face.whatami != WhatAmI::Router {
                        if let Some(qabl) = QueryTargetQabl::new(face_ctx, expr, complete) {
                            route.push(qabl);
                        }
>>>>>>> 60e5946b
                    }
                }
            }
        }
        route.sort_by_key(|qabl| qabl.info.map_or(u16::MAX, |i| i.distance));
        Arc::new(route)
    }

    fn get_matching_queryables(
        &self,
        tables: &TablesData,
        key_expr: &KeyExpr<'_>,
        complete: bool,
    ) -> HashMap<usize, Arc<FaceState>> {
        let mut matching_queryables = HashMap::new();
        if key_expr.ends_with('/') {
            return matching_queryables;
        }
        tracing::trace!(
            "get_matching_queryables({}; complete: {})",
            key_expr,
            complete
        );
        let res = Resource::get_resource(&tables.root_res, key_expr);
        let matches = res
            .as_ref()
            .and_then(|res| res.ctx.as_ref())
            .map(|ctx| Cow::from(&ctx.matches))
            .unwrap_or_else(|| Cow::from(Resource::get_matches(tables, key_expr)));

        for mres in matches.iter() {
            let mres = mres.upgrade().unwrap();
            if complete && !KeyExpr::keyexpr_include(mres.expr(), key_expr) {
                continue;
            }

            let net = self.routers_net.as_ref().unwrap();
            self.insert_faces_for_qbls(
                &mut matching_queryables,
                tables,
                net,
                &self.res_hat(&mres).router_qabls,
                complete,
            );

            for (sid, ctx) in &mres.face_ctxs {
                if match complete {
                    true => ctx.qabl.is_some_and(|q| q.complete),
                    false => ctx.qabl.is_some(),
                } && ctx.face.whatami != WhatAmI::Router
                {
                    matching_queryables
                        .entry(*sid)
                        .or_insert_with(|| ctx.face.clone());
                }
            }
        }
        matching_queryables
    }
<<<<<<< HEAD
=======
}

#[inline]
fn insert_faces_for_qbls(
    route: &mut HashMap<usize, Arc<FaceState>>,
    tables: &Tables,
    net: &Network,
    qbls: &HashMap<ZenohIdProto, QueryableInfoType>,
    complete: bool,
) {
    let source = net.idx.index();
    if net.trees.len() > source {
        for qbl in qbls {
            if complete && !qbl.1.complete {
                continue;
            }
            if let Some(qbl_idx) = net.get_idx(qbl.0) {
                if net.trees[source].directions.len() > qbl_idx.index() {
                    if let Some(direction) = net.trees[source].directions[qbl_idx.index()] {
                        if net.graph.contains_node(direction) {
                            if let Some(face) = tables.get_face(&net.graph[direction].zid) {
                                route.entry(face.id).or_insert_with(|| face.clone());
                            }
                        }
                    }
                }
            }
        }
    } else {
        tracing::trace!("Tree for node sid:{} not yet ready", source);
    }
>>>>>>> 60e5946b
}<|MERGE_RESOLUTION|>--- conflicted
+++ resolved
@@ -36,7 +36,6 @@
 };
 use zenoh_sync::get_mut_unchecked;
 
-<<<<<<< HEAD
 use super::Hat;
 #[cfg(feature = "unstable")]
 use crate::key_expr::KeyExpr;
@@ -54,26 +53,6 @@
         },
         router::{disable_matches_query_routes, Direction},
         RoutingContext,
-=======
-use super::{
-    face_hat, face_hat_mut, get_peer, get_router, hat, hat_mut, push_declaration_profile, res_hat,
-    res_hat_mut, HatCode, HatContext, HatFace, HatTables,
-};
-use crate::{
-    key_expr::KeyExpr,
-    net::{
-        protocol::{linkstate::LinkEdgeWeight, network::Network},
-        routing::{
-            dispatcher::{
-                face::FaceState,
-                resource::{NodeId, Resource, SessionContext},
-                tables::{QueryTargetQabl, QueryTargetQablSet, RoutingExpr, Tables},
-            },
-            hat::{CurrentFutureTrait, HatQueriesTrait, SendDeclare, Sources},
-            router::disable_matches_query_routes,
-            RoutingContext,
-        },
->>>>>>> 60e5946b
     },
 };
 
@@ -1057,7 +1036,7 @@
 
         match ctx.src_face.whatami {
             WhatAmI::Router => {
-                // FIXME(fuzzypixelz): InterestProfile is ignored
+                // FIXME(regions): InterestProfile is ignored
                 self.declare_router_queryable(
                     ctx.tables,
                     ctx.src_face,
@@ -1068,7 +1047,7 @@
                 );
             }
             WhatAmI::Peer | WhatAmI::Client => {
-                // TODO(fuzzypixelz): regions2: clients and peers of this
+                // TODO(regions2): clients and peers of this
                 // router are handled as if they were bound to future broker/peer-to-peer south hats resp.
                 self.declare_simple_queryable(
                     ctx.tables,
@@ -1126,54 +1105,26 @@
             .map(|s| {
                 // Compute the list of routers, peers and clients that are known
                 // sources of those queryables
-                let routers = Vec::from_iter(res_hat!(s).router_qabls.keys().cloned());
-                let mut peers = if hat!(tables).full_net(WhatAmI::Peer) {
-                    Vec::from_iter(res_hat!(s).linkstatepeer_qabls.keys().cloned())
-                } else {
-                    vec![]
-                };
+                let routers = Vec::from_iter(self.res_hat(s).router_qabls.keys().cloned());
+                let mut peers = vec![];
                 let mut clients = vec![];
                 for ctx in s
-                    .session_ctxs
+                    .face_ctxs
                     .values()
                     .filter(|ctx| ctx.qabl.is_some() && !ctx.face.is_local)
                 {
                     match ctx.face.whatami {
                         WhatAmI::Router => (),
-                        WhatAmI::Peer => {
-                            if !hat!(tables).full_net(WhatAmI::Peer) {
-                                peers.push(ctx.face.zid);
-                            }
-                        }
+                        WhatAmI::Peer => peers.push(ctx.face.zid),
                         WhatAmI::Client => clients.push(ctx.face.zid),
                     }
                 }
                 (
                     s.clone(),
                     Sources {
-<<<<<<< HEAD
-                        routers: Vec::from_iter(self.res_hat(s).router_qabls.keys().cloned()),
-                        peers: s
-                            .face_ctxs
-                            .values()
-                            .filter_map(|ctx| {
-                                (ctx.face.whatami == WhatAmI::Peer && ctx.qabl.is_some())
-                                    .then_some(ctx.face.zid)
-                            })
-                            .collect(),
-                        clients: s
-                            .face_ctxs
-                            .values()
-                            .filter_map(|ctx| {
-                                (ctx.face.whatami == WhatAmI::Client && ctx.qabl.is_some())
-                                    .then_some(ctx.face.zid)
-                            })
-                            .collect(),
-=======
                         routers,
                         peers,
                         clients,
->>>>>>> 60e5946b
                     },
                 )
             })
@@ -1188,7 +1139,7 @@
                     if let Some(res) = interest.res.as_ref() {
                         let sources = result.entry(res.clone()).or_insert_with(Sources::default);
                         let whatami = if face.is_local {
-                            tables.whatami
+                            tables.hats.north().whatami // REVIEW(fuzzypixelz)
                         } else {
                             face.whatami
                         };
@@ -1258,10 +1209,9 @@
                 complete,
             );
 
-<<<<<<< HEAD
-            for (sid, ctx) in &mres.face_ctxs {
+            for (fid, ctx) in &mres.face_ctxs {
                 if ctx.face.whatami != WhatAmI::Router {
-                    let key_expr = Resource::get_best_key(expr.prefix, expr.suffix, *sid);
+                    let key_expr = Resource::get_best_key(expr.prefix, expr.suffix, *fid);
                     if let Some(qabl_info) = ctx.qabl.as_ref() {
                         route.push(QueryTargetQabl {
                             dir: Direction {
@@ -1275,14 +1225,6 @@
                             }),
                             bound: self.bound,
                         });
-=======
-            if master || source_type == WhatAmI::Router {
-                for face_ctx @ (_, ctx) in &mres.session_ctxs {
-                    if ctx.face.whatami != WhatAmI::Router {
-                        if let Some(qabl) = QueryTargetQabl::new(face_ctx, expr, complete) {
-                            route.push(qabl);
-                        }
->>>>>>> 60e5946b
                     }
                 }
             }
@@ -1342,38 +1284,4 @@
         }
         matching_queryables
     }
-<<<<<<< HEAD
-=======
-}
-
-#[inline]
-fn insert_faces_for_qbls(
-    route: &mut HashMap<usize, Arc<FaceState>>,
-    tables: &Tables,
-    net: &Network,
-    qbls: &HashMap<ZenohIdProto, QueryableInfoType>,
-    complete: bool,
-) {
-    let source = net.idx.index();
-    if net.trees.len() > source {
-        for qbl in qbls {
-            if complete && !qbl.1.complete {
-                continue;
-            }
-            if let Some(qbl_idx) = net.get_idx(qbl.0) {
-                if net.trees[source].directions.len() > qbl_idx.index() {
-                    if let Some(direction) = net.trees[source].directions[qbl_idx.index()] {
-                        if net.graph.contains_node(direction) {
-                            if let Some(face) = tables.get_face(&net.graph[direction].zid) {
-                                route.entry(face.id).or_insert_with(|| face.clone());
-                            }
-                        }
-                    }
-                }
-            }
-        }
-    } else {
-        tracing::trace!("Tree for node sid:{} not yet ready", source);
-    }
->>>>>>> 60e5946b
 }