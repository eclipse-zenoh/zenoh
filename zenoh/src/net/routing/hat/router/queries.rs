//
// Copyright (c) 2023 ZettaScale Technology
//
// This program and the accompanying materials are made available under the
// terms of the Eclipse Public License 2.0 which is available at
// http://www.eclipse.org/legal/epl-2.0, or the Apache License, Version 2.0
// which is available at https://www.apache.org/licenses/LICENSE-2.0.
//
// SPDX-License-Identifier: EPL-2.0 OR Apache-2.0
//
// Contributors:
//   ZettaScale Zenoh Team, <zenoh@zettascale.tech>
//
use std::{
    borrow::Cow,
    collections::HashMap,
    sync::{atomic::Ordering, Arc},
};

use petgraph::graph::NodeIndex;
use zenoh_protocol::{
    core::{
        key_expr::include::{Includer, DEFAULT_INCLUDER},
        WhatAmI, ZenohIdProto,
    },
    network::{
        declare::{
            common::ext::WireExprType, ext, queryable::ext::QueryableInfoType, Declare,
            DeclareBody, DeclareQueryable, QueryableId, UndeclareQueryable,
        },
        interest::{InterestId, InterestMode},
    },
};
use zenoh_sync::get_mut_unchecked;

use super::{
    face_hat, face_hat_mut, get_peer, get_router, hat, hat_mut, push_declaration_profile, res_hat,
    res_hat_mut, HatCode, HatContext, HatFace, HatTables,
};
use crate::{
    key_expr::KeyExpr,
    net::{
        protocol::{linkstate::LinkEdgeWeight, network::Network},
        routing::{
            dispatcher::{
                face::FaceState,
                resource::{NodeId, Resource, SessionContext},
                tables::{QueryTargetQabl, QueryTargetQablSet, RoutingExpr, Tables},
            },
            hat::{CurrentFutureTrait, HatQueriesTrait, SendDeclare, Sources},
            router::{disable_matches_query_routes, get_remote_qabl_info, merge_qabl_infos},
            RoutingContext,
        },
    },
};

<<<<<<< HEAD
=======
#[inline]
fn merge_qabl_infos(mut this: QueryableInfoType, info: &QueryableInfoType) -> QueryableInfoType {
    this.complete = this.complete || info.complete;
    this.distance = std::cmp::min(this.distance, info.distance);
    this
}

#[inline]
>>>>>>> 66327c76
fn local_router_qabl_info(tables: &Tables, res: &Arc<Resource>) -> QueryableInfoType {
    let info = if hat!(tables).full_net(WhatAmI::Peer) {
        res.context.as_ref().and_then(|_| {
            res_hat!(res)
                .linkstatepeer_qabls
                .iter()
                .fold(None, |accu, (zid, info)| {
                    if *zid != tables.zid {
                        Some(match accu {
                            Some(accu) => merge_qabl_infos(accu, info),
                            None => *info,
                        })
                    } else {
                        accu
                    }
                })
        })
    } else {
        None
    };
    res.session_ctxs
        .values()
        .fold(info, |accu, ctx| {
            if let Some(info) = ctx.qabl.as_ref() {
                Some(match accu {
                    Some(accu) => merge_qabl_infos(accu, info),
                    None => *info,
                })
            } else {
                accu
            }
        })
        .unwrap_or(QueryableInfoType::DEFAULT)
}

#[inline]
fn local_peer_qabl_info(tables: &Tables, res: &Arc<Resource>) -> QueryableInfoType {
    let info = if res.context.is_some() {
        res_hat!(res)
            .router_qabls
            .iter()
            .fold(None, |accu, (zid, info)| {
                if *zid != tables.zid {
                    Some(match accu {
                        Some(accu) => merge_qabl_infos(accu, info),
                        None => *info,
                    })
                } else {
                    accu
                }
            })
    } else {
        None
    };
    res.session_ctxs
        .values()
        .fold(info, |accu, ctx| {
            if let Some(info) = ctx.qabl.as_ref() {
                Some(match accu {
                    Some(accu) => merge_qabl_infos(accu, info),
                    None => *info,
                })
            } else {
                accu
            }
        })
        .unwrap_or(QueryableInfoType::DEFAULT)
}

#[inline]
fn local_qabl_info(
    tables: &Tables,
    res: &Arc<Resource>,
    face: &Arc<FaceState>,
) -> QueryableInfoType {
    let mut info = if res.context.is_some() {
        res_hat!(res)
            .router_qabls
            .iter()
            .fold(None, |accu, (zid, info)| {
                if *zid != tables.zid {
                    Some(match accu {
                        Some(accu) => merge_qabl_infos(accu, info),
                        None => *info,
                    })
                } else {
                    accu
                }
            })
    } else {
        None
    };
    if res.context.is_some() && hat!(tables).full_net(WhatAmI::Peer) {
        info = res_hat!(res)
            .linkstatepeer_qabls
            .iter()
            .fold(info, |accu, (zid, info)| {
                if *zid != tables.zid {
                    Some(match accu {
                        Some(accu) => merge_qabl_infos(accu, info),
                        None => *info,
                    })
                } else {
                    accu
                }
            })
    }
    res.session_ctxs
        .values()
        .fold(info, |accu, ctx| {
            if ctx.face.id != face.id && ctx.face.whatami != WhatAmI::Peer
                || face.whatami != WhatAmI::Peer
                || hat!(tables).failover_brokering(ctx.face.zid, face.zid)
            {
                if let Some(info) = ctx.qabl.as_ref() {
                    Some(match accu {
                        Some(accu) => merge_qabl_infos(accu, info),
                        None => *info,
                    })
                } else {
                    accu
                }
            } else {
                accu
            }
        })
        .unwrap_or(QueryableInfoType::DEFAULT)
}

#[inline]
fn send_sourced_queryable_to_net_children(
    tables: &Tables,
    net: &Network,
    children: &[NodeIndex],
    res: &Arc<Resource>,
    qabl_info: &QueryableInfoType,
    src_face: Option<&mut Arc<FaceState>>,
    routing_context: NodeId,
) {
    for child in children {
        if net.graph.contains_node(*child) {
            match tables.get_face(&net.graph[*child].zid).cloned() {
                Some(mut someface) => {
                    if src_face
                        .as_ref()
                        .map(|src_face| someface.id != src_face.id)
                        .unwrap_or(true)
                    {
                        let push_declaration = push_declaration_profile(tables, &someface);
                        let key_expr = Resource::decl_key(res, &mut someface, push_declaration);

                        someface.primitives.send_declare(RoutingContext::with_expr(
                            &mut Declare {
                                interest_id: None,
                                ext_qos: ext::QoSType::DECLARE,
                                ext_tstamp: None,
                                ext_nodeid: ext::NodeIdType {
                                    node_id: routing_context,
                                },
                                body: DeclareBody::DeclareQueryable(DeclareQueryable {
                                    id: 0, // Sourced queryables do not use ids
                                    wire_expr: key_expr,
                                    ext_info: *qabl_info,
                                }),
                            },
                            res.expr().to_string(),
                        ));
                    }
                }
                None => tracing::trace!("Unable to find face for zid {}", net.graph[*child].zid),
            }
        }
    }
}

#[inline]
fn send_declare_queryable(
    tables: &Tables,
    dst_face: &mut Arc<FaceState>,
    res: &Arc<Resource>,
    id: u32,
    info: QueryableInfoType,
    send_declare: &mut SendDeclare,
) {
    face_hat_mut!(dst_face)
        .local_qabls
        .insert(res.clone(), (id, info));
    let push_declaration = push_declaration_profile(tables, dst_face);
    let key_expr = Resource::decl_key(res, dst_face, push_declaration);
    send_declare(
        &dst_face.primitives,
        RoutingContext::with_expr(
            Declare {
                interest_id: None,
                ext_qos: ext::QoSType::DECLARE,
                ext_tstamp: None,
                ext_nodeid: ext::NodeIdType::DEFAULT,
                body: DeclareBody::DeclareQueryable(DeclareQueryable {
                    id,
                    wire_expr: key_expr,
                    ext_info: info,
                }),
            },
            res.expr().to_string(),
        ),
    );
}

fn propagate_simple_queryable(
    tables: &mut Tables,
    res: &Arc<Resource>,
    src_face: Option<&mut Arc<FaceState>>,
    send_declare: &mut SendDeclare,
) {
    let full_peers_net = hat!(tables).full_net(WhatAmI::Peer);
    let faces = tables.faces.values().cloned();
    for mut dst_face in faces {
        if src_face
            .as_ref()
            .map(|src_face| dst_face.id != src_face.id)
            .unwrap_or(true)
            && if full_peers_net {
                dst_face.whatami == WhatAmI::Client
            } else {
                dst_face.whatami != WhatAmI::Router
                    && src_face
                        .as_ref()
                        .map(|src_face| {
                            src_face.whatami != WhatAmI::Peer
                                || dst_face.whatami != WhatAmI::Peer
                                || hat!(tables).failover_brokering(src_face.zid, dst_face.zid)
                        })
                        .unwrap_or(true)
            }
        {
            if let Some(&(current_id, current_info)) = face_hat!(dst_face).local_qabls.get(res) {
                let info = local_qabl_info(tables, res, &dst_face);
                if current_info != info
                    && face_hat!(dst_face)
                        .remote_interests
                        .values()
                        .any(|i| i.options.queryables() && i.matches(res))
                {
                    let id = current_id;
                    send_declare_queryable(tables, &mut dst_face, res, id, info, send_declare);
                }
            } else if face_hat!(dst_face)
                .remote_interests
                .values()
                .any(|i| i.options.queryables() && i.matches(res))
            {
                let info = local_qabl_info(tables, res, &dst_face);
                let id = face_hat!(dst_face).next_id.fetch_add(1, Ordering::SeqCst);
                send_declare_queryable(tables, &mut dst_face, res, id, info, send_declare);
            }
        }
    }
}

fn propagate_sourced_queryable(
    tables: &Tables,
    res: &Arc<Resource>,
    qabl_info: &QueryableInfoType,
    src_face: Option<&mut Arc<FaceState>>,
    source: &ZenohIdProto,
    net_type: WhatAmI,
) {
    let net = hat!(tables).get_net(net_type).unwrap();
    match net.get_idx(source) {
        Some(tree_sid) => {
            if net.trees.len() > tree_sid.index() {
                send_sourced_queryable_to_net_children(
                    tables,
                    net,
                    &net.trees[tree_sid.index()].children,
                    res,
                    qabl_info,
                    src_face,
                    tree_sid.index() as NodeId,
                );
            } else {
                tracing::trace!(
                    "Propagating qabl {}: tree for node {} sid:{} not yet ready",
                    res.expr(),
                    tree_sid.index(),
                    source
                );
            }
        }
        None => tracing::error!(
            "Error propagating qabl {}: cannot get index of {}!",
            res.expr(),
            source
        ),
    }
}

fn register_router_queryable(
    tables: &mut Tables,
    mut face: Option<&mut Arc<FaceState>>,
    res: &mut Arc<Resource>,
    qabl_info: &QueryableInfoType,
    router: ZenohIdProto,
    send_declare: &mut SendDeclare,
) {
    let current_info = res_hat!(res).router_qabls.get(&router);
    if current_info.is_none() || current_info.unwrap() != qabl_info {
        // Register router queryable
        {
            res_hat_mut!(res).router_qabls.insert(router, *qabl_info);
            hat_mut!(tables).router_qabls.insert(res.clone());
        }

        // Propagate queryable to routers
        propagate_sourced_queryable(
            tables,
            res,
            qabl_info,
            face.as_deref_mut(),
            &router,
            WhatAmI::Router,
        );
    }

    if hat!(tables).full_net(WhatAmI::Peer) {
        // Propagate queryable to peers
        if face.is_none() || face.as_ref().unwrap().whatami != WhatAmI::Peer {
            let local_info = local_peer_qabl_info(tables, res);
            register_linkstatepeer_queryable(
                tables,
                face.as_deref_mut(),
                res,
                &local_info,
                tables.zid,
            )
        }
    }

    // Propagate queryable to clients
    propagate_simple_queryable(tables, res, face, send_declare);
}

fn declare_router_queryable(
    tables: &mut Tables,
    face: &mut Arc<FaceState>,
    res: &mut Arc<Resource>,
    qabl_info: &QueryableInfoType,
    router: ZenohIdProto,
    send_declare: &mut SendDeclare,
) {
    register_router_queryable(tables, Some(face), res, qabl_info, router, send_declare);
}

fn register_linkstatepeer_queryable(
    tables: &mut Tables,
    face: Option<&mut Arc<FaceState>>,
    res: &mut Arc<Resource>,
    qabl_info: &QueryableInfoType,
    peer: ZenohIdProto,
) {
    let current_info = res_hat!(res).linkstatepeer_qabls.get(&peer);
    if current_info.is_none() || current_info.unwrap() != qabl_info {
        // Register peer queryable
        {
            res_hat_mut!(res)
                .linkstatepeer_qabls
                .insert(peer, *qabl_info);
            hat_mut!(tables).linkstatepeer_qabls.insert(res.clone());
        }

        // Propagate queryable to peers
        propagate_sourced_queryable(tables, res, qabl_info, face, &peer, WhatAmI::Peer);
    }
}

fn declare_linkstatepeer_queryable(
    tables: &mut Tables,
    face: &mut Arc<FaceState>,
    res: &mut Arc<Resource>,
    qabl_info: &QueryableInfoType,
    peer: ZenohIdProto,
    send_declare: &mut SendDeclare,
) {
    let mut face = Some(face);
    register_linkstatepeer_queryable(tables, face.as_deref_mut(), res, qabl_info, peer);
    let local_info = local_router_qabl_info(tables, res);
    let zid = tables.zid;
    register_router_queryable(tables, face, res, &local_info, zid, send_declare);
}

fn register_simple_queryable(
    _tables: &mut Tables,
    face: &mut Arc<FaceState>,
    id: QueryableId,
    res: &mut Arc<Resource>,
    qabl_info: &QueryableInfoType,
) {
    // Register queryable
    {
        let res = get_mut_unchecked(res);
        get_mut_unchecked(
            res.session_ctxs
                .entry(face.id)
                .or_insert_with(|| Arc::new(SessionContext::new(face.clone()))),
        )
        .add_queryable(qabl_info);
    }
    face_hat_mut!(face)
        .remote_qabls
        .insert(id, (res.clone(), *qabl_info));
}

fn declare_simple_queryable(
    tables: &mut Tables,
    face: &mut Arc<FaceState>,
    id: QueryableId,
    res: &mut Arc<Resource>,
    qabl_info: &QueryableInfoType,
    send_declare: &mut SendDeclare,
) {
    register_simple_queryable(tables, face, id, res, qabl_info);
    let local_details = local_router_qabl_info(tables, res);
    let zid = tables.zid;
    register_router_queryable(tables, Some(face), res, &local_details, zid, send_declare);
}

#[inline]
fn remote_router_qabls(tables: &Tables, res: &Arc<Resource>) -> bool {
    res.context.is_some()
        && res_hat!(res)
            .router_qabls
            .keys()
            .any(|router| router != &tables.zid)
}

#[inline]
fn remote_linkstatepeer_qabls(tables: &Tables, res: &Arc<Resource>) -> bool {
    res.context.is_some()
        && res_hat!(res)
            .linkstatepeer_qabls
            .keys()
            .any(|peer| peer != &tables.zid)
}

#[inline]
fn simple_qabls(res: &Arc<Resource>) -> Vec<Arc<FaceState>> {
    res.session_ctxs
        .values()
        .filter_map(|ctx| {
            if ctx.qabl.is_some() {
                Some(ctx.face.clone())
            } else {
                None
            }
        })
        .collect()
}

#[inline]
fn remote_simple_qabls(res: &Arc<Resource>, face: &Arc<FaceState>) -> bool {
    res.session_ctxs
        .values()
        .any(|ctx| ctx.face.id != face.id && ctx.qabl.is_some())
}

#[inline]
fn send_forget_sourced_queryable_to_net_children(
    tables: &Tables,
    net: &Network,
    children: &[NodeIndex],
    res: &Arc<Resource>,
    src_face: Option<&Arc<FaceState>>,
    routing_context: NodeId,
) {
    for child in children {
        if net.graph.contains_node(*child) {
            match tables.get_face(&net.graph[*child].zid).cloned() {
                Some(mut someface) => {
                    if src_face
                        .map(|src_face| someface.id != src_face.id)
                        .unwrap_or(true)
                    {
                        let push_declaration = push_declaration_profile(tables, &someface);
                        let wire_expr = Resource::decl_key(res, &mut someface, push_declaration);

                        someface.primitives.send_declare(RoutingContext::with_expr(
                            &mut Declare {
                                interest_id: None,
                                ext_qos: ext::QoSType::DECLARE,
                                ext_tstamp: None,
                                ext_nodeid: ext::NodeIdType {
                                    node_id: routing_context,
                                },
                                body: DeclareBody::UndeclareQueryable(UndeclareQueryable {
                                    id: 0, // Sourced queryables do not use ids
                                    ext_wire_expr: WireExprType { wire_expr },
                                }),
                            },
                            res.expr().to_string(),
                        ));
                    }
                }
                None => tracing::trace!("Unable to find face for zid {}", net.graph[*child].zid),
            }
        }
    }
}

fn propagate_forget_simple_queryable(
    tables: &mut Tables,
    res: &mut Arc<Resource>,
    send_declare: &mut SendDeclare,
) {
    for mut face in tables.faces.values().cloned() {
        if let Some((id, _)) = face_hat_mut!(&mut face).local_qabls.remove(res) {
            send_declare(
                &face.primitives,
                RoutingContext::with_expr(
                    Declare {
                        interest_id: None,
                        ext_qos: ext::QoSType::DECLARE,
                        ext_tstamp: None,
                        ext_nodeid: ext::NodeIdType::DEFAULT,
                        body: DeclareBody::UndeclareQueryable(UndeclareQueryable {
                            id,
                            ext_wire_expr: WireExprType::null(),
                        }),
                    },
                    res.expr().to_string(),
                ),
            );
        }
        for res in face_hat!(&mut face)
            .local_qabls
            .keys()
            .cloned()
            .collect::<Vec<Arc<Resource>>>()
        {
            if !res.context().matches.iter().any(|m| {
                m.upgrade().is_some_and(|m| {
                    m.context.is_some()
                        && (remote_simple_qabls(&m, &face)
                            || remote_linkstatepeer_qabls(tables, &m)
                            || remote_router_qabls(tables, &m))
                })
            }) {
                if let Some((id, _)) = face_hat_mut!(&mut face).local_qabls.remove(&res) {
                    send_declare(
                        &face.primitives,
                        RoutingContext::with_expr(
                            Declare {
                                interest_id: None,
                                ext_qos: ext::QoSType::DECLARE,
                                ext_tstamp: None,
                                ext_nodeid: ext::NodeIdType::DEFAULT,
                                body: DeclareBody::UndeclareQueryable(UndeclareQueryable {
                                    id,
                                    ext_wire_expr: WireExprType::null(),
                                }),
                            },
                            res.expr().to_string(),
                        ),
                    );
                }
            }
        }
    }
}

fn propagate_forget_simple_queryable_to_peers(
    tables: &mut Tables,
    res: &mut Arc<Resource>,
    send_declare: &mut SendDeclare,
) {
    if !hat!(tables).full_net(WhatAmI::Peer)
        && res_hat!(res).router_qabls.len() == 1
        && res_hat!(res).router_qabls.contains_key(&tables.zid)
    {
        for mut face in tables
            .faces
            .values()
            .cloned()
            .collect::<Vec<Arc<FaceState>>>()
        {
            if face.whatami == WhatAmI::Peer
                && face_hat!(face).local_qabls.contains_key(res)
                && !res.session_ctxs.values().any(|s| {
                    face.zid != s.face.zid
                        && s.qabl.is_some()
                        && (s.face.whatami == WhatAmI::Client
                            || (s.face.whatami == WhatAmI::Peer
                                && hat!(tables).failover_brokering(s.face.zid, face.zid)))
                })
            {
                if let Some((id, _)) = face_hat_mut!(&mut face).local_qabls.remove(res) {
                    send_declare(
                        &face.primitives,
                        RoutingContext::with_expr(
                            Declare {
                                interest_id: None,
                                ext_qos: ext::QoSType::DECLARE,
                                ext_tstamp: None,
                                ext_nodeid: ext::NodeIdType::DEFAULT,
                                body: DeclareBody::UndeclareQueryable(UndeclareQueryable {
                                    id,
                                    ext_wire_expr: WireExprType::null(),
                                }),
                            },
                            res.expr().to_string(),
                        ),
                    );
                }
            }
        }
    }
}

fn propagate_forget_sourced_queryable(
    tables: &mut Tables,
    res: &mut Arc<Resource>,
    src_face: Option<&Arc<FaceState>>,
    source: &ZenohIdProto,
    net_type: WhatAmI,
) {
    let net = hat!(tables).get_net(net_type).unwrap();
    match net.get_idx(source) {
        Some(tree_sid) => {
            if net.trees.len() > tree_sid.index() {
                send_forget_sourced_queryable_to_net_children(
                    tables,
                    net,
                    &net.trees[tree_sid.index()].children,
                    res,
                    src_face,
                    tree_sid.index() as NodeId,
                );
            } else {
                tracing::trace!(
                    "Propagating forget qabl {}: tree for node {} sid:{} not yet ready",
                    res.expr(),
                    tree_sid.index(),
                    source
                );
            }
        }
        None => tracing::error!(
            "Error propagating forget qabl {}: cannot get index of {}!",
            res.expr(),
            source
        ),
    }
}

fn unregister_router_queryable(
    tables: &mut Tables,
    res: &mut Arc<Resource>,
    router: &ZenohIdProto,
    send_declare: &mut SendDeclare,
) {
    res_hat_mut!(res).router_qabls.remove(router);

    if res_hat!(res).router_qabls.is_empty() {
        hat_mut!(tables)
            .router_qabls
            .retain(|qabl| !Arc::ptr_eq(qabl, res));

        if hat!(tables).full_net(WhatAmI::Peer) {
            undeclare_linkstatepeer_queryable(tables, None, res, &tables.zid.clone());
        }
        propagate_forget_simple_queryable(tables, res, send_declare);
    }

    propagate_forget_simple_queryable_to_peers(tables, res, send_declare);
}

fn undeclare_router_queryable(
    tables: &mut Tables,
    face: Option<&Arc<FaceState>>,
    res: &mut Arc<Resource>,
    router: &ZenohIdProto,
    send_declare: &mut SendDeclare,
) {
    if res_hat!(res).router_qabls.contains_key(router) {
        unregister_router_queryable(tables, res, router, send_declare);
        propagate_forget_sourced_queryable(tables, res, face, router, WhatAmI::Router);
    }
}

fn forget_router_queryable(
    tables: &mut Tables,
    face: &mut Arc<FaceState>,
    res: &mut Arc<Resource>,
    router: &ZenohIdProto,
    send_declare: &mut SendDeclare,
) {
    undeclare_router_queryable(tables, Some(face), res, router, send_declare);
}

fn unregister_linkstatepeer_queryable(
    tables: &mut Tables,
    res: &mut Arc<Resource>,
    peer: &ZenohIdProto,
) {
    res_hat_mut!(res).linkstatepeer_qabls.remove(peer);

    if res_hat!(res).linkstatepeer_qabls.is_empty() {
        hat_mut!(tables)
            .linkstatepeer_qabls
            .retain(|qabl| !Arc::ptr_eq(qabl, res));
    }
}

fn undeclare_linkstatepeer_queryable(
    tables: &mut Tables,
    face: Option<&Arc<FaceState>>,
    res: &mut Arc<Resource>,
    peer: &ZenohIdProto,
) {
    if res_hat!(res).linkstatepeer_qabls.contains_key(peer) {
        unregister_linkstatepeer_queryable(tables, res, peer);
        propagate_forget_sourced_queryable(tables, res, face, peer, WhatAmI::Peer);
    }
}

fn forget_linkstatepeer_queryable(
    tables: &mut Tables,
    face: &mut Arc<FaceState>,
    res: &mut Arc<Resource>,
    peer: &ZenohIdProto,
    send_declare: &mut SendDeclare,
) {
    undeclare_linkstatepeer_queryable(tables, Some(face), res, peer);

    let simple_qabls = res.session_ctxs.values().any(|ctx| ctx.qabl.is_some());
    let linkstatepeer_qabls = remote_linkstatepeer_qabls(tables, res);
    let zid = tables.zid;
    if !simple_qabls && !linkstatepeer_qabls {
        undeclare_router_queryable(tables, None, res, &zid, send_declare);
    } else {
        let local_info = local_router_qabl_info(tables, res);
        register_router_queryable(tables, None, res, &local_info, zid, send_declare);
    }
}

pub(super) fn undeclare_simple_queryable(
    tables: &mut Tables,
    face: &mut Arc<FaceState>,
    res: &mut Arc<Resource>,
    qabl_info: &QueryableInfoType,
    send_declare: &mut SendDeclare,
) {
    let remote_qabl_info = get_remote_qabl_info(&face_hat_mut!(face).remote_qabls, res);
    let need_qabl_info_update = match remote_qabl_info {
        Some(qi) => !(qi >= *qabl_info),
        None => true,
    };

    if need_qabl_info_update {
        if let Some(ctx) = get_mut_unchecked(res).session_ctxs.get_mut(&face.id) {
            get_mut_unchecked(ctx).qabl = remote_qabl_info;
        }

        let mut simple_qabls = simple_qabls(res);
        let router_qabls = remote_router_qabls(tables, res);
        let linkstatepeer_qabls = remote_linkstatepeer_qabls(tables, res);

        if simple_qabls.is_empty() && !linkstatepeer_qabls {
            undeclare_router_queryable(tables, None, res, &tables.zid.clone(), send_declare);
        } else {
            let local_info = local_router_qabl_info(tables, res);
            undeclare_router_queryable(tables, None, res, &tables.zid.clone(), send_declare);
            register_router_queryable(tables, None, res, &local_info, tables.zid, send_declare);
            propagate_forget_simple_queryable_to_peers(tables, res, send_declare);
        }

        if simple_qabls.len() == 1 && !router_qabls && !linkstatepeer_qabls {
            let mut face = &mut simple_qabls[0];
            if let Some((id, _)) = face_hat_mut!(face).local_qabls.remove(res) {
                send_declare(
                    &face.primitives,
                    RoutingContext::with_expr(
                        Declare {
                            interest_id: None,
                            ext_qos: ext::QoSType::DECLARE,
                            ext_tstamp: None,
                            ext_nodeid: ext::NodeIdType::DEFAULT,
                            body: DeclareBody::UndeclareQueryable(UndeclareQueryable {
                                id,
                                ext_wire_expr: WireExprType::null(),
                            }),
                        },
                        res.expr().to_string(),
                    ),
                );
            }
            for res in face_hat!(face)
                .local_qabls
                .keys()
                .cloned()
                .collect::<Vec<Arc<Resource>>>()
            {
                if !res.context().matches.iter().any(|m| {
                    m.upgrade().is_some_and(|m| {
                        m.context.is_some()
                            && (remote_simple_qabls(&m, face)
                                || remote_linkstatepeer_qabls(tables, &m)
                                || remote_router_qabls(tables, &m))
                    })
                }) {
                    if let Some((id, _)) = face_hat_mut!(&mut face).local_qabls.remove(&res) {
                        send_declare(
                            &face.primitives,
                            RoutingContext::with_expr(
                                Declare {
                                    interest_id: None,
                                    ext_qos: ext::QoSType::DECLARE,
                                    ext_tstamp: None,
                                    ext_nodeid: ext::NodeIdType::DEFAULT,
                                    body: DeclareBody::UndeclareQueryable(UndeclareQueryable {
                                        id,
                                        ext_wire_expr: WireExprType::null(),
                                    }),
                                },
                                res.expr().to_string(),
                            ),
                        );
                    }
                }
            }
        }
    }
}

fn forget_simple_queryable(
    tables: &mut Tables,
    face: &mut Arc<FaceState>,
    id: QueryableId,
    send_declare: &mut SendDeclare,
) -> Option<Arc<Resource>> {
    if let Some((mut res, qabl_info)) = face_hat_mut!(face).remote_qabls.remove(&id) {
        undeclare_simple_queryable(tables, face, &mut res, &qabl_info, send_declare);
        Some(res)
    } else {
        None
    }
}

pub(super) fn queries_remove_node(
    tables: &mut Tables,
    node: &ZenohIdProto,
    net_type: WhatAmI,
    send_declare: &mut SendDeclare,
) {
    match net_type {
        WhatAmI::Router => {
            let mut qabls = vec![];
            for res in hat!(tables).router_qabls.iter() {
                for qabl in res_hat!(res).router_qabls.keys() {
                    if qabl == node {
                        qabls.push(res.clone());
                    }
                }
            }
            for mut res in qabls {
                unregister_router_queryable(tables, &mut res, node, send_declare);

                disable_matches_query_routes(tables, &mut res);
                Resource::clean(&mut res);
            }
        }
        WhatAmI::Peer => {
            let mut qabls = vec![];
            for res in hat!(tables).router_qabls.iter() {
                for qabl in res_hat!(res).router_qabls.keys() {
                    if qabl == node {
                        qabls.push(res.clone());
                    }
                }
            }
            for mut res in qabls {
                unregister_linkstatepeer_queryable(tables, &mut res, node);

                let simple_qabls = res.session_ctxs.values().any(|ctx| ctx.qabl.is_some());
                let linkstatepeer_qabls = remote_linkstatepeer_qabls(tables, &res);
                if !simple_qabls && !linkstatepeer_qabls {
                    undeclare_router_queryable(
                        tables,
                        None,
                        &mut res,
                        &tables.zid.clone(),
                        send_declare,
                    );
                } else {
                    let local_info = local_router_qabl_info(tables, &res);
                    register_router_queryable(
                        tables,
                        None,
                        &mut res,
                        &local_info,
                        tables.zid,
                        send_declare,
                    );
                }

                disable_matches_query_routes(tables, &mut res);
                Resource::clean(&mut res)
            }
        }
        _ => (),
    }
}

pub(super) fn queries_linkstate_change(
    tables: &mut Tables,
    zid: &ZenohIdProto,
    links: &HashMap<ZenohIdProto, LinkEdgeWeight>,
    send_declare: &mut SendDeclare,
) {
    if let Some(mut src_face) = tables.get_face(zid).cloned() {
        if hat!(tables).router_peers_failover_brokering && src_face.whatami == WhatAmI::Peer {
            let to_forget = face_hat!(src_face)
                .local_qabls
                .keys()
                .filter(|res| {
                    let client_qabls = res
                        .session_ctxs
                        .values()
                        .any(|ctx| ctx.face.whatami == WhatAmI::Client && ctx.qabl.is_some());
                    !remote_router_qabls(tables, res)
                        && !client_qabls
                        && !res.session_ctxs.values().any(|ctx| {
                            ctx.face.whatami == WhatAmI::Peer
                                && src_face.id != ctx.face.id
                                && HatTables::failover_brokering_to(links, &ctx.face.zid)
                        })
                })
                .cloned()
                .collect::<Vec<Arc<Resource>>>();
            for res in to_forget {
                if let Some((id, _)) = face_hat_mut!(&mut src_face).local_qabls.remove(&res) {
                    let wire_expr = Resource::get_best_key(&res, "", src_face.id);
                    send_declare(
                        &src_face.primitives,
                        RoutingContext::with_expr(
                            Declare {
                                interest_id: None,
                                ext_qos: ext::QoSType::DECLARE,
                                ext_tstamp: None,
                                ext_nodeid: ext::NodeIdType::default(),
                                body: DeclareBody::UndeclareQueryable(UndeclareQueryable {
                                    id,
                                    ext_wire_expr: WireExprType { wire_expr },
                                }),
                            },
                            res.expr().to_string(),
                        ),
                    );
                }
            }

            for mut dst_face in tables.faces.values().cloned() {
                if src_face.id != dst_face.id
                    && HatTables::failover_brokering_to(links, &dst_face.zid)
                {
                    for (ref res, _) in face_hat!(src_face).remote_qabls.values() {
                        if !face_hat!(dst_face).local_qabls.contains_key(res) {
                            let id = face_hat!(dst_face).next_id.fetch_add(1, Ordering::SeqCst);
                            let info = local_qabl_info(tables, res, &dst_face);
                            face_hat_mut!(&mut dst_face)
                                .local_qabls
                                .insert(res.clone(), (id, info));
                            let push_declaration = push_declaration_profile(tables, &dst_face);
                            let key_expr = Resource::decl_key(res, &mut dst_face, push_declaration);
                            send_declare(
                                &dst_face.primitives,
                                RoutingContext::with_expr(
                                    Declare {
                                        interest_id: None,
                                        ext_qos: ext::QoSType::DECLARE,
                                        ext_tstamp: None,
                                        ext_nodeid: ext::NodeIdType::default(),
                                        body: DeclareBody::DeclareQueryable(DeclareQueryable {
                                            id,
                                            wire_expr: key_expr,
                                            ext_info: info,
                                        }),
                                    },
                                    res.expr().to_string(),
                                ),
                            );
                        }
                    }
                }
            }
        }
    }
}

pub(super) fn queries_tree_change(
    tables: &mut Tables,
    new_children: &[Vec<NodeIndex>],
    net_type: WhatAmI,
) {
    let net = match hat!(tables).get_net(net_type) {
        Some(net) => net,
        None => {
            tracing::error!("Error accessing net in queries_tree_change!");
            return;
        }
    };
    // propagate qabls to new children
    for (tree_sid, tree_children) in new_children.iter().enumerate() {
        if !tree_children.is_empty() {
            let tree_idx = NodeIndex::new(tree_sid);
            if net.graph.contains_node(tree_idx) {
                let tree_id = net.graph[tree_idx].zid;

                let qabls_res = match net_type {
                    WhatAmI::Router => &hat!(tables).router_qabls,
                    _ => &hat!(tables).linkstatepeer_qabls,
                };

                for res in qabls_res {
                    let qabls = match net_type {
                        WhatAmI::Router => &res_hat!(res).router_qabls,
                        _ => &res_hat!(res).linkstatepeer_qabls,
                    };
                    if let Some(qabl_info) = qabls.get(&tree_id) {
                        send_sourced_queryable_to_net_children(
                            tables,
                            net,
                            tree_children,
                            res,
                            qabl_info,
                            None,
                            tree_sid as NodeId,
                        );
                    }
                }
            }
        }
    }
}

#[inline]
fn insert_target_for_qabls(
    route: &mut QueryTargetQablSet,
    expr: &RoutingExpr,
    tables: &Tables,
    net: &Network,
    source: NodeId,
    qabls: &HashMap<ZenohIdProto, QueryableInfoType>,
    complete: bool,
) {
    if net.trees.len() > source as usize {
        for (qabl, qabl_info) in qabls {
            if let Some(qabl_idx) = net.get_idx(qabl) {
                if net.trees[source as usize].directions.len() > qabl_idx.index() {
                    if let Some(direction) = net.trees[source as usize].directions[qabl_idx.index()]
                    {
                        if net.graph.contains_node(direction) {
                            if let Some(face) = tables.get_face(&net.graph[direction].zid) {
                                if net.distances.len() > qabl_idx.index() {
                                    let wire_expr = expr.get_best_key(face.id);
                                    route.push(QueryTargetQabl {
                                        direction: (face.clone(), wire_expr.to_owned(), source),
                                        info: Some(QueryableInfoType {
                                            complete: complete && qabl_info.complete,
                                            distance: net.distances[qabl_idx.index()] as u16,
                                        }),
                                    });
                                }
                            }
                        }
                    }
                }
            }
        }
    } else {
        tracing::trace!("Tree for node sid:{} not yet ready", source);
    }
}

lazy_static::lazy_static! {
    static ref EMPTY_ROUTE: Arc<QueryTargetQablSet> = Arc::new(Vec::new());
}

#[inline]
fn make_qabl_id(
    res: &Arc<Resource>,
    face: &mut Arc<FaceState>,
    mode: InterestMode,
    info: QueryableInfoType,
) -> u32 {
    if mode.future() {
        if let Some((id, _)) = face_hat!(face).local_qabls.get(res) {
            *id
        } else {
            let id = face_hat!(face).next_id.fetch_add(1, Ordering::SeqCst);
            face_hat_mut!(face)
                .local_qabls
                .insert(res.clone(), (id, info));
            id
        }
    } else {
        0
    }
}

pub(crate) fn declare_qabl_interest(
    tables: &mut Tables,
    face: &mut Arc<FaceState>,
    id: InterestId,
    res: Option<&mut Arc<Resource>>,
    mode: InterestMode,
    aggregate: bool,
    send_declare: &mut SendDeclare,
) {
    if mode.current() {
        let interest_id = Some(id);
        if let Some(res) = res.as_ref() {
            if aggregate {
                if hat!(tables).router_qabls.iter().any(|qabl| {
                    qabl.context.is_some()
                        && qabl.matches(res)
                        && (res_hat!(qabl).router_qabls.keys().any(|r| *r != tables.zid)
                            || res_hat!(qabl)
                                .linkstatepeer_qabls
                                .keys()
                                .any(|r| *r != tables.zid)
                            || qabl.session_ctxs.values().any(|s| {
                                s.face.id != face.id
                                    && s.qabl.is_some()
                                    && (s.face.whatami == WhatAmI::Client
                                        || face.whatami == WhatAmI::Client
                                        || (s.face.whatami == WhatAmI::Peer
                                            && hat!(tables)
                                                .failover_brokering(s.face.zid, face.zid)))
                            }))
                }) {
                    let info = local_qabl_info(tables, res, face);
                    let id = make_qabl_id(res, face, mode, info);
                    let wire_expr =
                        Resource::decl_key(res, face, push_declaration_profile(tables, face));
                    send_declare(
                        &face.primitives,
                        RoutingContext::with_expr(
                            Declare {
                                interest_id,
                                ext_qos: ext::QoSType::DECLARE,
                                ext_tstamp: None,
                                ext_nodeid: ext::NodeIdType::DEFAULT,
                                body: DeclareBody::DeclareQueryable(DeclareQueryable {
                                    id,
                                    wire_expr,
                                    ext_info: info,
                                }),
                            },
                            res.expr().to_string(),
                        ),
                    );
                }
            } else {
                for qabl in hat!(tables).router_qabls.iter() {
                    if qabl.context.is_some()
                        && qabl.matches(res)
                        && (res_hat!(qabl).router_qabls.keys().any(|r| *r != tables.zid)
                            || res_hat!(qabl)
                                .linkstatepeer_qabls
                                .keys()
                                .any(|r| *r != tables.zid)
                            || qabl.session_ctxs.values().any(|s| {
                                s.qabl.is_some()
                                    && (s.face.whatami != WhatAmI::Peer
                                        || face.whatami != WhatAmI::Peer
                                        || hat!(tables).failover_brokering(s.face.zid, face.zid))
                            }))
                    {
                        let info = local_qabl_info(tables, qabl, face);
                        let id = make_qabl_id(qabl, face, mode, info);
                        let key_expr =
                            Resource::decl_key(qabl, face, push_declaration_profile(tables, face));
                        send_declare(
                            &face.primitives,
                            RoutingContext::with_expr(
                                Declare {
                                    interest_id,
                                    ext_qos: ext::QoSType::DECLARE,
                                    ext_tstamp: None,
                                    ext_nodeid: ext::NodeIdType::DEFAULT,
                                    body: DeclareBody::DeclareQueryable(DeclareQueryable {
                                        id,
                                        wire_expr: key_expr,
                                        ext_info: info,
                                    }),
                                },
                                qabl.expr().to_string(),
                            ),
                        );
                    }
                }
            }
        } else {
            for qabl in hat!(tables).router_qabls.iter() {
                if qabl.context.is_some()
                    && (remote_simple_qabls(qabl, face)
                        || remote_linkstatepeer_qabls(tables, qabl)
                        || remote_router_qabls(tables, qabl))
                {
                    let info = local_qabl_info(tables, qabl, face);
                    let id = make_qabl_id(qabl, face, mode, info);
                    let key_expr =
                        Resource::decl_key(qabl, face, push_declaration_profile(tables, face));
                    send_declare(
                        &face.primitives,
                        RoutingContext::with_expr(
                            Declare {
                                interest_id,
                                ext_qos: ext::QoSType::DECLARE,
                                ext_tstamp: None,
                                ext_nodeid: ext::NodeIdType::DEFAULT,
                                body: DeclareBody::DeclareQueryable(DeclareQueryable {
                                    id,
                                    wire_expr: key_expr,
                                    ext_info: info,
                                }),
                            },
                            qabl.expr().to_string(),
                        ),
                    );
                }
            }
        }
    }
}

impl HatQueriesTrait for HatCode {
    fn declare_queryable(
        &self,
        tables: &mut Tables,
        face: &mut Arc<FaceState>,
        id: QueryableId,
        res: &mut Arc<Resource>,
        qabl_info: &QueryableInfoType,
        node_id: NodeId,
        send_declare: &mut SendDeclare,
    ) {
        match face.whatami {
            WhatAmI::Router => {
                if let Some(router) = get_router(tables, face, node_id) {
                    declare_router_queryable(tables, face, res, qabl_info, router, send_declare)
                }
            }
            WhatAmI::Peer => {
                if hat!(tables).full_net(WhatAmI::Peer) {
                    if let Some(peer) = get_peer(tables, face, node_id) {
                        declare_linkstatepeer_queryable(
                            tables,
                            face,
                            res,
                            qabl_info,
                            peer,
                            send_declare,
                        )
                    }
                } else {
                    declare_simple_queryable(tables, face, id, res, qabl_info, send_declare)
                }
            }
            _ => declare_simple_queryable(tables, face, id, res, qabl_info, send_declare),
        }
    }

    fn undeclare_queryable(
        &self,
        tables: &mut Tables,
        face: &mut Arc<FaceState>,
        id: QueryableId,
        res: Option<Arc<Resource>>,
        node_id: NodeId,
        send_declare: &mut SendDeclare,
    ) -> Option<Arc<Resource>> {
        match face.whatami {
            WhatAmI::Router => {
                if let Some(mut res) = res {
                    if let Some(router) = get_router(tables, face, node_id) {
                        forget_router_queryable(tables, face, &mut res, &router, send_declare);
                        Some(res)
                    } else {
                        None
                    }
                } else {
                    None
                }
            }
            WhatAmI::Peer => {
                if hat!(tables).full_net(WhatAmI::Peer) {
                    if let Some(mut res) = res {
                        if let Some(peer) = get_peer(tables, face, node_id) {
                            forget_linkstatepeer_queryable(
                                tables,
                                face,
                                &mut res,
                                &peer,
                                send_declare,
                            );
                            Some(res)
                        } else {
                            None
                        }
                    } else {
                        None
                    }
                } else {
                    forget_simple_queryable(tables, face, id, send_declare)
                }
            }
            _ => forget_simple_queryable(tables, face, id, send_declare),
        }
    }

    fn get_queryables(&self, tables: &Tables) -> Vec<(Arc<Resource>, Sources)> {
        // Compute the list of known queryables (keys)
        hat!(tables)
            .router_qabls
            .iter()
            .map(|s| {
                // Compute the list of routers, peers and clients that are known
                // sources of those queryables
                let routers = Vec::from_iter(res_hat!(s).router_qabls.keys().cloned());
                let mut peers = if hat!(tables).full_net(WhatAmI::Peer) {
                    Vec::from_iter(res_hat!(s).linkstatepeer_qabls.keys().cloned())
                } else {
                    vec![]
                };
                let mut clients = vec![];
                for ctx in s
                    .session_ctxs
                    .values()
                    .filter(|ctx| ctx.qabl.is_some() && !ctx.face.is_local)
                {
                    match ctx.face.whatami {
                        WhatAmI::Router => (),
                        WhatAmI::Peer => {
                            if !hat!(tables).full_net(WhatAmI::Peer) {
                                peers.push(ctx.face.zid);
                            }
                        }
                        WhatAmI::Client => clients.push(ctx.face.zid),
                    }
                }
                (
                    s.clone(),
                    Sources {
                        routers,
                        peers,
                        clients,
                    },
                )
            })
            .collect()
    }

    fn get_queriers(&self, tables: &Tables) -> Vec<(Arc<Resource>, Sources)> {
        let mut result = HashMap::new();
        for face in tables.faces.values() {
            for interest in face_hat!(face).remote_interests.values() {
                if interest.options.queryables() {
                    if let Some(res) = interest.res.as_ref() {
                        let sources = result.entry(res.clone()).or_insert_with(Sources::default);
                        let whatami = if face.is_local {
                            tables.whatami
                        } else {
                            face.whatami
                        };
                        match whatami {
                            WhatAmI::Router => sources.routers.push(face.zid),
                            WhatAmI::Peer => sources.peers.push(face.zid),
                            WhatAmI::Client => sources.clients.push(face.zid),
                        }
                    }
                }
            }
        }
        result.into_iter().collect()
    }

    fn compute_query_route(
        &self,
        tables: &Tables,
        expr: &RoutingExpr,
        source: NodeId,
        source_type: WhatAmI,
    ) -> Arc<QueryTargetQablSet> {
        let mut route = QueryTargetQablSet::new();
        let Some(key_expr) = expr.key_expr() else {
            return EMPTY_ROUTE.clone();
        };
        tracing::trace!(
            "compute_query_route({}, {:?}, {:?})",
            key_expr,
            source,
            source_type
        );
        let matches = expr
            .resource()
            .as_ref()
            .and_then(|res| res.context.as_ref())
            .map(|ctx| Cow::from(&ctx.matches))
            .unwrap_or_else(|| Cow::from(Resource::get_matches(tables, key_expr)));

        let master = !hat!(tables).full_net(WhatAmI::Peer)
            || *hat!(tables).elect_router(&tables.zid, key_expr, hat!(tables).shared_nodes.iter())
                == tables.zid;

        for mres in matches.iter() {
            let mres = mres.upgrade().unwrap();
            let complete = DEFAULT_INCLUDER.includes(mres.expr().as_bytes(), key_expr.as_bytes());
            if master || source_type == WhatAmI::Router {
                let net = hat!(tables).routers_net.as_ref().unwrap();
                let router_source = match source_type {
                    WhatAmI::Router => source,
                    _ => net.idx.index() as NodeId,
                };
                insert_target_for_qabls(
                    &mut route,
                    expr,
                    tables,
                    net,
                    router_source,
                    &res_hat!(mres).router_qabls,
                    complete,
                );
            }

            if (master || source_type != WhatAmI::Router) && hat!(tables).full_net(WhatAmI::Peer) {
                let net = hat!(tables).linkstatepeers_net.as_ref().unwrap();
                let peer_source = match source_type {
                    WhatAmI::Peer => source,
                    _ => net.idx.index() as NodeId,
                };
                insert_target_for_qabls(
                    &mut route,
                    expr,
                    tables,
                    net,
                    peer_source,
                    &res_hat!(mres).linkstatepeer_qabls,
                    complete,
                );
            }

            if master || source_type == WhatAmI::Router {
                for face_ctx @ (_, ctx) in &mres.session_ctxs {
                    if ctx.face.whatami != WhatAmI::Router {
                        if let Some(qabl) = QueryTargetQabl::new(face_ctx, expr, complete) {
                            route.push(qabl);
                        }
                    }
                }
            }
        }
        route.sort_by_key(|qabl| qabl.info.map_or(u16::MAX, |i| i.distance));
        Arc::new(route)
    }

    fn get_matching_queryables(
        &self,
        tables: &Tables,
        key_expr: &KeyExpr<'_>,
        complete: bool,
    ) -> HashMap<usize, Arc<FaceState>> {
        let mut matching_queryables = HashMap::new();
        if key_expr.ends_with('/') {
            return matching_queryables;
        }
        tracing::trace!(
            "get_matching_queryables({}; complete: {})",
            key_expr,
            complete
        );
        let res = Resource::get_resource(&tables.root_res, key_expr);
        let matches = res
            .as_ref()
            .and_then(|res| res.context.as_ref())
            .map(|ctx| Cow::from(&ctx.matches))
            .unwrap_or_else(|| Cow::from(Resource::get_matches(tables, key_expr)));

        let master = !hat!(tables).full_net(WhatAmI::Peer)
            || *hat!(tables).elect_router(&tables.zid, key_expr, hat!(tables).shared_nodes.iter())
                == tables.zid;

        for mres in matches.iter() {
            let mres = mres.upgrade().unwrap();
            if complete && !KeyExpr::keyexpr_include(mres.expr(), key_expr) {
                continue;
            }

            if master {
                let net = hat!(tables).routers_net.as_ref().unwrap();
                insert_faces_for_qbls(
                    &mut matching_queryables,
                    tables,
                    net,
                    &res_hat!(mres).router_qabls,
                    complete,
                );
            }

            if hat!(tables).full_net(WhatAmI::Peer) {
                let net = hat!(tables).linkstatepeers_net.as_ref().unwrap();
                insert_faces_for_qbls(
                    &mut matching_queryables,
                    tables,
                    net,
                    &res_hat!(mres).linkstatepeer_qabls,
                    complete,
                );
            }

            if master {
                for (sid, context) in &mres.session_ctxs {
                    if match complete {
                        true => context.qabl.is_some_and(|q| q.complete),
                        false => context.qabl.is_some(),
                    } && context.face.whatami != WhatAmI::Router
                    {
                        matching_queryables
                            .entry(*sid)
                            .or_insert_with(|| context.face.clone());
                    }
                }
            }
        }
        matching_queryables
    }
}

#[inline]
fn insert_faces_for_qbls(
    route: &mut HashMap<usize, Arc<FaceState>>,
    tables: &Tables,
    net: &Network,
    qbls: &HashMap<ZenohIdProto, QueryableInfoType>,
    complete: bool,
) {
    let source = net.idx.index();
    if net.trees.len() > source {
        for qbl in qbls {
            if complete && !qbl.1.complete {
                continue;
            }
            if let Some(qbl_idx) = net.get_idx(qbl.0) {
                if net.trees[source].directions.len() > qbl_idx.index() {
                    if let Some(direction) = net.trees[source].directions[qbl_idx.index()] {
                        if net.graph.contains_node(direction) {
                            if let Some(face) = tables.get_face(&net.graph[direction].zid) {
                                route.entry(face.id).or_insert_with(|| face.clone());
                            }
                        }
                    }
                }
            }
        }
    } else {
        tracing::trace!("Tree for node sid:{} not yet ready", source);
    }
}<|MERGE_RESOLUTION|>--- conflicted
+++ resolved
@@ -54,17 +54,7 @@
     },
 };
 
-<<<<<<< HEAD
-=======
 #[inline]
-fn merge_qabl_infos(mut this: QueryableInfoType, info: &QueryableInfoType) -> QueryableInfoType {
-    this.complete = this.complete || info.complete;
-    this.distance = std::cmp::min(this.distance, info.distance);
-    this
-}
-
-#[inline]
->>>>>>> 66327c76
 fn local_router_qabl_info(tables: &Tables, res: &Arc<Resource>) -> QueryableInfoType {
     let info = if hat!(tables).full_net(WhatAmI::Peer) {
         res.context.as_ref().and_then(|_| {
