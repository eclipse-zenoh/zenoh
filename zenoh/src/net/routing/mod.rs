//
// Copyright (c) 2023 ZettaScale Technology
//
// This program and the accompanying materials are made available under the
// terms of the Eclipse Public License 2.0 which is available at
// http://www.eclipse.org/legal/epl-2.0, or the Apache License, Version 2.0
// which is available at https://www.apache.org/licenses/LICENSE-2.0.
//
// SPDX-License-Identifier: EPL-2.0 OR Apache-2.0
//
// Contributors:
//   ZettaScale Zenoh Team, <zenoh@zettascale.tech>
//

//! ⚠️ WARNING ⚠️
//!
//! This module is intended for Zenoh's internal use.
//!
//! [Click here for Zenoh's documentation](https://docs.rs/zenoh/latest/zenoh)
pub mod dispatcher;
pub mod hat;
pub mod interceptor;
pub mod namespace;
pub mod router;

use std::{any::Any, cell::OnceCell};

use zenoh_protocol::network::NetworkMessageMut;

use super::runtime;
use crate::net::routing::{dispatcher::face::Face, interceptor::InterceptorContext};

pub(crate) struct RoutingContext<Msg> {
    pub(crate) msg: Msg,
    pub(crate) full_expr: OnceCell<String>,
}

impl<Msg> RoutingContext<Msg> {
    #[allow(dead_code)]
    pub(crate) fn new(msg: Msg) -> Self {
        Self {
            msg,
            full_expr: OnceCell::new(),
        }
    }

    #[allow(dead_code)]
    pub(crate) fn with_expr(msg: Msg, expr: String) -> Self {
        Self {
            msg,
            full_expr: OnceCell::from(expr),
        }
    }

    pub(crate) fn with_mut<R>(mut self, f: impl FnOnce(RoutingContext<&mut Msg>) -> R) -> R {
        f(RoutingContext {
            msg: &mut self.msg,
            full_expr: self.full_expr,
        })
    }
}

<<<<<<< HEAD
impl RoutingContext<NetworkMessageMut<'_>> {
    #[inline]
    pub(crate) fn wire_expr(&self) -> Option<&WireExpr> {
        self.msg.wire_expr()
    }

    #[inline]
    pub(crate) fn prefix(&self) -> Option<&Arc<Resource>> {
        if let Some(face) = self.outface.get() {
            if let Some(wire_expr) = self.wire_expr() {
                let wire_expr = wire_expr.to_owned();
                if self.prefix.get().is_none() {
                    if let Some(prefix) = zread!(face.tables.tables)
                        .data
                        .get_sent_mapping(&face.state, &wire_expr.scope, wire_expr.mapping)
                        .cloned()
                    {
                        let _ = self.prefix.set(prefix);
                    }
                }
                return self.prefix.get();
            }
        }
        if let Some(face) = self.inface.get() {
            if let Some(wire_expr) = self.wire_expr() {
                let wire_expr = wire_expr.to_owned();
                if self.prefix.get().is_none() {
                    if let Some(prefix) = zread!(face.tables.tables)
                        .data
                        .get_mapping(&face.state, &wire_expr.scope, wire_expr.mapping)
                        .cloned()
                    {
                        let _ = self.prefix.set(prefix);
                    }
                }
                return self.prefix.get();
            }
        }
=======
impl<T> InterceptorContext for RoutingContext<T> {
    fn face(&self) -> Option<Face> {
>>>>>>> 60e5946b
        None
    }
    fn full_expr(&self, _msg: &NetworkMessageMut) -> Option<&str> {
        self.full_expr.get().map(|x| x.as_str())
    }
    fn get_cache(&self, _msg: &NetworkMessageMut) -> Option<&Box<dyn Any + Send + Sync>> {
        None
    }
}<|MERGE_RESOLUTION|>--- conflicted
+++ resolved
@@ -60,49 +60,8 @@
     }
 }
 
-<<<<<<< HEAD
-impl RoutingContext<NetworkMessageMut<'_>> {
-    #[inline]
-    pub(crate) fn wire_expr(&self) -> Option<&WireExpr> {
-        self.msg.wire_expr()
-    }
-
-    #[inline]
-    pub(crate) fn prefix(&self) -> Option<&Arc<Resource>> {
-        if let Some(face) = self.outface.get() {
-            if let Some(wire_expr) = self.wire_expr() {
-                let wire_expr = wire_expr.to_owned();
-                if self.prefix.get().is_none() {
-                    if let Some(prefix) = zread!(face.tables.tables)
-                        .data
-                        .get_sent_mapping(&face.state, &wire_expr.scope, wire_expr.mapping)
-                        .cloned()
-                    {
-                        let _ = self.prefix.set(prefix);
-                    }
-                }
-                return self.prefix.get();
-            }
-        }
-        if let Some(face) = self.inface.get() {
-            if let Some(wire_expr) = self.wire_expr() {
-                let wire_expr = wire_expr.to_owned();
-                if self.prefix.get().is_none() {
-                    if let Some(prefix) = zread!(face.tables.tables)
-                        .data
-                        .get_mapping(&face.state, &wire_expr.scope, wire_expr.mapping)
-                        .cloned()
-                    {
-                        let _ = self.prefix.set(prefix);
-                    }
-                }
-                return self.prefix.get();
-            }
-        }
-=======
 impl<T> InterceptorContext for RoutingContext<T> {
     fn face(&self) -> Option<Face> {
->>>>>>> 60e5946b
         None
     }
     fn full_expr(&self, _msg: &NetworkMessageMut) -> Option<&str> {
