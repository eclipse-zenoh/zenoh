--- conflicted
+++ resolved
@@ -24,10 +24,6 @@
 
 use std::{cell::OnceCell, sync::Arc};
 
-<<<<<<< HEAD
-=======
-use zenoh_protocol::core::key_expr::OwnedKeyExpr;
->>>>>>> 7ebdb3ca
 use zenoh_protocol::{core::WireExpr, network::NetworkMessage};
 
 use self::{dispatcher::face::Face, router::Resource};
@@ -144,18 +140,9 @@
                     }
                 }
                 if let Some(prefix) = self.prefix.get().cloned() {
-<<<<<<< HEAD
-                    // let _ = self
-                    //     .full_expr
-                    //     .set(prefix.expr() + wire_expr.suffix.as_ref());
-                    let mut full_expr = prefix.expr();
-                    full_expr.push_str(wire_expr.suffix.as_ref());
-                    let _ = self.full_expr.set(full_expr);
-=======
                     let _ = self
                         .full_expr
                         .set(prefix.expr() + wire_expr.suffix.as_ref());
->>>>>>> 7ebdb3ca
                     return Some(self.full_expr.get().as_ref().unwrap());
                 }
             }
@@ -181,13 +168,4 @@
         }
         None
     }
-<<<<<<< HEAD
-=======
-
-    #[inline]
-    pub(crate) fn full_key_expr(&self) -> Option<OwnedKeyExpr> {
-        let full_expr = self.full_expr()?;
-        OwnedKeyExpr::new(full_expr).ok()
-    }
->>>>>>> 7ebdb3ca
 }