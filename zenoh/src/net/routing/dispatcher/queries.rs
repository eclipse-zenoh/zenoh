//
// Copyright (c) 2023 ZettaScale Technology
//
// This program and the accompanying materials are made available under the
// terms of the Eclipse Public License 2.0 which is available at
// http://www.eclipse.org/legal/epl-2.0, or the Apache License, Version 2.0
// which is available at https://www.apache.org/licenses/LICENSE-2.0.
//
// SPDX-License-Identifier: EPL-2.0 OR Apache-2.0
//
// Contributors:
//   ZettaScale Zenoh Team, <zenoh@zettascale.tech>
//
use std::{
    collections::HashMap,
    sync::{Arc, Weak},
    time::Duration,
};

use async_trait::async_trait;
use tokio_util::sync::CancellationToken;
use zenoh_buffers::ZBuf;
use zenoh_config::WhatAmI;
use zenoh_protocol::{
    core::{key_expr::keyexpr, Encoding, WireExpr},
    network::{
        declare::{ext, queryable::ext::QueryableInfoType, QueryableId},
        interest::{InterestId, InterestMode},
<<<<<<< HEAD
        request::{ext::TargetType, Request, RequestId},
=======
        request::{
            ext::{BudgetType, TargetType, TimeoutType},
            Request, RequestId,
        },
>>>>>>> 959fb6e6
        response::{self, ext::ResponderIdType, Response, ResponseFinal},
    },
    zenoh::{self, query::Consolidation, reply::ReplyBody, Put, Reply, RequestBody, ResponseBody},
};
use zenoh_sync::get_mut_unchecked;
use zenoh_util::Timed;

use super::{
    face::FaceState,
    resource::{QueryRoute, QueryRoutes, QueryTargetQablSet, Resource},
    tables::{NodeId, RoutingExpr, Tables, TablesLock},
};
use crate::net::routing::{hat::HatTrait, RoutingContext};

#[allow(clippy::too_many_arguments)] // TODO refactor
pub(crate) fn declare_qabl_interest(
    hat_code: &(dyn HatTrait + Send + Sync),
    tables: &TablesLock,
    face: &mut Arc<FaceState>,
    id: InterestId,
    expr: Option<&WireExpr>,
    mode: InterestMode,
    aggregate: bool,
) {
    if let Some(expr) = expr {
        let rtables = zread!(tables.tables);
        match rtables
            .get_mapping(face, &expr.scope, expr.mapping)
            .cloned()
        {
            Some(mut prefix) => {
                tracing::debug!(
                    "{} Declare qabl interest {} ({}{})",
                    face,
                    id,
                    prefix.expr(),
                    expr.suffix
                );
                let res = Resource::get_resource(&prefix, &expr.suffix);
                let (mut res, mut wtables) = if res
                    .as_ref()
                    .map(|r| r.context.is_some())
                    .unwrap_or(false)
                {
                    drop(rtables);
                    let wtables = zwrite!(tables.tables);
                    (res.unwrap(), wtables)
                } else {
                    let mut fullexpr = prefix.expr();
                    fullexpr.push_str(expr.suffix.as_ref());
                    let mut matches = keyexpr::new(fullexpr.as_str())
                        .map(|ke| Resource::get_matches(&rtables, ke))
                        .unwrap_or_default();
                    drop(rtables);
                    let mut wtables = zwrite!(tables.tables);
                    let mut res =
                        Resource::make_resource(&mut wtables, &mut prefix, expr.suffix.as_ref());
                    matches.push(Arc::downgrade(&res));
                    Resource::match_resource(&wtables, &mut res, matches);
                    (res, wtables)
                };

                hat_code.declare_qabl_interest(
                    &mut wtables,
                    face,
                    id,
                    Some(&mut res),
                    mode,
                    aggregate,
                );
            }
            None => tracing::error!(
                "{} Declare qabl interest {} for unknown scope {}!",
                face,
                id,
                expr.scope
            ),
        }
    } else {
        let mut wtables = zwrite!(tables.tables);
        hat_code.declare_qabl_interest(&mut wtables, face, id, None, mode, aggregate);
    }
}

pub(crate) fn undeclare_qabl_interest(
    hat_code: &(dyn HatTrait + Send + Sync),
    tables: &TablesLock,
    face: &mut Arc<FaceState>,
    id: InterestId,
) {
    tracing::debug!("{} Undeclare qabl interest {}", face, id,);
    let mut wtables = zwrite!(tables.tables);
    hat_code.undeclare_qabl_interest(&mut wtables, face, id);
}

pub(crate) struct Query {
    src_face: Arc<FaceState>,
    src_qid: RequestId,
}

pub(crate) struct TokenQuery {
    pub(crate) src_face: Arc<FaceState>,
    pub(crate) src_interest_id: InterestId,
}

pub(crate) fn declare_queryable(
    hat_code: &(dyn HatTrait + Send + Sync),
    tables: &TablesLock,
    face: &mut Arc<FaceState>,
    id: QueryableId,
    expr: &WireExpr,
    qabl_info: &QueryableInfoType,
    node_id: NodeId,
) {
    let rtables = zread!(tables.tables);
    match rtables
        .get_mapping(face, &expr.scope, expr.mapping)
        .cloned()
    {
        Some(mut prefix) => {
            tracing::debug!(
                "{} Declare queryable {} ({}{})",
                face,
                id,
                prefix.expr(),
                expr.suffix
            );
            let res = Resource::get_resource(&prefix, &expr.suffix);
            let (mut res, mut wtables) =
                if res.as_ref().map(|r| r.context.is_some()).unwrap_or(false) {
                    drop(rtables);
                    let wtables = zwrite!(tables.tables);
                    (res.unwrap(), wtables)
                } else {
                    let mut fullexpr = prefix.expr();
                    fullexpr.push_str(expr.suffix.as_ref());
                    let mut matches = keyexpr::new(fullexpr.as_str())
                        .map(|ke| Resource::get_matches(&rtables, ke))
                        .unwrap_or_default();
                    drop(rtables);
                    let mut wtables = zwrite!(tables.tables);
                    let mut res =
                        Resource::make_resource(&mut wtables, &mut prefix, expr.suffix.as_ref());
                    matches.push(Arc::downgrade(&res));
                    Resource::match_resource(&wtables, &mut res, matches);
                    (res, wtables)
                };

            hat_code.declare_queryable(&mut wtables, face, id, &mut res, qabl_info, node_id);

            disable_matches_query_routes(&mut wtables, &mut res);
            drop(wtables);

            let rtables = zread!(tables.tables);
            let matches_query_routes = compute_matches_query_routes(&rtables, &res);
            drop(rtables);

            let wtables = zwrite!(tables.tables);
            for (mut res, query_routes) in matches_query_routes {
                get_mut_unchecked(&mut res)
                    .context_mut()
                    .update_query_routes(query_routes);
            }
            drop(wtables);
        }
        None => tracing::error!(
            "{} Declare queryable {} for unknown scope {}!",
            face,
            id,
            expr.scope
        ),
    }
}

pub(crate) fn undeclare_queryable(
    hat_code: &(dyn HatTrait + Send + Sync),
    tables: &TablesLock,
    face: &mut Arc<FaceState>,
    id: QueryableId,
    expr: &WireExpr,
    node_id: NodeId,
) {
    let res = if expr.is_empty() {
        None
    } else {
        let rtables = zread!(tables.tables);
        match rtables.get_mapping(face, &expr.scope, expr.mapping) {
            Some(prefix) => match Resource::get_resource(prefix, expr.suffix.as_ref()) {
                Some(res) => Some(res),
                None => {
                    tracing::error!(
                        "{} Undeclare unknown queryable {}{}!",
                        face,
                        prefix.expr(),
                        expr.suffix
                    );
                    return;
                }
            },
            None => {
                tracing::error!(
                    "{} Undeclare queryable with unknown scope {}",
                    face,
                    expr.scope
                );
                return;
            }
        }
    };
    let mut wtables = zwrite!(tables.tables);
    if let Some(mut res) = hat_code.undeclare_queryable(&mut wtables, face, id, res, node_id) {
        tracing::debug!("{} Undeclare queryable {} ({})", face, id, res.expr());
        disable_matches_query_routes(&mut wtables, &mut res);
        drop(wtables);

        let rtables = zread!(tables.tables);
        let matches_query_routes = compute_matches_query_routes(&rtables, &res);
        drop(rtables);

        let wtables = zwrite!(tables.tables);
        for (mut res, query_routes) in matches_query_routes {
            get_mut_unchecked(&mut res)
                .context_mut()
                .update_query_routes(query_routes);
        }
        Resource::clean(&mut res);
        drop(wtables);
    } else {
        tracing::error!("{} Undeclare unknown queryable {}", face, id);
    }
}

fn compute_query_routes_(tables: &Tables, routes: &mut QueryRoutes, expr: &mut RoutingExpr) {
    let indexes = tables.hat_code.get_query_routes_entries(tables);

    let max_idx = indexes.routers.iter().max().unwrap();
    routes.routers.resize_with((*max_idx as usize) + 1, || {
        Arc::new(QueryTargetQablSet::new())
    });

    for idx in indexes.routers {
        routes.routers[idx as usize] =
            tables
                .hat_code
                .compute_query_route(tables, expr, idx, WhatAmI::Router);
    }

    let max_idx = indexes.peers.iter().max().unwrap();
    routes.peers.resize_with((*max_idx as usize) + 1, || {
        Arc::new(QueryTargetQablSet::new())
    });

    for idx in indexes.peers {
        routes.peers[idx as usize] =
            tables
                .hat_code
                .compute_query_route(tables, expr, idx, WhatAmI::Peer);
    }

    let max_idx = indexes.clients.iter().max().unwrap();
    routes.clients.resize_with((*max_idx as usize) + 1, || {
        Arc::new(QueryTargetQablSet::new())
    });

    for idx in indexes.clients {
        routes.clients[idx as usize] =
            tables
                .hat_code
                .compute_query_route(tables, expr, idx, WhatAmI::Client);
    }
}

pub(crate) fn compute_query_routes(tables: &Tables, res: &Arc<Resource>) -> QueryRoutes {
    let mut routes = QueryRoutes::default();
    compute_query_routes_(tables, &mut routes, &mut RoutingExpr::new(res, ""));
    routes
}

pub(crate) fn update_query_routes(tables: &Tables, res: &Arc<Resource>) {
    if res.context.is_some() {
        let mut res_mut = res.clone();
        let res_mut = get_mut_unchecked(&mut res_mut);
        compute_query_routes_(
            tables,
            &mut res_mut.context_mut().query_routes,
            &mut RoutingExpr::new(res, ""),
        );
    }
}

pub(crate) fn update_query_routes_from(tables: &mut Tables, res: &mut Arc<Resource>) {
    update_query_routes(tables, res);
    let res = get_mut_unchecked(res);
    for child in res.childs.values_mut() {
        update_query_routes_from(tables, child);
    }
}

pub(crate) fn compute_matches_query_routes(
    tables: &Tables,
    res: &Arc<Resource>,
) -> Vec<(Arc<Resource>, QueryRoutes)> {
    let mut routes = vec![];
    if res.context.is_some() {
        routes.push((res.clone(), compute_query_routes(tables, res)));
        for match_ in &res.context().matches {
            let match_ = match_.upgrade().unwrap();
            if !Arc::ptr_eq(&match_, res) {
                let match_routes = compute_query_routes(tables, &match_);
                routes.push((match_, match_routes));
            }
        }
    }
    routes
}

pub(crate) fn update_matches_query_routes(tables: &Tables, res: &Arc<Resource>) {
    if res.context.is_some() {
        update_query_routes(tables, res);
        for match_ in &res.context().matches {
            let match_ = match_.upgrade().unwrap();
            if !Arc::ptr_eq(&match_, res) {
                update_query_routes(tables, &match_);
            }
        }
    }
}

#[inline]
fn insert_pending_query(outface: &mut Arc<FaceState>, query: Arc<Query>) -> RequestId {
    let outface_mut = get_mut_unchecked(outface);
    outface_mut.next_qid += 1;
    let qid = outface_mut.next_qid;
    outface_mut.pending_queries.insert(
        qid,
        (query, outface_mut.task_controller.get_cancellation_token()),
    );
    qid
}

#[inline]
fn compute_final_route(
    tables: &Tables,
    qabls: &Arc<QueryTargetQablSet>,
    src_face: &Arc<FaceState>,
    expr: &mut RoutingExpr,
    target: &TargetType,
    query: Arc<Query>,
) -> QueryRoute {
    match target {
        TargetType::All => {
            let mut route = HashMap::new();
            for qabl in qabls.iter() {
                if tables
                    .hat_code
                    .egress_filter(tables, src_face, &qabl.direction.0, expr)
                {
                    route.entry(qabl.direction.0.id).or_insert_with(|| {
                        let mut direction = qabl.direction.clone();
                        let qid = insert_pending_query(&mut direction.0, query.clone());
                        (direction, qid)
                    });
                }
            }
            route
        }
        TargetType::AllComplete => {
            let mut route = HashMap::new();
            for qabl in qabls.iter() {
                if qabl.complete > 0
                    && tables
                        .hat_code
                        .egress_filter(tables, src_face, &qabl.direction.0, expr)
                {
                    route.entry(qabl.direction.0.id).or_insert_with(|| {
                        let mut direction = qabl.direction.clone();
                        let qid = insert_pending_query(&mut direction.0, query.clone());
                        (direction, qid)
                    });
                }
            }
            route
        }
        TargetType::BestMatching => {
            if let Some(qabl) = qabls
                .iter()
                .find(|qabl| qabl.direction.0.id != src_face.id && qabl.complete > 0)
            {
                let mut route = HashMap::new();

                let mut direction = qabl.direction.clone();
                let qid = insert_pending_query(&mut direction.0, query);
                route.insert(direction.0.id, (direction, qid));

                route
            } else {
                compute_final_route(tables, qabls, src_face, expr, &TargetType::All, query)
            }
        }
    }
}

#[derive(Clone)]
struct QueryCleanup {
    tables: Arc<TablesLock>,
    face: Weak<FaceState>,
    qid: RequestId,
    timeout: Duration,
}

impl QueryCleanup {
    pub fn spawn_query_clean_up_task(
        face: &Arc<FaceState>,
        tables_ref: &Arc<TablesLock>,
        qid: u32,
        timeout: Duration,
    ) {
        let mut cleanup = QueryCleanup {
            tables: tables_ref.clone(),
            face: Arc::downgrade(face),
            qid,
            timeout,
        };
        if let Some((_, cancellation_token)) = face.pending_queries.get(&qid) {
            let c_cancellation_token = cancellation_token.clone();
            face.task_controller
                .spawn_with_rt(zenoh_runtime::ZRuntime::Net, async move {
                    tokio::select! {
                        _ = tokio::time::sleep(timeout) => { cleanup.run().await }
                        _ = c_cancellation_token.cancelled() => {}
                    }
                });
        }
    }
}

#[async_trait]
impl Timed for QueryCleanup {
    async fn run(&mut self) {
        if let Some(mut face) = self.face.upgrade() {
            let ext_respid = Some(response::ext::ResponderIdType {
                zid: face.zid,
                eid: 0,
            });
            route_send_response(
                &self.tables,
                &mut face,
                self.qid,
                ext_respid,
                WireExpr::empty(),
                ResponseBody::Err(zenoh::Err {
                    encoding: Encoding::default(),
                    ext_sinfo: None,
                    #[cfg(feature = "shared-memory")]
                    ext_shm: None,
                    ext_unknown: vec![],
                    payload: ZBuf::from("Timeout".as_bytes().to_vec()),
                }),
            );
            let queries_lock = zwrite!(self.tables.queries_lock);
            if let Some(query) = get_mut_unchecked(&mut face)
                .pending_queries
                .remove(&self.qid)
            {
                drop(queries_lock);
                tracing::warn!(
                    "Didn't receive final reply {}:{} from {}: Timeout({:#?})!",
                    query.0.src_face,
                    self.qid,
                    face,
                    self.timeout,
                );
                finalize_pending_query(query);
            }
        }
    }
}

pub(crate) fn disable_matches_query_routes(_tables: &mut Tables, res: &mut Arc<Resource>) {
    if res.context.is_some() {
        get_mut_unchecked(res).context_mut().disable_query_routes();
        for match_ in &res.context().matches {
            let mut match_ = match_.upgrade().unwrap();
            if !Arc::ptr_eq(&match_, res) {
                get_mut_unchecked(&mut match_)
                    .context_mut()
                    .disable_query_routes();
            }
        }
    }
}

#[inline]
fn get_query_route(
    tables: &Tables,
    face: &FaceState,
    res: &Option<Arc<Resource>>,
    expr: &mut RoutingExpr,
    routing_context: NodeId,
) -> Arc<QueryTargetQablSet> {
    let local_context = tables
        .hat_code
        .map_routing_context(tables, face, routing_context);
    res.as_ref()
        .and_then(|res| res.query_route(face.whatami, local_context))
        .unwrap_or_else(|| {
            tables
                .hat_code
                .compute_query_route(tables, expr, local_context, face.whatami)
        })
}

#[cfg(feature = "stats")]
macro_rules! inc_req_stats {
    (
        $face:expr,
        $txrx:ident,
        $space:ident,
        $body:expr
    ) => {
        paste::paste! {
            if let Some(stats) = $face.stats.as_ref() {
                use zenoh_buffers::buffer::Buffer;
                match &$body {
                    RequestBody::Query(q) => {
                        stats.[<$txrx _z_query_msgs>].[<inc_ $space>](1);
                        stats.[<$txrx _z_query_pl_bytes>].[<inc_ $space>](
                            q.ext_body.as_ref().map(|b| b.payload.len()).unwrap_or(0),
                        );
                    }
                }
            }
        }
    };
}

#[cfg(feature = "stats")]
macro_rules! inc_res_stats {
    (
        $face:expr,
        $txrx:ident,
        $space:ident,
        $body:expr
    ) => {
        paste::paste! {
            if let Some(stats) = $face.stats.as_ref() {
                use zenoh_buffers::buffer::Buffer;
                match &$body {
                    ResponseBody::Reply(r) => {
                        stats.[<$txrx _z_reply_msgs>].[<inc_ $space>](1);
                        let mut n = 0;
                        match &r.payload {
                            ReplyBody::Put(p) => {
                                if let Some(a) = p.ext_attachment.as_ref() {
                                   n += a.buffer.len();
                                }
                                n += p.payload.len();
                            }
                            ReplyBody::Del(d) => {
                                if let Some(a) = d.ext_attachment.as_ref() {
                                   n += a.buffer.len();
                                }
                            }
                        }
                        stats.[<$txrx _z_reply_pl_bytes>].[<inc_ $space>](n);
                    }
                    ResponseBody::Err(e) => {
                        stats.[<$txrx _z_reply_msgs>].[<inc_ $space>](1);
                        stats.[<$txrx _z_reply_pl_bytes>].[<inc_ $space>](
                            e.payload.len()
                        );
                    }
                }
            }
        }
    };
}

#[allow(clippy::too_many_arguments)]
pub fn route_query(
    tables_ref: &Arc<TablesLock>,
    face: &Arc<FaceState>,
    expr: &WireExpr,
    qid: RequestId,
    ext_target: TargetType,
    ext_budget: Option<BudgetType>,
    ext_timeout: Option<TimeoutType>,
    body: RequestBody,
    routing_context: NodeId,
) {
    let rtables = zread!(tables_ref.tables);
    match rtables.get_mapping(face, &expr.scope, expr.mapping) {
        Some(prefix) => {
            tracing::debug!(
                "Route query {}:{} for res {}{}",
                face,
                qid,
                prefix.expr(),
                expr.suffix.as_ref(),
            );
            let prefix = prefix.clone();
            let mut expr = RoutingExpr::new(&prefix, expr.suffix.as_ref());

            #[cfg(feature = "stats")]
            let admin = expr.full_expr().starts_with("@/");
            #[cfg(feature = "stats")]
            if !admin {
                inc_req_stats!(face, rx, user, body)
            } else {
                inc_req_stats!(face, rx, admin, body)
            }

            if rtables.hat_code.ingress_filter(&rtables, face, &mut expr) {
                let res = Resource::get_resource(&prefix, expr.suffix);

                let route = get_query_route(&rtables, face, &res, &mut expr, routing_context);

                let query = Arc::new(Query {
                    src_face: face.clone(),
                    src_qid: qid,
                });

                let queries_lock = zwrite!(tables_ref.queries_lock);
                let route =
                    compute_final_route(&rtables, &route, face, &mut expr, &ext_target, query);
                let local_replies =
                    rtables
                        .hat_code
                        .compute_local_replies(&rtables, &prefix, expr.suffix, face);
                let zid = rtables.zid;

                let timeout = ext_timeout.unwrap_or(rtables.queries_default_timeout);

                drop(queries_lock);
                drop(rtables);

                for (wexpr, payload) in local_replies {
                    let payload = ResponseBody::Reply(Reply {
                        consolidation: Consolidation::DEFAULT, // @TODO: handle Del case
                        ext_unknown: vec![],                   // @TODO: handle unknown extensions
                        payload: ReplyBody::Put(Put {
                            // @TODO: handle Del case
                            timestamp: None,             // @TODO: handle timestamp
                            encoding: Encoding::empty(), // @TODO: handle encoding
                            ext_sinfo: None,             // @TODO: handle source info
                            ext_attachment: None,        // @TODO: expose it in the API
                            #[cfg(feature = "shared-memory")]
                            ext_shm: None,
                            ext_unknown: vec![], // @TODO: handle unknown extensions
                            payload,
                        }),
                    });
                    #[cfg(feature = "stats")]
                    if !admin {
                        inc_res_stats!(face, tx, user, payload)
                    } else {
                        inc_res_stats!(face, tx, admin, payload)
                    }

                    face.primitives
                        .clone()
                        .send_response(RoutingContext::with_expr(
                            Response {
                                rid: qid,
                                wire_expr: wexpr,
                                payload,
                                ext_qos: response::ext::QoSType::DECLARE,
                                ext_tstamp: None,
                                ext_respid: Some(response::ext::ResponderIdType {
                                    zid,
                                    eid: 0, // 0 is reserved for routing core
                                }),
                            },
                            expr.full_expr().to_string(),
                        ));
                }

                if route.is_empty() {
                    tracing::debug!(
                        "Send final reply {}:{} (no matching queryables or not master)",
                        face,
                        qid
                    );
                    face.primitives
                        .clone()
                        .send_response_final(RoutingContext::with_expr(
                            ResponseFinal {
                                rid: qid,
                                ext_qos: response::ext::QoSType::RESPONSE_FINAL,
                                ext_tstamp: None,
                            },
                            expr.full_expr().to_string(),
                        ));
                } else {
                    for ((outface, key_expr, context), qid) in route.values() {
                        QueryCleanup::spawn_query_clean_up_task(outface, tables_ref, *qid, timeout);
                        #[cfg(feature = "stats")]
                        if !admin {
                            inc_req_stats!(outface, tx, user, body)
                        } else {
                            inc_req_stats!(outface, tx, admin, body)
                        }

                        tracing::trace!("Propagate query {}:{} to {}", face, qid, outface);
                        outface.primitives.send_request(RoutingContext::with_expr(
                            Request {
                                id: *qid,
                                wire_expr: key_expr.into(),
                                ext_qos: ext::QoSType::REQUEST,
                                ext_tstamp: None,
                                ext_nodeid: ext::NodeIdType { node_id: *context },
                                ext_target,
                                ext_budget,
                                ext_timeout,
                                payload: body.clone(),
                            },
                            expr.full_expr().to_string(),
                        ));
                    }
                }
            } else {
                tracing::debug!("Send final reply {}:{} (not master)", face, qid);
                drop(rtables);
                face.primitives
                    .clone()
                    .send_response_final(RoutingContext::with_expr(
                        ResponseFinal {
                            rid: qid,
                            ext_qos: response::ext::QoSType::RESPONSE_FINAL,
                            ext_tstamp: None,
                        },
                        expr.full_expr().to_string(),
                    ));
            }
        }
        None => {
            tracing::error!(
                "{} Route query with unknown scope {}! Send final reply.",
                face,
                expr.scope,
            );
            drop(rtables);
            face.primitives
                .clone()
                .send_response_final(RoutingContext::with_expr(
                    ResponseFinal {
                        rid: qid,
                        ext_qos: response::ext::QoSType::RESPONSE_FINAL,
                        ext_tstamp: None,
                    },
                    "".to_string(),
                ));
        }
    }
}

pub(crate) fn route_send_response(
    tables_ref: &Arc<TablesLock>,
    face: &mut Arc<FaceState>,
    qid: RequestId,
    ext_respid: Option<ResponderIdType>,
    key_expr: WireExpr,
    body: ResponseBody,
) {
    let queries_lock = zread!(tables_ref.queries_lock);
    #[cfg(feature = "stats")]
    let admin = key_expr.as_str().starts_with("@/");
    #[cfg(feature = "stats")]
    if !admin {
        inc_res_stats!(face, rx, user, body)
    } else {
        inc_res_stats!(face, rx, admin, body)
    }

    match face.pending_queries.get(&qid) {
        Some((query, _)) => {
            drop(queries_lock);

            #[cfg(feature = "stats")]
            if !admin {
                inc_res_stats!(query.src_face, tx, user, body)
            } else {
                inc_res_stats!(query.src_face, tx, admin, body)
            }

            query
                .src_face
                .primitives
                .clone()
                .send_response(RoutingContext::with_expr(
                    Response {
                        rid: query.src_qid,
                        wire_expr: key_expr.to_owned(),
                        payload: body,
                        ext_qos: response::ext::QoSType::RESPONSE,
                        ext_tstamp: None,
                        ext_respid,
                    },
                    "".to_string(), // @TODO provide the proper key expression of the response for interceptors
                ));
        }
        None => tracing::warn!(
            "Route reply {}:{} from {}: Query nof found!",
            face,
            qid,
            face
        ),
    }
}

pub(crate) fn route_send_response_final(
    tables_ref: &Arc<TablesLock>,
    face: &mut Arc<FaceState>,
    qid: RequestId,
) {
    let queries_lock = zwrite!(tables_ref.queries_lock);
    match get_mut_unchecked(face).pending_queries.remove(&qid) {
        Some(query) => {
            drop(queries_lock);
            tracing::debug!(
                "Received final reply {}:{} from {}",
                query.0.src_face,
                qid,
                face
            );
            finalize_pending_query(query);
        }
        None => tracing::warn!(
            "Route final reply {}:{} from {}: Query nof found!",
            face,
            qid,
            face
        ),
    }
}

pub(crate) fn finalize_pending_queries(tables_ref: &TablesLock, face: &mut Arc<FaceState>) {
    let queries_lock = zwrite!(tables_ref.queries_lock);
    for (_, query) in get_mut_unchecked(face).pending_queries.drain() {
        finalize_pending_query(query);
    }
    drop(queries_lock);
}

pub(crate) fn finalize_pending_query(query: (Arc<Query>, CancellationToken)) {
    let (query, cancellation_token) = query;
    cancellation_token.cancel();
    if let Some(query) = Arc::into_inner(query) {
        tracing::debug!("Propagate final reply {}:{}", query.src_face, query.src_qid);
        query
            .src_face
            .primitives
            .clone()
            .send_response_final(RoutingContext::with_expr(
                ResponseFinal {
                    rid: query.src_qid,
                    ext_qos: response::ext::QoSType::RESPONSE_FINAL,
                    ext_tstamp: None,
                },
                "".to_string(),
            ));
    }
}<|MERGE_RESOLUTION|>--- conflicted
+++ resolved
@@ -26,14 +26,10 @@
     network::{
         declare::{ext, queryable::ext::QueryableInfoType, QueryableId},
         interest::{InterestId, InterestMode},
-<<<<<<< HEAD
-        request::{ext::TargetType, Request, RequestId},
-=======
         request::{
             ext::{BudgetType, TargetType, TimeoutType},
             Request, RequestId,
         },
->>>>>>> 959fb6e6
         response::{self, ext::ResponderIdType, Response, ResponseFinal},
     },
     zenoh::{self, query::Consolidation, reply::ReplyBody, Put, Reply, RequestBody, ResponseBody},
