//
// Copyright (c) 2023 ZettaScale Technology
//
// This program and the accompanying materials are made available under the
// terms of the Eclipse Public License 2.0 which is available at
// http://www.eclipse.org/legal/epl-2.0, or the Apache License, Version 2.0
// which is available at https://www.apache.org/licenses/LICENSE-2.0.
//
// SPDX-License-Identifier: EPL-2.0 OR Apache-2.0
//
// Contributors:
//   ZettaScale Zenoh Team, <zenoh@zettascale.tech>
//
use super::face::FaceState;
use super::resource::{QueryRoute, QueryRoutes, QueryTargetQablSet, Resource};
use super::tables::NodeId;
use super::tables::{RoutingExpr, Tables, TablesLock};
use crate::net::routing::hat::HatTrait;
use crate::net::routing::RoutingContext;
use async_trait::async_trait;
use std::collections::HashMap;
use std::sync::{Arc, Weak};
use zenoh_config::WhatAmI;
use zenoh_protocol::zenoh::reply::ReplyBody;
use zenoh_protocol::zenoh::Put;
use zenoh_protocol::{
    core::{key_expr::keyexpr, Encoding, WireExpr},
    network::{
        declare::{ext, queryable::ext::QueryableInfo},
        request::{ext::TargetType, Request, RequestId},
        response::{self, ext::ResponderIdType, Response, ResponseFinal},
    },
    zenoh::{query::Consolidation, Reply, RequestBody, ResponseBody},
};
use zenoh_sync::get_mut_unchecked;
use zenoh_util::Timed;

pub(crate) struct Query {
    src_face: Arc<FaceState>,
    src_qid: RequestId,
}

pub(crate) fn declare_queryable(
    hat_code: &(dyn HatTrait + Send + Sync),
    tables: &TablesLock,
    face: &mut Arc<FaceState>,
    expr: &WireExpr,
    qabl_info: &QueryableInfo,
    node_id: NodeId,
) {
    log::debug!("Register queryable {}", face);
    let rtables = zread!(tables.tables);
    match rtables
        .get_mapping(face, &expr.scope, expr.mapping)
        .cloned()
    {
        Some(mut prefix) => {
            let res = Resource::get_resource(&prefix, &expr.suffix);
            let (mut res, mut wtables) =
                if res.as_ref().map(|r| r.context.is_some()).unwrap_or(false) {
                    drop(rtables);
                    let wtables = zwrite!(tables.tables);
                    (res.unwrap(), wtables)
                } else {
                    let mut fullexpr = prefix.expr();
                    fullexpr.push_str(expr.suffix.as_ref());
                    let mut matches = keyexpr::new(fullexpr.as_str())
                        .map(|ke| Resource::get_matches(&rtables, ke))
                        .unwrap_or_default();
                    drop(rtables);
                    let mut wtables = zwrite!(tables.tables);
                    let mut res =
                        Resource::make_resource(&mut wtables, &mut prefix, expr.suffix.as_ref());
                    matches.push(Arc::downgrade(&res));
                    Resource::match_resource(&wtables, &mut res, matches);
                    (res, wtables)
                };

            hat_code.declare_queryable(&mut wtables, face, &mut res, qabl_info, node_id);

            disable_matches_query_routes(&mut wtables, &mut res);
            drop(wtables);

            let rtables = zread!(tables.tables);
            let matches_query_routes = compute_matches_query_routes(&rtables, &res);
            drop(rtables);

            let wtables = zwrite!(tables.tables);
            for (mut res, query_routes) in matches_query_routes {
                get_mut_unchecked(&mut res)
                    .context_mut()
                    .update_query_routes(query_routes);
            }
            drop(wtables);
        }
        None => log::error!("Declare queryable for unknown scope {}!", expr.scope),
    }
}

pub(crate) fn undeclare_queryable(
    hat_code: &(dyn HatTrait + Send + Sync),
    tables: &TablesLock,
    face: &mut Arc<FaceState>,
    expr: &WireExpr,
    node_id: NodeId,
) {
    let rtables = zread!(tables.tables);
    match rtables.get_mapping(face, &expr.scope, expr.mapping) {
        Some(prefix) => match Resource::get_resource(prefix, expr.suffix.as_ref()) {
            Some(mut res) => {
                drop(rtables);
                let mut wtables = zwrite!(tables.tables);

                hat_code.undeclare_queryable(&mut wtables, face, &mut res, node_id);

                disable_matches_query_routes(&mut wtables, &mut res);
                drop(wtables);

                let rtables = zread!(tables.tables);
                let matches_query_routes = compute_matches_query_routes(&rtables, &res);
                drop(rtables);

                let wtables = zwrite!(tables.tables);
                for (mut res, query_routes) in matches_query_routes {
                    get_mut_unchecked(&mut res)
                        .context_mut()
                        .update_query_routes(query_routes);
                }
                Resource::clean(&mut res);
                drop(wtables);
            }
            None => log::error!("Undeclare unknown queryable!"),
        },
        None => log::error!("Undeclare queryable with unknown scope!"),
    }
}

fn compute_query_routes_(tables: &Tables, routes: &mut QueryRoutes, expr: &mut RoutingExpr) {
    let indexes = tables.hat_code.get_query_routes_entries(tables);

    let max_idx = indexes.routers.iter().max().unwrap();
    routes.routers.resize_with((*max_idx as usize) + 1, || {
        Arc::new(QueryTargetQablSet::new())
    });

    for idx in indexes.routers {
        routes.routers[idx as usize] =
            tables
                .hat_code
                .compute_query_route(tables, expr, idx, WhatAmI::Router);
    }

    let max_idx = indexes.peers.iter().max().unwrap();
    routes.peers.resize_with((*max_idx as usize) + 1, || {
        Arc::new(QueryTargetQablSet::new())
    });

    for idx in indexes.peers {
        routes.peers[idx as usize] =
            tables
                .hat_code
                .compute_query_route(tables, expr, idx, WhatAmI::Peer);
    }

    let max_idx = indexes.clients.iter().max().unwrap();
    routes.clients.resize_with((*max_idx as usize) + 1, || {
        Arc::new(QueryTargetQablSet::new())
    });

    for idx in indexes.clients {
        routes.clients[idx as usize] =
            tables
                .hat_code
                .compute_query_route(tables, expr, idx, WhatAmI::Client);
    }
}

pub(crate) fn compute_query_routes(tables: &Tables, res: &Arc<Resource>) -> QueryRoutes {
    let mut routes = QueryRoutes::default();
    compute_query_routes_(tables, &mut routes, &mut RoutingExpr::new(res, ""));
    routes
}

pub(crate) fn update_query_routes(tables: &Tables, res: &Arc<Resource>) {
    if res.context.is_some() {
        let mut res_mut = res.clone();
        let res_mut = get_mut_unchecked(&mut res_mut);
        compute_query_routes_(
            tables,
            &mut res_mut.context_mut().query_routes,
            &mut RoutingExpr::new(res, ""),
        );
    }
}

pub(crate) fn update_query_routes_from(tables: &mut Tables, res: &mut Arc<Resource>) {
    update_query_routes(tables, res);
    let res = get_mut_unchecked(res);
    for child in res.childs.values_mut() {
        update_query_routes_from(tables, child);
    }
}

pub(crate) fn compute_matches_query_routes(
    tables: &Tables,
    res: &Arc<Resource>,
) -> Vec<(Arc<Resource>, QueryRoutes)> {
    let mut routes = vec![];
    if res.context.is_some() {
        routes.push((res.clone(), compute_query_routes(tables, res)));
        for match_ in &res.context().matches {
            let match_ = match_.upgrade().unwrap();
            if !Arc::ptr_eq(&match_, res) {
                let match_routes = compute_query_routes(tables, &match_);
                routes.push((match_, match_routes));
            }
        }
    }
    routes
}

pub(crate) fn update_matches_query_routes(tables: &Tables, res: &Arc<Resource>) {
    if res.context.is_some() {
        update_query_routes(tables, res);
        for match_ in &res.context().matches {
            let match_ = match_.upgrade().unwrap();
            if !Arc::ptr_eq(&match_, res) {
                update_query_routes(tables, &match_);
            }
        }
    }
}

#[inline]
fn insert_pending_query(outface: &mut Arc<FaceState>, query: Arc<Query>) -> RequestId {
    let outface_mut = get_mut_unchecked(outface);
    outface_mut.next_qid += 1;
    let qid = outface_mut.next_qid;
    outface_mut.pending_queries.insert(qid, query);
    qid
}

#[inline]
fn compute_final_route(
    tables: &Tables,
    qabls: &Arc<QueryTargetQablSet>,
    src_face: &Arc<FaceState>,
    expr: &mut RoutingExpr,
    target: &TargetType,
    query: Arc<Query>,
) -> QueryRoute {
    match target {
        TargetType::All => {
            let mut route = HashMap::new();
            for qabl in qabls.iter() {
                if tables
                    .hat_code
                    .egress_filter(tables, src_face, &qabl.direction.0, expr)
                {
                    #[cfg(feature = "complete_n")]
                    {
                        route.entry(qabl.direction.0.id).or_insert_with(|| {
                            let mut direction = qabl.direction.clone();
                            let qid = insert_pending_query(&mut direction.0, query.clone());
                            (direction, qid, *target)
                        });
                    }
                    #[cfg(not(feature = "complete_n"))]
                    {
                        route.entry(qabl.direction.0.id).or_insert_with(|| {
                            let mut direction = qabl.direction.clone();
                            let qid = insert_pending_query(&mut direction.0, query.clone());
                            (direction, qid)
                        });
                    }
                }
            }
            route
        }
        TargetType::AllComplete => {
            let mut route = HashMap::new();
            for qabl in qabls.iter() {
                if qabl.complete > 0
                    && tables
                        .hat_code
                        .egress_filter(tables, src_face, &qabl.direction.0, expr)
                {
                    #[cfg(feature = "complete_n")]
                    {
                        route.entry(qabl.direction.0.id).or_insert_with(|| {
                            let mut direction = qabl.direction.clone();
                            let qid = insert_pending_query(&mut direction.0, query.clone());
                            (direction, qid, *target)
                        });
                    }
                    #[cfg(not(feature = "complete_n"))]
                    {
                        route.entry(qabl.direction.0.id).or_insert_with(|| {
                            let mut direction = qabl.direction.clone();
                            let qid = insert_pending_query(&mut direction.0, query.clone());
                            (direction, qid)
                        });
                    }
                }
            }
            route
        }
        #[cfg(feature = "complete_n")]
        TargetType::Complete(n) => {
            let mut route = HashMap::new();
            let mut remaining = *n;
            for qabl in qabls.iter() {
                if qabl.complete > 0
                    && tables
                        .hat_code
                        .egress_filter(tables, src_face, &qabl.direction.0, expr)
                {
                    let nb = std::cmp::min(qabl.complete, remaining);
                    route.entry(qabl.direction.0.id).or_insert_with(|| {
                        let mut direction = qabl.direction.clone();
                        let qid = insert_pending_query(&mut direction.0, query.clone());
                        (direction, qid, TargetType::Complete(nb))
                    });
                    remaining -= nb;
                    if remaining == 0 {
                        break;
                    }
                }
            }
            route
        }
        TargetType::BestMatching => {
            if let Some(qabl) = qabls
                .iter()
                .find(|qabl| qabl.direction.0.id != src_face.id && qabl.complete > 0)
            {
                let mut route = HashMap::new();
                #[cfg(feature = "complete_n")]
                {
                    let mut direction = qabl.direction.clone();
                    let qid = insert_pending_query(&mut direction.0, query);
                    route.insert(direction.0.id, (direction, qid, *target));
                }
                #[cfg(not(feature = "complete_n"))]
                {
                    let mut direction = qabl.direction.clone();
                    let qid = insert_pending_query(&mut direction.0, query);
                    route.insert(direction.0.id, (direction, qid));
                }
                route
            } else {
                compute_final_route(tables, qabls, src_face, expr, &TargetType::All, query)
            }
        }
    }
}

#[derive(Clone)]
struct QueryCleanup {
    tables: Arc<TablesLock>,
    face: Weak<FaceState>,
    qid: RequestId,
}

#[async_trait]
impl Timed for QueryCleanup {
    async fn run(&mut self) {
        if let Some(mut face) = self.face.upgrade() {
            let tables_lock = zwrite!(self.tables.tables);
            if let Some(query) = get_mut_unchecked(&mut face)
                .pending_queries
                .remove(&self.qid)
            {
                drop(tables_lock);
                log::warn!(
                    "Didn't receive final reply {}:{} from {}: Timeout!",
                    query.src_face,
                    self.qid,
                    face
                );
                finalize_pending_query(query);
            }
        }
    }
}

pub(crate) fn disable_matches_query_routes(_tables: &mut Tables, res: &mut Arc<Resource>) {
    if res.context.is_some() {
        get_mut_unchecked(res).context_mut().disable_query_routes();
        for match_ in &res.context().matches {
            let mut match_ = match_.upgrade().unwrap();
            if !Arc::ptr_eq(&match_, res) {
                get_mut_unchecked(&mut match_)
                    .context_mut()
                    .disable_query_routes();
            }
        }
    }
}

#[inline]
fn get_query_route(
    tables: &Tables,
    face: &FaceState,
    res: &Option<Arc<Resource>>,
    expr: &mut RoutingExpr,
    routing_context: NodeId,
) -> Arc<QueryTargetQablSet> {
    let local_context = tables
        .hat_code
        .map_routing_context(tables, face, routing_context);
    res.as_ref()
        .and_then(|res| res.query_route(face.whatami, local_context))
        .unwrap_or_else(|| {
            tables
                .hat_code
                .compute_query_route(tables, expr, local_context, face.whatami)
        })
}

#[cfg(feature = "stats")]
macro_rules! inc_req_stats {
    (
        $face:expr,
        $txrx:ident,
        $space:ident,
        $body:expr
    ) => {
        paste::paste! {
            if let Some(stats) = $face.stats.as_ref() {
                use zenoh_buffers::buffer::Buffer;
                match &$body {
                    RequestBody::Put(p) => {
                        stats.[<$txrx _z_put_msgs>].[<inc_ $space>](1);
                        stats.[<$txrx _z_put_pl_bytes>].[<inc_ $space>](p.payload.len());
                    }
                    RequestBody::Del(_) => {
                        stats.[<$txrx _z_del_msgs>].[<inc_ $space>](1);
                    }
                    RequestBody::Query(q) => {
                        stats.[<$txrx _z_query_msgs>].[<inc_ $space>](1);
                        stats.[<$txrx _z_query_pl_bytes>].[<inc_ $space>](
                            q.ext_body.as_ref().map(|b| b.payload.len()).unwrap_or(0),
                        );
                    }
                    RequestBody::Pull(_) => (),
                }
            }
        }
    };
}

#[cfg(feature = "stats")]
macro_rules! inc_res_stats {
    (
        $face:expr,
        $txrx:ident,
        $space:ident,
        $body:expr
    ) => {
        paste::paste! {
            if let Some(stats) = $face.stats.as_ref() {
                use zenoh_buffers::buffer::Buffer;
                match &$body {
                    ResponseBody::Put(p) => {
                        stats.[<$txrx _z_put_msgs>].[<inc_ $space>](1);
                        let mut n =  p.payload.len();
                        if let Some(a) = p.ext_attachment.as_ref() {
                           n += a.buffer.len();
                        }
                        stats.[<$txrx _z_put_pl_bytes>].[<inc_ $space>](n);
                    }
                    ResponseBody::Reply(r) => {
                        stats.[<$txrx _z_reply_msgs>].[<inc_ $space>](1);
                        let mut n = 0;
                        match &r.payload {
                            ReplyBody::Put(p) => {
                                if let Some(a) = p.ext_attachment.as_ref() {
                                   n += a.buffer.len();
                                }
                                n += p.payload.len();
                            }
                            ReplyBody::Del(d) => {
                                if let Some(a) = d.ext_attachment.as_ref() {
                                   n += a.buffer.len();
                                }
                            }
                        }
                        stats.[<$txrx _z_reply_pl_bytes>].[<inc_ $space>](n);
                    }
                    ResponseBody::Err(e) => {
                        stats.[<$txrx _z_reply_msgs>].[<inc_ $space>](1);
                        stats.[<$txrx _z_reply_pl_bytes>].[<inc_ $space>](
                            e.ext_body.as_ref().map(|b| b.payload.len()).unwrap_or(0),
                        );
                    }
                }
            }
        }
    };
}

pub fn route_query(
    tables_ref: &Arc<TablesLock>,
    face: &Arc<FaceState>,
    expr: &WireExpr,
    qid: RequestId,
    target: TargetType,
    body: RequestBody,
    routing_context: NodeId,
) {
    let rtables = zread!(tables_ref.tables);
    match rtables.get_mapping(face, &expr.scope, expr.mapping) {
        Some(prefix) => {
            log::debug!(
                "Route query {}:{} for res {}{}",
                face,
                qid,
                prefix.expr(),
                expr.suffix.as_ref(),
            );
            let prefix = prefix.clone();
            let mut expr = RoutingExpr::new(&prefix, expr.suffix.as_ref());

            #[cfg(feature = "stats")]
            let admin = expr.full_expr().starts_with("@/");
            #[cfg(feature = "stats")]
            if !admin {
                inc_req_stats!(face, rx, user, body)
            } else {
                inc_req_stats!(face, rx, admin, body)
            }

            if rtables.hat_code.ingress_filter(&rtables, face, &mut expr) {
                let res = Resource::get_resource(&prefix, expr.suffix);

                let route = get_query_route(&rtables, face, &res, &mut expr, routing_context);

                let query = Arc::new(Query {
                    src_face: face.clone(),
                    src_qid: qid,
                });

                let queries_lock = zwrite!(tables_ref.queries_lock);
                let route = compute_final_route(&rtables, &route, face, &mut expr, &target, query);
                let local_replies =
                    rtables
                        .hat_code
                        .compute_local_replies(&rtables, &prefix, expr.suffix, face);
                let zid = rtables.zid;

                drop(queries_lock);
                drop(rtables);

                for (wexpr, payload) in local_replies {
                    let payload = ResponseBody::Reply(Reply {
<<<<<<< HEAD
                        timestamp: None,
                        encoding: Encoding::DEFAULT,
                        ext_sinfo: None,
                        ext_consolidation: ConsolidationType::DEFAULT,
                        #[cfg(feature = "shared-memory")]
                        ext_shm: None,
                        ext_attachment: None, // @TODO: expose it in the API
                        ext_unknown: vec![],
                        payload,
=======
                        consolidation: Consolidation::default(), // @TODO: handle Del case
                        ext_unknown: vec![],                     // @TODO: handle unknown extensions
                        payload: ReplyBody::Put(Put {
                            // @TODO: handle Del case
                            timestamp: None,               // @TODO: handle timestamp
                            encoding: Encoding::default(), // @TODO: handle encoding
                            ext_sinfo: None,               // @TODO: handle source info
                            ext_attachment: None,          // @TODO: expose it in the API
                            #[cfg(feature = "shared-memory")]
                            ext_shm: None,
                            ext_unknown: vec![], // @TODO: handle unknown extensions
                            payload,
                        }),
>>>>>>> ba1c2170
                    });
                    #[cfg(feature = "stats")]
                    if !admin {
                        inc_res_stats!(face, tx, user, payload)
                    } else {
                        inc_res_stats!(face, tx, admin, payload)
                    }

                    face.primitives
                        .clone()
                        .send_response(RoutingContext::with_expr(
                            Response {
                                rid: qid,
                                wire_expr: wexpr,
                                payload,
                                ext_qos: response::ext::QoSType::DECLARE,
                                ext_tstamp: None,
                                ext_respid: Some(response::ext::ResponderIdType {
                                    zid,
                                    eid: 0, // @TODO use proper ResponderId (#703)
                                }),
                            },
                            expr.full_expr().to_string(),
                        ));
                }

                if route.is_empty() {
                    log::debug!(
                        "Send final reply {}:{} (no matching queryables or not master)",
                        face,
                        qid
                    );
                    face.primitives
                        .clone()
                        .send_response_final(RoutingContext::with_expr(
                            ResponseFinal {
                                rid: qid,
                                ext_qos: response::ext::QoSType::RESPONSE_FINAL,
                                ext_tstamp: None,
                            },
                            expr.full_expr().to_string(),
                        ));
                } else {
                    // let timer = tables.timer.clone();
                    // let timeout = tables.queries_default_timeout;
                    #[cfg(feature = "complete_n")]
                    {
                        for ((outface, key_expr, context), qid, t) in route.values() {
                            // timer.add(TimedEvent::once(
                            //     Instant::now() + timeout,
                            //     QueryCleanup {
                            //         tables: tables_ref.clone(),
                            //         face: Arc::downgrade(&outface),
                            //         *qid,
                            //     },
                            // ));
                            #[cfg(feature = "stats")]
                            if !admin {
                                inc_req_stats!(outface, tx, user, body)
                            } else {
                                inc_req_stats!(outface, tx, admin, body)
                            }

                            log::trace!("Propagate query {}:{} to {}", face, qid, outface);
                            outface.primitives.send_request(RoutingContext::with_expr(
                                Request {
                                    id: *qid,
                                    wire_expr: key_expr.into(),
                                    ext_qos: ext::QoSType::REQUEST,
                                    ext_tstamp: None,
                                    ext_nodeid: ext::NodeIdType { node_id: *context },
                                    ext_target: *t,
                                    ext_budget: None,
                                    ext_timeout: None,
                                    payload: body.clone(),
                                },
                                expr.full_expr().to_string(),
                            ));
                        }
                    }

                    #[cfg(not(feature = "complete_n"))]
                    {
                        for ((outface, key_expr, context), qid) in route.values() {
                            // timer.add(TimedEvent::once(
                            //     Instant::now() + timeout,
                            //     QueryCleanup {
                            //         tables: tables_ref.clone(),
                            //         face: Arc::downgrade(&outface),
                            //         *qid,
                            //     },
                            // ));
                            #[cfg(feature = "stats")]
                            if !admin {
                                inc_req_stats!(outface, tx, user, body)
                            } else {
                                inc_req_stats!(outface, tx, admin, body)
                            }

                            log::trace!("Propagate query {}:{} to {}", face, qid, outface);
                            outface.primitives.send_request(RoutingContext::with_expr(
                                Request {
                                    id: *qid,
                                    wire_expr: key_expr.into(),
                                    ext_qos: ext::QoSType::REQUEST,
                                    ext_tstamp: None,
                                    ext_nodeid: ext::NodeIdType { node_id: *context },
                                    ext_target: target,
                                    ext_budget: None,
                                    ext_timeout: None,
                                    payload: body.clone(),
                                },
                                expr.full_expr().to_string(),
                            ));
                        }
                    }
                }
            } else {
                log::debug!("Send final reply {}:{} (not master)", face, qid);
                drop(rtables);
                face.primitives
                    .clone()
                    .send_response_final(RoutingContext::with_expr(
                        ResponseFinal {
                            rid: qid,
                            ext_qos: response::ext::QoSType::RESPONSE_FINAL,
                            ext_tstamp: None,
                        },
                        expr.full_expr().to_string(),
                    ));
            }
        }
        None => {
            log::error!(
                "Route query with unknown scope {}! Send final reply.",
                expr.scope
            );
            drop(rtables);
            face.primitives
                .clone()
                .send_response_final(RoutingContext::with_expr(
                    ResponseFinal {
                        rid: qid,
                        ext_qos: response::ext::QoSType::RESPONSE_FINAL,
                        ext_tstamp: None,
                    },
                    "".to_string(),
                ));
        }
    }
}

pub(crate) fn route_send_response(
    tables_ref: &Arc<TablesLock>,
    face: &mut Arc<FaceState>,
    qid: RequestId,
    ext_respid: Option<ResponderIdType>,
    key_expr: WireExpr,
    body: ResponseBody,
) {
    let queries_lock = zread!(tables_ref.queries_lock);
    #[cfg(feature = "stats")]
    let admin = key_expr.as_str().starts_with("@/");
    #[cfg(feature = "stats")]
    if !admin {
        inc_res_stats!(face, rx, user, body)
    } else {
        inc_res_stats!(face, rx, admin, body)
    }

    match face.pending_queries.get(&qid) {
        Some(query) => {
            drop(queries_lock);

            #[cfg(feature = "stats")]
            if !admin {
                inc_res_stats!(query.src_face, tx, user, body)
            } else {
                inc_res_stats!(query.src_face, tx, admin, body)
            }

            query
                .src_face
                .primitives
                .clone()
                .send_response(RoutingContext::with_expr(
                    Response {
                        rid: query.src_qid,
                        wire_expr: key_expr.to_owned(),
                        payload: body,
                        ext_qos: response::ext::QoSType::RESPONSE,
                        ext_tstamp: None,
                        ext_respid,
                    },
                    "".to_string(), // @TODO provide the proper key expression of the response for interceptors
                ));
        }
        None => log::warn!(
            "Route reply {}:{} from {}: Query nof found!",
            face,
            qid,
            face
        ),
    }
}

pub(crate) fn route_send_response_final(
    tables_ref: &Arc<TablesLock>,
    face: &mut Arc<FaceState>,
    qid: RequestId,
) {
    let queries_lock = zwrite!(tables_ref.queries_lock);
    match get_mut_unchecked(face).pending_queries.remove(&qid) {
        Some(query) => {
            drop(queries_lock);
            log::debug!(
                "Received final reply {}:{} from {}",
                query.src_face,
                qid,
                face
            );
            finalize_pending_query(query);
        }
        None => log::warn!(
            "Route final reply {}:{} from {}: Query nof found!",
            face,
            qid,
            face
        ),
    }
}

pub(crate) fn finalize_pending_queries(tables_ref: &TablesLock, face: &mut Arc<FaceState>) {
    let queries_lock = zwrite!(tables_ref.queries_lock);
    for (_, query) in get_mut_unchecked(face).pending_queries.drain() {
        finalize_pending_query(query);
    }
    drop(queries_lock);
}

pub(crate) fn finalize_pending_query(query: Arc<Query>) {
    if let Some(query) = Arc::into_inner(query) {
        log::debug!("Propagate final reply {}:{}", query.src_face, query.src_qid);
        query
            .src_face
            .primitives
            .clone()
            .send_response_final(RoutingContext::with_expr(
                ResponseFinal {
                    rid: query.src_qid,
                    ext_qos: response::ext::QoSType::RESPONSE_FINAL,
                    ext_tstamp: None,
                },
                "".to_string(),
            ));
    }
}<|MERGE_RESOLUTION|>--- conflicted
+++ resolved
@@ -554,31 +554,19 @@
 
                 for (wexpr, payload) in local_replies {
                     let payload = ResponseBody::Reply(Reply {
-<<<<<<< HEAD
-                        timestamp: None,
-                        encoding: Encoding::DEFAULT,
-                        ext_sinfo: None,
-                        ext_consolidation: ConsolidationType::DEFAULT,
-                        #[cfg(feature = "shared-memory")]
-                        ext_shm: None,
-                        ext_attachment: None, // @TODO: expose it in the API
-                        ext_unknown: vec![],
-                        payload,
-=======
-                        consolidation: Consolidation::default(), // @TODO: handle Del case
-                        ext_unknown: vec![],                     // @TODO: handle unknown extensions
+                        consolidation: Consolidation::DEFAULT, // @TODO: handle Del case
+                        ext_unknown: vec![],                   // @TODO: handle unknown extensions
                         payload: ReplyBody::Put(Put {
                             // @TODO: handle Del case
-                            timestamp: None,               // @TODO: handle timestamp
-                            encoding: Encoding::default(), // @TODO: handle encoding
-                            ext_sinfo: None,               // @TODO: handle source info
-                            ext_attachment: None,          // @TODO: expose it in the API
+                            timestamp: None,             // @TODO: handle timestamp
+                            encoding: Encoding::DEFAULT, // @TODO: handle encoding
+                            ext_sinfo: None,             // @TODO: handle source info
+                            ext_attachment: None,        // @TODO: expose it in the API
                             #[cfg(feature = "shared-memory")]
                             ext_shm: None,
                             ext_unknown: vec![], // @TODO: handle unknown extensions
                             payload,
                         }),
->>>>>>> ba1c2170
                     });
                     #[cfg(feature = "stats")]
                     if !admin {
