--- conflicted
+++ resolved
@@ -535,11 +535,7 @@
                     }
                 }
             } else {
-<<<<<<< HEAD
-                tracing::debug!("Send final reply {}:{} (not master)", face, msg.id);
-=======
-                tracing::debug!("{}:{} Send final reply (not master)", face, qid);
->>>>>>> c2c5f3e5
+                tracing::debug!("{}:{} Send final reply (not master)", face, msg.id);
                 drop(rtables);
                 face.primitives
                     .clone()
@@ -554,12 +550,8 @@
             tracing::error!(
                 "{}:{} Route query with unknown scope {}! Send final reply.",
                 face,
-<<<<<<< HEAD
+                msg.id,
                 msg.wire_expr.scope,
-=======
-                qid,
-                expr.scope,
->>>>>>> c2c5f3e5
             );
             drop(rtables);
             face.primitives
@@ -594,10 +586,10 @@
             tracing::trace!(
                 "{}:{} Route reply for query {}:{} ({})",
                 face,
-                qid,
+                msg.rid,
                 query.src_face,
                 query.src_qid,
-                key_expr.suffix.as_ref()
+                msg.wire_expr.suffix.as_ref()
             );
 
             drop(queries_lock);
@@ -612,16 +604,7 @@
             msg.rid = query.src_qid;
             query.src_face.primitives.send_response(msg);
         }
-<<<<<<< HEAD
-        None => tracing::warn!(
-            "Route reply {}:{} from {}: Query not found!",
-            face,
-            msg.rid,
-            face
-        ),
-=======
-        None => tracing::warn!("{}:{} Route reply: Query not found!", face, qid),
->>>>>>> c2c5f3e5
+        None => tracing::warn!("{}:{} Route reply: Query not found!", face, msg.rid),
     }
 }
 
