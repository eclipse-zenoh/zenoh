--- conflicted
+++ resolved
@@ -21,12 +21,7 @@
 use itertools::Itertools;
 use tokio_util::sync::CancellationToken;
 use zenoh_buffers::ZBuf;
-<<<<<<< HEAD
 use zenoh_keyexpr::keyexpr;
-#[cfg(feature = "stats")]
-use zenoh_protocol::zenoh::reply::ReplyBody;
-=======
->>>>>>> 6f8a97f0
 use zenoh_protocol::{
     core::{Encoding, WireExpr},
     network::{
@@ -57,72 +52,6 @@
         router::{get_or_set_route, QueryDirection, RouteBuilder},
     },
 };
-
-#[cfg(feature = "stats")]
-macro_rules! inc_req_stats {
-    (
-        $face:expr,
-        $txrx:ident,
-        $space:ident,
-        $body:expr
-    ) => {
-        paste::paste! {
-            if let Some(stats) = $face.stats.as_ref() {
-                use zenoh_buffers::buffer::Buffer;
-                match &$body {
-                    zenoh_protocol::zenoh::RequestBody::Query(q) => {
-                        stats.[<$txrx _z_query_msgs>].[<inc_ $space>](1);
-                        stats.[<$txrx _z_query_pl_bytes>].[<inc_ $space>](
-                            q.ext_body.as_ref().map(|b| b.payload.len()).unwrap_or(0),
-                        );
-                    }
-                }
-            }
-        }
-    };
-}
-
-#[cfg(feature = "stats")]
-macro_rules! inc_res_stats {
-    (
-        $face:expr,
-        $txrx:ident,
-        $space:ident,
-        $body:expr
-    ) => {
-        paste::paste! {
-            if let Some(stats) = $face.stats.as_ref() {
-                use zenoh_buffers::buffer::Buffer;
-                match &$body {
-                    ResponseBody::Reply(r) => {
-                        stats.[<$txrx _z_reply_msgs>].[<inc_ $space>](1);
-                        let mut n = 0;
-                        match &r.payload {
-                            ReplyBody::Put(p) => {
-                                if let Some(a) = p.ext_attachment.as_ref() {
-                                   n += a.buffer.len();
-                                }
-                                n += p.payload.len();
-                            }
-                            ReplyBody::Del(d) => {
-                                if let Some(a) = d.ext_attachment.as_ref() {
-                                   n += a.buffer.len();
-                                }
-                            }
-                        }
-                        stats.[<$txrx _z_reply_pl_bytes>].[<inc_ $space>](n);
-                    }
-                    ResponseBody::Err(e) => {
-                        stats.[<$txrx _z_reply_msgs>].[<inc_ $space>](1);
-                        stats.[<$txrx _z_reply_pl_bytes>].[<inc_ $space>](
-                            e.payload.len()
-                        );
-                    }
-                }
-            }
-        }
-    };
-}
 
 pub(crate) struct Query {
     src_face: Arc<FaceState>,
@@ -342,13 +271,17 @@
                 let expr = RoutingExpr::new(&prefix, msg.wire_expr.suffix.as_ref());
 
                 #[cfg(feature = "stats")]
-                let admin = expr.key_expr().is_some_and(|ke| ke.starts_with("@/"));
+                let is_admin = expr.is_admin();
                 #[cfg(feature = "stats")]
-                if !admin {
-                    inc_req_stats!(self.state, rx, user, msg.payload)
-                } else {
-                    inc_req_stats!(self.state, rx, admin, msg.payload)
-                }
+                let payload_size = msg.payload_size();
+                #[cfg(feature = "stats")]
+                let stats_keys = expr.stats_keys(&rtables.data.stats_keys);
+                #[cfg(feature = "stats")]
+                zenoh_stats::rx_observe_network_message_finalize(
+                    is_admin,
+                    payload_size,
+                    &stats_keys,
+                );
 
                 let mut query_dirs = RouteBuilder::<QueryDirection>::new();
 
@@ -381,8 +314,9 @@
                     }
                 }
 
-                // NOTE: it's important to drop the query immediatly otherwise a ResponseFinal from a local queryable
-                // won't finalize a query, because `Arc::strong_count(&query)` would always be > 1.
+                // NOTE: it's important to drop the `Arc<Query>` object immediatly otherwise
+                // a ResponseFinal from a local queryable won't finalize the query,
+                // this is because `Arc::strong_count(&query)` would always be > 1.
                 drop(query);
 
                 let timeout = msg
@@ -416,12 +350,7 @@
                             rid,
                             timeout,
                         );
-                        #[cfg(feature = "stats")]
-                        if !admin {
-                            inc_req_stats!(&dir.dst_face, tx, user, msg.payload)
-                        } else {
-                            inc_req_stats!(&dir.dst_face, tx, admin, msg.payload)
-                        }
+
                         tracing::trace!(
                             "{}:{} Propagate query to {}:{}",
                             self.state,
@@ -429,7 +358,8 @@
                             dir.dst_face,
                             rid
                         );
-                        dir.dst_face.primitives.send_request(&mut Request {
+
+                        let msg = &mut Request {
                             id: rid,
                             wire_expr: dir.wire_expr,
                             ext_qos: msg.ext_qos,
@@ -441,7 +371,18 @@
                             ext_budget: msg.ext_budget,
                             ext_timeout: msg.ext_timeout,
                             payload: msg.payload.clone(),
-                        });
+                        };
+
+                        #[cfg(not(feature = "stats"))]
+                        dir.dst_face.primitives.send_request(msg);
+
+                        #[cfg(feature = "stats")]
+                        zenoh_stats::with_tx_observe_network_message(
+                            is_admin,
+                            payload_size,
+                            &stats_keys,
+                            || dir.dst_face.primitives.send_request(msg),
+                        );
                     }
                 }
             }
@@ -693,142 +634,6 @@
     compute_route()
 }
 
-<<<<<<< HEAD
-=======
-#[allow(clippy::too_many_arguments)]
-pub fn route_query(tables_ref: &Arc<TablesLock>, face: &Arc<FaceState>, msg: &mut Request) {
-    let rtables = zread!(tables_ref.tables);
-    match rtables.get_mapping(face, &msg.wire_expr.scope, msg.wire_expr.mapping) {
-        Some(prefix) => {
-            tracing::debug!(
-                "{}:{} Route query for res {}{}",
-                face,
-                msg.id,
-                prefix.expr(),
-                msg.wire_expr.suffix.as_ref(),
-            );
-            let prefix = prefix.clone();
-            let expr = RoutingExpr::new(&prefix, msg.wire_expr.suffix.as_ref());
-
-            #[cfg(feature = "stats")]
-            let is_admin = expr.is_admin();
-            #[cfg(feature = "stats")]
-            let payload_size = msg.payload_size();
-            #[cfg(feature = "stats")]
-            let stats_keys = expr.stats_keys(&rtables.stats_keys);
-            #[cfg(feature = "stats")]
-            zenoh_stats::rx_observe_network_message_finalize(is_admin, payload_size, &stats_keys);
-
-            if tables_ref.hat_code.ingress_filter(&rtables, face, &expr) {
-                let route = get_query_route(
-                    tables_ref.hat_code.as_ref(),
-                    &rtables,
-                    face,
-                    &expr,
-                    msg.ext_nodeid.node_id,
-                );
-
-                let query = Arc::new(Query {
-                    src_face: face.clone(),
-                    src_qid: msg.id,
-                });
-
-                let queries_lock = zwrite!(tables_ref.queries_lock);
-                let route = compute_final_route(
-                    tables_ref.hat_code.as_ref(),
-                    &rtables,
-                    &route,
-                    face,
-                    &expr,
-                    &msg.ext_target,
-                    query,
-                )
-                .build();
-                let timeout = msg.ext_timeout.unwrap_or(rtables.queries_default_timeout);
-                drop(queries_lock);
-                drop(rtables);
-
-                if route.is_empty() {
-                    tracing::debug!(
-                        "{}:{} Send final reply (no matching queryables or not master)",
-                        face,
-                        msg.id
-                    );
-                    face.primitives
-                        .clone()
-                        .send_response_final(&mut ResponseFinal {
-                            rid: msg.id,
-                            ext_qos: response::ext::QoSType::RESPONSE_FINAL,
-                            ext_tstamp: None,
-                        });
-                } else {
-                    for ((outface, key_expr, context), outqid) in route {
-                        QueryCleanup::spawn_query_clean_up_task(
-                            &outface, tables_ref, outqid, timeout,
-                        );
-
-                        tracing::trace!(
-                            "{}:{} Propagate query to {}:{}",
-                            face,
-                            msg.id,
-                            outface,
-                            outqid
-                        );
-                        let msg = &mut Request {
-                            id: outqid,
-                            wire_expr: key_expr,
-                            ext_qos: msg.ext_qos,
-                            ext_tstamp: msg.ext_tstamp,
-                            ext_nodeid: ext::NodeIdType { node_id: context },
-                            ext_target: msg.ext_target,
-                            ext_budget: msg.ext_budget,
-                            ext_timeout: msg.ext_timeout,
-                            payload: msg.payload.clone(),
-                        };
-                        #[cfg(not(feature = "stats"))]
-                        outface.primitives.send_request(msg);
-                        #[cfg(feature = "stats")]
-                        zenoh_stats::with_tx_observe_network_message(
-                            is_admin,
-                            payload_size,
-                            &stats_keys,
-                            || outface.primitives.send_request(msg),
-                        );
-                    }
-                }
-            } else {
-                tracing::debug!("{}:{} Send final reply (not master)", face, msg.id);
-                drop(rtables);
-                face.primitives
-                    .clone()
-                    .send_response_final(&mut ResponseFinal {
-                        rid: msg.id,
-                        ext_qos: response::ext::QoSType::RESPONSE_FINAL,
-                        ext_tstamp: None,
-                    });
-            }
-        }
-        None => {
-            tracing::error!(
-                "{}:{} Route query with unknown scope {}! Send final reply.",
-                face,
-                msg.id,
-                msg.wire_expr.scope,
-            );
-            drop(rtables);
-            face.primitives
-                .clone()
-                .send_response_final(&mut ResponseFinal {
-                    rid: msg.id,
-                    ext_qos: response::ext::QoSType::RESPONSE_FINAL,
-                    ext_tstamp: None,
-                });
-        }
-    }
-}
-
->>>>>>> 6f8a97f0
-#[allow(clippy::too_many_arguments)]
 pub(crate) fn route_send_response(
     tables_ref: &Arc<TablesLock>,
     face: &mut Arc<FaceState>,
@@ -839,10 +644,13 @@
     let tables = zread!(tables_ref.tables);
     #[cfg(feature = "stats")]
     let (is_admin, stats_keys) =
-        match tables.get_mapping(face, &msg.wire_expr.scope, msg.wire_expr.mapping) {
+        match tables
+            .data
+            .get_mapping(face, &msg.wire_expr.scope, msg.wire_expr.mapping)
+        {
             Some(prefix) => {
                 let expr = RoutingExpr::new(prefix, msg.wire_expr.suffix.as_ref());
-                let stats_keys = expr.stats_keys(&tables.stats_keys);
+                let stats_keys = expr.stats_keys(&tables.data.stats_keys);
                 (expr.is_admin(), stats_keys)
             }
             None => (false, Default::default()),
