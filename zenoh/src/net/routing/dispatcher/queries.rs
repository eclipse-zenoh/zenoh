--- conflicted
+++ resolved
@@ -599,25 +599,18 @@
                                 face: Arc::downgrade(outface),
                                 qid: *qid,
                             };
-<<<<<<< HEAD
                             if timeout != zenoh_config::defaults::query::no_timeout {
-                                zenoh_runtime::ZRuntime::Net.spawn(async move {
-                                    tokio::time::sleep(timeout).await;
-                                    cleanup.run().await
-                                });
-                            }
-=======
-                            let cancellation_token = face.task_controller.get_cancellation_token();
-                            face.task_controller.spawn_with_rt(
+                                let cancellation_token =
+                                    face.task_controller.get_cancellation_token();
+                                face.task_controller.spawn_with_rt(
                                 zenoh_runtime::ZRuntime::Net,
                                 async move {
                                     tokio::select! {
                                         _ = tokio::time::sleep(timeout) => { cleanup.run().await }
                                         _ = cancellation_token.cancelled() => {}
                                     }
-                                },
-                            );
->>>>>>> 05b9cb45
+                                });
+                            }
                             #[cfg(feature = "stats")]
                             if !admin {
                                 inc_req_stats!(outface, tx, user, body)
@@ -651,25 +644,18 @@
                                 face: Arc::downgrade(outface),
                                 qid: *qid,
                             };
-<<<<<<< HEAD
                             if timeout != zenoh_config::defaults::query::no_timeout {
-                                zenoh_runtime::ZRuntime::Net.spawn(async move {
-                                    tokio::time::sleep(timeout).await;
-                                    cleanup.run().await
-                                });
-                            }
-=======
-                            let cancellation_token = face.task_controller.get_cancellation_token();
-                            face.task_controller.spawn_with_rt(
+                                let cancellation_token =
+                                    face.task_controller.get_cancellation_token();
+                                face.task_controller.spawn_with_rt(
                                 zenoh_runtime::ZRuntime::Net,
                                 async move {
                                     tokio::select! {
                                         _ = tokio::time::sleep(timeout) => { cleanup.run().await }
                                         _ = cancellation_token.cancelled() => {}
                                     }
-                                },
-                            );
->>>>>>> 05b9cb45
+                                });
+                            }
                             #[cfg(feature = "stats")]
                             if !admin {
                                 inc_req_stats!(outface, tx, user, body)
