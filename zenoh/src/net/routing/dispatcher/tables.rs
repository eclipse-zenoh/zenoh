//
// Copyright (c) 2023 ZettaScale Technology
//
// This program and the accompanying materials are made available under the
// terms of the Eclipse Public License 2.0 which is available at
// http://www.eclipse.org/legal/epl-2.0, or the Apache License, Version 2.0
// which is available at https://www.apache.org/licenses/LICENSE-2.0.
//
// SPDX-License-Identifier: EPL-2.0 OR Apache-2.0
//
// Contributors:
//   ZettaScale Zenoh Team, <zenoh@zettascale.tech>
//
use std::{
    any::Any,
    collections::HashMap,
    sync::{Arc, Mutex, RwLock, Weak},
    time::Duration,
};

use uhlc::HLC;
use zenoh_config::{unwrap_or_default, Config};
use zenoh_protocol::{
    core::{ExprId, WhatAmI, ZenohIdProto},
    network::Mapping,
};
use zenoh_result::ZResult;
use zenoh_sync::get_mut_unchecked;

use super::face::FaceState;
pub use super::{pubsub::*, queries::*, resource::*};
use crate::net::routing::{
    dispatcher::interests::finalize_pending_interests,
    hat::{self, HatTrait},
    interceptor::{interceptor_factories, InterceptorFactory},
};

pub(crate) struct RoutingExpr<'a> {
    pub(crate) prefix: &'a Arc<Resource>,
    pub(crate) suffix: &'a str,
    full: Option<String>,
}

impl<'a> RoutingExpr<'a> {
    #[inline]
    pub(crate) fn new(prefix: &'a Arc<Resource>, suffix: &'a str) -> Self {
        RoutingExpr {
            prefix,
            suffix,
            full: None,
        }
    }

    #[inline]
    pub(crate) fn full_expr(&mut self) -> &str {
        if self.full.is_none() {
            self.full = Some(self.prefix.expr() + self.suffix);
        }
        self.full.as_ref().unwrap()
    }
}

pub struct Tables {
    pub(crate) zid: ZenohIdProto,
    pub(crate) whatami: WhatAmI,
    pub(crate) face_counter: usize,
    #[allow(dead_code)]
    pub(crate) hlc: Option<Arc<HLC>>,
    pub(crate) drop_future_timestamp: bool,
    pub(crate) queries_default_timeout: Duration,
    pub(crate) root_res: Arc<Resource>,
    pub(crate) faces: HashMap<usize, Arc<FaceState>>,
    pub(crate) mcast_groups: Vec<Arc<FaceState>>,
    pub(crate) mcast_faces: Vec<Arc<FaceState>>,
    pub(crate) interceptors: Vec<InterceptorFactory>,
    pub(crate) hat: Box<dyn Any + Send + Sync>,
    pub(crate) hat_code: Arc<dyn HatTrait + Send + Sync>, // @TODO make this a Box
}

impl Tables {
    pub fn new(
        zid: ZenohIdProto,
        whatami: WhatAmI,
        hlc: Option<Arc<HLC>>,
        config: &Config,
    ) -> ZResult<Self> {
        let drop_future_timestamp =
            unwrap_or_default!(config.timestamping().drop_future_timestamp());
        let router_peers_failover_brokering =
            unwrap_or_default!(config.routing().router().peers_failover_brokering());
        let queries_default_timeout =
            Duration::from_millis(unwrap_or_default!(config.queries_default_timeout()));
        let hat_code = hat::new_hat(whatami, config);
        Ok(Tables {
            zid,
            whatami,
            face_counter: 0,
            hlc,
            drop_future_timestamp,
            queries_default_timeout,
            root_res: Resource::root(),
            faces: HashMap::new(),
            mcast_groups: vec![],
            mcast_faces: vec![],
            interceptors: interceptor_factories(config)?,
            hat: hat_code.new_tables(router_peers_failover_brokering),
            hat_code: hat_code.into(),
        })
    }

    #[doc(hidden)]
    pub fn _get_root(&self) -> &Arc<Resource> {
        &self.root_res
    }

    #[cfg(test)]
    pub fn print(&self) -> String {
        Resource::print_tree(&self.root_res)
    }

    #[inline]
    pub(crate) fn get_mapping<'a>(
        &'a self,
        face: &'a FaceState,
        expr_id: &ExprId,
        mapping: Mapping,
    ) -> Option<&'a Arc<Resource>> {
        match expr_id {
            0 => Some(&self.root_res),
            expr_id => face.get_mapping(expr_id, mapping),
        }
    }

    #[inline]
    pub(crate) fn get_sent_mapping<'a>(
        &'a self,
        face: &'a FaceState,
        expr_id: &ExprId,
        mapping: Mapping,
    ) -> Option<&'a Arc<Resource>> {
        match expr_id {
            0 => Some(&self.root_res),
            expr_id => face.get_sent_mapping(expr_id, mapping),
        }
    }

    #[inline]
    pub(crate) fn get_face(&self, zid: &ZenohIdProto) -> Option<&Arc<FaceState>> {
        self.faces.values().find(|face| face.zid == *zid)
    }

    fn update_routes(&mut self, res: &mut Arc<Resource>) {
        update_data_routes(self, res);
        update_query_routes(self, res);
    }

    pub(crate) fn update_matches_routes(&mut self, res: &mut Arc<Resource>) {
        if res.context.is_some() {
            self.update_routes(res);

            let resclone = res.clone();
            for match_ in &mut get_mut_unchecked(res).context_mut().matches {
                let match_ = &mut match_.upgrade().unwrap();
                if !Arc::ptr_eq(match_, &resclone) && match_.context.is_some() {
                    self.update_routes(match_);
                }
            }
        }
    }
}

pub fn close_face(tables: &TablesLock, face: &Weak<FaceState>) {
    match face.upgrade() {
        Some(mut face) => {
            tracing::debug!("Close {}", face);
            face.task_controller.terminate_all(Duration::from_secs(10));
            finalize_pending_queries(tables, &mut face);
<<<<<<< HEAD
            let ctrl_lock = zlock!(tables.ctrl_lock);
            finalize_pending_interests(tables, &mut face);
            ctrl_lock.close_face(tables, &mut face);
=======
            let mut declares = vec![];
            let ctrl_lock = zlock!(tables.ctrl_lock);
            ctrl_lock.close_face(tables, &mut face, &mut |p, m| declares.push((p.clone(), m)));
            drop(ctrl_lock);
            for (p, m) in declares {
                p.send_declare(m);
            }
>>>>>>> 93f93d2d
        }
        None => tracing::error!("Face already closed!"),
    }
}

pub struct TablesLock {
    pub tables: RwLock<Tables>,
    pub(crate) ctrl_lock: Mutex<Box<dyn HatTrait + Send + Sync>>,
    pub queries_lock: RwLock<()>,
}<|MERGE_RESOLUTION|>--- conflicted
+++ resolved
@@ -175,19 +175,16 @@
             tracing::debug!("Close {}", face);
             face.task_controller.terminate_all(Duration::from_secs(10));
             finalize_pending_queries(tables, &mut face);
-<<<<<<< HEAD
-            let ctrl_lock = zlock!(tables.ctrl_lock);
-            finalize_pending_interests(tables, &mut face);
-            ctrl_lock.close_face(tables, &mut face);
-=======
             let mut declares = vec![];
             let ctrl_lock = zlock!(tables.ctrl_lock);
+            finalize_pending_interests(tables, &mut face, &mut |p, m| {
+                declares.push((p.clone(), m))
+            });
             ctrl_lock.close_face(tables, &mut face, &mut |p, m| declares.push((p.clone(), m)));
             drop(ctrl_lock);
             for (p, m) in declares {
                 p.send_declare(m);
             }
->>>>>>> 93f93d2d
         }
         None => tracing::error!("Face already closed!"),
     }
