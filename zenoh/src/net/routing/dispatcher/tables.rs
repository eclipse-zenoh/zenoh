--- conflicted
+++ resolved
@@ -115,7 +115,7 @@
 
     #[cfg(feature = "stats")]
     pub(crate) fn stats_keys(&self, tree: &zenoh_stats::StatsKeysTree) -> zenoh_stats::StatsKeys {
-        let cache = || Some(&self.resource()?.context.as_ref()?.stats_keys);
+        let cache = || Some(&self.resource()?.ctx.as_ref()?.stats_keys);
         // SAFETY: the tree is always the table's one
         unsafe { tree.get_keys(cache, || self.key_expr()) }
     }
@@ -140,6 +140,11 @@
 
     pub(crate) faces: HashMap<FaceId, Arc<FaceState>>,
 
+    #[cfg(feature = "stats")]
+    pub(crate) stats: zenoh_stats::StatsRegistry,
+    #[cfg(feature = "stats")]
+    pub(crate) stats_keys: zenoh_stats::StatsKeysTree,
+
     pub(crate) hats: RegionMap<HatTablesData>,
 }
 
@@ -154,14 +159,6 @@
     pub(crate) mcast_groups: Vec<Arc<FaceState>>,
     pub(crate) mcast_faces: Vec<Arc<FaceState>>,
     pub(crate) routes_version: RoutesVersion,
-<<<<<<< HEAD
-=======
-    pub(crate) next_interceptor_version: AtomicUsize,
-    #[cfg(feature = "stats")]
-    pub(crate) stats: zenoh_stats::StatsRegistry,
-    #[cfg(feature = "stats")]
-    pub(crate) stats_keys: zenoh_stats::StatsKeysTree,
->>>>>>> 6f8a97f0
 }
 
 impl HatTablesData {
@@ -180,12 +177,8 @@
         zid: ZenohIdProto,
         hlc: Option<Arc<HLC>>,
         config: &Config,
-<<<<<<< HEAD
         hat: RegionMap<HatTablesData>,
-=======
-        hat_code: &(dyn HatTrait + Send + Sync),
         #[cfg(feature = "stats")] stats: zenoh_stats::StatsRegistry,
->>>>>>> 6f8a97f0
     ) -> ZResult<Self> {
         let drop_future_timestamp =
             unwrap_or_default!(config.timestamping().drop_future_timestamp());
@@ -193,9 +186,6 @@
             Duration::from_millis(unwrap_or_default!(config.queries_default_timeout()));
         let interests_timeout =
             Duration::from_millis(unwrap_or_default!(config.routing().interests().timeout()));
-<<<<<<< HEAD
-        Ok(TablesData {
-=======
         #[cfg(feature = "stats")]
         let mut stats_keys = zenoh_stats::StatsKeysTree::default();
         #[cfg(feature = "stats")]
@@ -203,8 +193,8 @@
             &mut stats_keys,
             config.stats.filters().iter().map(|f| &*f.key),
         );
-        Ok(Tables {
->>>>>>> 6f8a97f0
+
+        Ok(TablesData {
             zid,
             runtime: None,
             hlc,
@@ -214,16 +204,13 @@
             root_res: Resource::root(),
             interceptors: interceptor_factories(config)?,
             next_interceptor_version: AtomicUsize::new(0),
-<<<<<<< HEAD
             hats: hat,
             face_counter: 0,
             faces: HashMap::default(),
-=======
             #[cfg(feature = "stats")]
             stats_keys,
             #[cfg(feature = "stats")]
             stats,
->>>>>>> 6f8a97f0
         })
     }
 
@@ -349,29 +336,24 @@
     #[allow(dead_code)]
     pub(crate) fn update_config(&self, config: &Config) -> ZResult<()> {
         let mut tables = zwrite!(self.tables);
-<<<<<<< HEAD
-        tables.data.interceptors = interceptor_factories(config)?;
-=======
         #[cfg(feature = "stats")]
         {
             let tables = &mut *tables;
-            tables.stats.update_keys(
-                &mut tables.stats_keys,
+            tables.data.stats.update_keys(
+                &mut tables.data.stats_keys,
                 config.stats.filters().iter().map(|k| &*k.key),
             );
         }
-        tables.interceptors = interceptor_factories(config)?;
->>>>>>> 6f8a97f0
+        tables.data.interceptors = interceptor_factories(config)?;
         drop(tables);
         let tables = zread!(self.tables);
         let version = tables
             .data
             .next_interceptor_version
             .fetch_add(1, Ordering::SeqCst);
-
-        for face in tables.data.faces.values() {
-            face.set_interceptors_from_factories(&tables.data.interceptors, version + 1)
-        }
+        tables.data.faces.values().for_each(|face| {
+            face.set_interceptors_from_factories(&tables.data.interceptors, version + 1);
+        });
         Ok(())
     }
 }