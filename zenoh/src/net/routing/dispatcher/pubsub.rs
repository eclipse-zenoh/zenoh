//
// Copyright (c) 2023 ZettaScale Technology
//
// This program and the accompanying materials are made available under the
// terms of the Eclipse Public License 2.0 which is available at
// http://www.eclipse.org/legal/epl-2.0, or the Apache License, Version 2.0
// which is available at https://www.apache.org/licenses/LICENSE-2.0.
//
// SPDX-License-Identifier: EPL-2.0 OR Apache-2.0
//
// Contributors:
//   ZettaScale Zenoh Team, <zenoh@zettascale.tech>
//

#[zenoh_macros::unstable]
use std::collections::HashMap;
use std::sync::Arc;

use zenoh_core::zread;
use zenoh_protocol::{
    core::{key_expr::keyexpr, Reliability, WireExpr},
    network::{declare::SubscriberId, push::ext, Push},
    zenoh::PushBody,
};
use zenoh_sync::get_mut_unchecked;

use super::{
    face::FaceState,
    resource::{Direction, Resource},
    tables::{NodeId, Route, RoutingExpr, Tables, TablesLock},
};
#[zenoh_macros::unstable]
use crate::key_expr::KeyExpr;
use crate::net::routing::{
    hat::{HatTrait, SendDeclare},
    router::get_or_set_route,
};

#[derive(Copy, Clone)]
pub(crate) struct SubscriberInfo;

#[allow(clippy::too_many_arguments)]
pub(crate) fn declare_subscription(
    hat_code: &(dyn HatTrait + Send + Sync),
    tables: &TablesLock,
    face: &mut Arc<FaceState>,
    id: SubscriberId,
    expr: &WireExpr,
    sub_info: &SubscriberInfo,
    node_id: NodeId,
    send_declare: &mut SendDeclare,
) {
    let rtables = zread!(tables.tables);
    match rtables
        .get_mapping(face, &expr.scope, expr.mapping)
        .cloned()
    {
        Some(mut prefix) => {
            tracing::debug!(
                "{} Declare subscriber {} ({}{})",
                face,
                id,
                prefix.expr(),
                expr.suffix
            );
            let res = Resource::get_resource(&prefix, &expr.suffix);
            let (mut res, mut wtables) =
                if res.as_ref().map(|r| r.context.is_some()).unwrap_or(false) {
                    drop(rtables);
                    let wtables = zwrite!(tables.tables);
                    (res.unwrap(), wtables)
                } else {
                    let mut fullexpr = prefix.expr().to_string();
                    fullexpr.push_str(expr.suffix.as_ref());
                    let mut matches = keyexpr::new(fullexpr.as_str())
                        .map(|ke| Resource::get_matches(&rtables, ke))
                        .unwrap_or_default();
                    drop(rtables);
                    let mut wtables = zwrite!(tables.tables);
                    let mut res =
                        Resource::make_resource(&mut wtables, &mut prefix, expr.suffix.as_ref());
                    matches.push(Arc::downgrade(&res));
                    Resource::match_resource(&wtables, &mut res, matches);
                    (res, wtables)
                };

            hat_code.declare_subscription(
                &mut wtables,
                face,
                id,
                &mut res,
                sub_info,
                node_id,
                send_declare,
            );

            disable_matches_data_routes(&mut wtables, &mut res);
            drop(wtables);
        }
        None => tracing::error!(
            "{} Declare subscriber {} for unknown scope {}!",
            face,
            id,
            expr.scope
        ),
    }
}

pub(crate) fn undeclare_subscription(
    hat_code: &(dyn HatTrait + Send + Sync),
    tables: &TablesLock,
    face: &mut Arc<FaceState>,
    id: SubscriberId,
    expr: &WireExpr,
    node_id: NodeId,
    send_declare: &mut SendDeclare,
) {
    let res = if expr.is_empty() {
        None
    } else {
        let rtables = zread!(tables.tables);
        match rtables.get_mapping(face, &expr.scope, expr.mapping) {
            Some(prefix) => match Resource::get_resource(prefix, expr.suffix.as_ref()) {
                Some(res) => Some(res),
                None => {
                    tracing::error!(
                        "{} Undeclare unknown subscriber {}{}!",
                        face,
                        prefix.expr(),
                        expr.suffix
                    );
                    return;
                }
            },
            None => {
                tracing::error!(
                    "{} Undeclare subscriber with unknown scope {}",
                    face,
                    expr.scope
                );
                return;
            }
        }
    };
    let mut wtables = zwrite!(tables.tables);
    if let Some(mut res) =
        hat_code.undeclare_subscription(&mut wtables, face, id, res, node_id, send_declare)
    {
        tracing::debug!("{} Undeclare subscriber {} ({})", face, id, res.expr());
        disable_matches_data_routes(&mut wtables, &mut res);
        Resource::clean(&mut res);
        drop(wtables);
    } else {
        // NOTE: This is expected behavior if subscriber declarations are denied with ingress ACL interceptor.
        tracing::debug!("{} Undeclare unknown subscriber {}", face, id);
    }
}

pub(crate) fn disable_matches_data_routes(_tables: &mut Tables, res: &mut Arc<Resource>) {
    if res.context.is_some() {
        get_mut_unchecked(res).context_mut().disable_data_routes();
        for match_ in &res.context().matches {
            let mut match_ = match_.upgrade().unwrap();
            if !Arc::ptr_eq(&match_, res) {
                get_mut_unchecked(&mut match_)
                    .context_mut()
                    .disable_data_routes();
            }
        }
    }
}

macro_rules! treat_timestamp {
    ($hlc:expr, $payload:expr, $drop:expr) => {
        // if an HLC was configured (via Config.add_timestamp),
        // check DataInfo and add a timestamp if there isn't
        if let Some(hlc) = $hlc {
            if let PushBody::Put(data) = &mut $payload {
                if let Some(ref ts) = data.timestamp {
                    // Timestamp is present; update HLC with it (possibly raising error if delta exceed)
                    match hlc.update_with_timestamp(ts) {
                        Ok(()) => (),
                        Err(e) => {
                            if $drop {
                                tracing::error!(
                                    "Error treating timestamp for received Data ({}). Drop it!",
                                    e
                                );
                                return;
                            } else {
                                data.timestamp = Some(hlc.new_timestamp());
                                tracing::error!(
                                    "Error treating timestamp for received Data ({}). Replace timestamp: {:?}",
                                    e,
                                    data.timestamp);
                            }
                        }
                    }
                } else {
                    // Timestamp not present; add one
                    data.timestamp = Some(hlc.new_timestamp());
                    tracing::trace!("Adding timestamp to DataInfo: {:?}", data.timestamp);
                }
            }
        }
    }
}

#[inline]
fn get_data_route(
    tables: &Tables,
    face: &FaceState,
    res: &Option<Arc<Resource>>,
    expr: &mut RoutingExpr,
    routing_context: NodeId,
) -> Arc<Route> {
    let hat = &tables.hat_code;
    let local_context = hat.map_routing_context(tables, face, routing_context);
    let mut compute_route = || hat.compute_data_route(tables, expr, local_context, face.whatami);
    if let Some(data_routes) = res
        .as_ref()
        .and_then(|res| res.context.as_ref())
        .map(|ctx| &ctx.data_routes)
    {
        return get_or_set_route(
            data_routes,
            tables.routes_version,
            face.whatami,
            local_context,
            compute_route,
        );
    }
    compute_route()
}

#[zenoh_macros::unstable]
#[inline]
pub(crate) fn get_matching_subscriptions(
    tables: &Tables,
    key_expr: &KeyExpr<'_>,
) -> HashMap<usize, Arc<FaceState>> {
    tables.hat_code.get_matching_subscriptions(tables, key_expr)
}

#[cfg(feature = "stats")]
macro_rules! inc_stats {
    (
        $face:expr,
        $txrx:ident,
        $space:ident,
        $body:expr
    ) => {
        paste::paste! {
            if let Some(stats) = $face.stats.as_ref() {
                use zenoh_buffers::buffer::Buffer;
                match &$body {
                    PushBody::Put(p) => {
                        stats.[<$txrx _z_put_msgs>].[<inc_ $space>](1);
                        let mut n =  p.payload.len();
                        if let Some(a) = p.ext_attachment.as_ref() {
                           n += a.buffer.len();
                        }
                        stats.[<$txrx _z_put_pl_bytes>].[<inc_ $space>](n);
                    }
                    PushBody::Del(d) => {
                        stats.[<$txrx _z_del_msgs>].[<inc_ $space>](1);
                        let mut n = 0;
                        if let Some(a) = d.ext_attachment.as_ref() {
                           n += a.buffer.len();
                        }
                        stats.[<$txrx _z_del_pl_bytes>].[<inc_ $space>](n);
                    }
                }
            }
        }
    };
}

// having all the arguments instead of an intermediate struct seems to enable a better inlining
// see https://github.com/eclipse-zenoh/zenoh/pull/1713#issuecomment-2590130026
#[allow(clippy::too_many_arguments)]
pub fn route_data(
    tables_ref: &Arc<TablesLock>,
<<<<<<< HEAD
    face: &Arc<FaceState>,
=======
    face: &FaceState,
>>>>>>> 9ad5304e
    msg: &mut Push,
    reliability: Reliability,
) {
    let tables = zread!(tables_ref.tables);
    match tables
        .get_mapping(face, &msg.wire_expr.scope, msg.wire_expr.mapping)
        .cloned()
    {
        Some(prefix) => {
            tracing::trace!(
                "{} Route data for res {}{}",
                face,
                prefix.expr(),
                msg.wire_expr.suffix.as_ref()
            );
<<<<<<< HEAD

=======
>>>>>>> 9ad5304e
            let mut expr = RoutingExpr::new(&prefix, msg.wire_expr.suffix.as_ref());

            #[cfg(feature = "stats")]
            let admin = expr.full_expr().starts_with("@/");
            #[cfg(feature = "stats")]
            if !admin {
<<<<<<< HEAD
                inc_stats!(face.state, rx, user, msg.payload);
            } else {
                inc_stats!(face.state, rx, admin, msg.payload);
=======
                inc_stats!(face, rx, user, msg.payload);
            } else {
                inc_stats!(face, rx, admin, msg.payload);
>>>>>>> 9ad5304e
            }

            if tables.hat_code.ingress_filter(&tables, face, &mut expr) {
                let res = Resource::get_resource(&prefix, expr.suffix);

                let route = get_data_route(&tables, face, &res, &mut expr, msg.ext_nodeid.node_id);

                if !route.is_empty() {
                    treat_timestamp!(&tables.hlc, msg.payload, tables.drop_future_timestamp);

                    if route.len() == 1 {
                        let (outface, key_expr, context) = route.values().next().unwrap();
                        if tables
                            .hat_code
                            .egress_filter(&tables, face, outface, &mut expr)
                        {
                            drop(tables);
                            #[cfg(feature = "stats")]
                            if !admin {
                                inc_stats!(outface, tx, user, msg.payload);
                            } else {
                                inc_stats!(outface, tx, admin, msg.payload);
                            }
                            msg.wire_expr = key_expr.into();
                            msg.ext_nodeid = ext::NodeIdType { node_id: *context };
<<<<<<< HEAD

                            let prefix = {
                                let tables = tables_ref
                                    .tables
                                    .read()
                                    .expect("reading Tables should not fail");
                                match tables
                                    .get_mapping(face, &msg.wire_expr.scope, msg.wire_expr.mapping)
                                    .cloned()
                                {
                                    Some(prefix) => prefix,
                                    None => {
                                        tracing::error!(
                                            "Got Push with unknown scope {} from {}",
                                            msg.wire_expr.scope,
                                            face,
                                        );
                                        return;
                                    }
                                }
                            };
                            outface.intercept_push(msg, reliability, &prefix)
=======
                            outface.primitives.send_push(msg, reliability)
>>>>>>> 9ad5304e
                        }
                    } else {
                        let route = route
                            .values()
                            .filter(|(outface, _key_expr, _context)| -> bool {
                                tables
                                    .hat_code
                                    .egress_filter(&tables, face, outface, &mut expr)
                            })
                            .cloned()
                            .collect::<Vec<Direction>>();

                        drop(tables);
                        for (outface, key_expr, context) in route {
                            #[cfg(feature = "stats")]
                            if !admin {
                                inc_stats!(outface, tx, user, msg.payload)
                            } else {
                                inc_stats!(outface, tx, admin, msg.payload)
                            }

<<<<<<< HEAD
                            let msg = &mut Push {
                                wire_expr: key_expr,
                                ext_qos: msg.ext_qos,
                                ext_tstamp: None,
                                ext_nodeid: ext::NodeIdType { node_id: context },
                                payload: msg.payload.clone(),
                            };

                            let prefix = {
                                let tables = tables_ref
                                    .tables
                                    .read()
                                    .expect("reading Tables should not fail");
                                if let Some(prefix) = tables
                                    .get_mapping(face, &msg.wire_expr.scope, msg.wire_expr.mapping)
                                    .cloned()
                                {
                                    prefix
                                } else {
                                    tracing::error!(
                                        "Got Push with unknown scope {} from {}",
                                        msg.wire_expr.scope,
                                        face,
                                    );
                                    return;
                                }
                            };
                            outface.intercept_push(msg, reliability, &prefix)
=======
                            outface.primitives.send_push(
                                &mut Push {
                                    wire_expr: key_expr,
                                    ext_qos: msg.ext_qos,
                                    ext_tstamp: None,
                                    ext_nodeid: ext::NodeIdType { node_id: context },
                                    payload: msg.payload.clone(),
                                },
                                reliability,
                            )
>>>>>>> 9ad5304e
                        }
                    }
                }
            }
        }
        None => {
            tracing::error!(
                "{} Route data with unknown scope {}!",
                face,
                msg.wire_expr.scope
            );
        }
    }
}<|MERGE_RESOLUTION|>--- conflicted
+++ resolved
@@ -281,11 +281,7 @@
 #[allow(clippy::too_many_arguments)]
 pub fn route_data(
     tables_ref: &Arc<TablesLock>,
-<<<<<<< HEAD
-    face: &Arc<FaceState>,
-=======
     face: &FaceState,
->>>>>>> 9ad5304e
     msg: &mut Push,
     reliability: Reliability,
 ) {
@@ -301,25 +297,15 @@
                 prefix.expr(),
                 msg.wire_expr.suffix.as_ref()
             );
-<<<<<<< HEAD
-
-=======
->>>>>>> 9ad5304e
             let mut expr = RoutingExpr::new(&prefix, msg.wire_expr.suffix.as_ref());
 
             #[cfg(feature = "stats")]
             let admin = expr.full_expr().starts_with("@/");
             #[cfg(feature = "stats")]
             if !admin {
-<<<<<<< HEAD
-                inc_stats!(face.state, rx, user, msg.payload);
-            } else {
-                inc_stats!(face.state, rx, admin, msg.payload);
-=======
                 inc_stats!(face, rx, user, msg.payload);
             } else {
                 inc_stats!(face, rx, admin, msg.payload);
->>>>>>> 9ad5304e
             }
 
             if tables.hat_code.ingress_filter(&tables, face, &mut expr) {
@@ -345,7 +331,6 @@
                             }
                             msg.wire_expr = key_expr.into();
                             msg.ext_nodeid = ext::NodeIdType { node_id: *context };
-<<<<<<< HEAD
 
                             let prefix = {
                                 let tables = tables_ref
@@ -368,9 +353,6 @@
                                 }
                             };
                             outface.intercept_push(msg, reliability, &prefix)
-=======
-                            outface.primitives.send_push(msg, reliability)
->>>>>>> 9ad5304e
                         }
                     } else {
                         let route = route
@@ -392,7 +374,6 @@
                                 inc_stats!(outface, tx, admin, msg.payload)
                             }
 
-<<<<<<< HEAD
                             let msg = &mut Push {
                                 wire_expr: key_expr,
                                 ext_qos: msg.ext_qos,
@@ -421,18 +402,6 @@
                                 }
                             };
                             outface.intercept_push(msg, reliability, &prefix)
-=======
-                            outface.primitives.send_push(
-                                &mut Push {
-                                    wire_expr: key_expr,
-                                    ext_qos: msg.ext_qos,
-                                    ext_tstamp: None,
-                                    ext_nodeid: ext::NodeIdType { node_id: context },
-                                    payload: msg.payload.clone(),
-                                },
-                                reliability,
-                            )
->>>>>>> 9ad5304e
                         }
                     }
                 }
