//
// Copyright (c) 2023 ZettaScale Technology
//
// This program and the accompanying materials are made available under the
// terms of the Eclipse Public License 2.0 which is available at
// http://www.eclipse.org/legal/epl-2.0, or the Apache License, Version 2.0
// which is available at https://www.apache.org/licenses/LICENSE-2.0.
//
// SPDX-License-Identifier: EPL-2.0 OR Apache-2.0
//
// Contributors:
//   ZettaScale Zenoh Team, <zenoh@zettascale.tech>
//
<<<<<<< HEAD
use std::{collections::HashMap, sync::Arc};

=======
use super::face::FaceState;
use super::resource::{DataRoutes, Direction, PullCaches, Resource};
use super::tables::{NodeId, Route, RoutingExpr, Tables, TablesLock};
use crate::net::routing::hat::{HatTrait, SendDeclare};
use std::borrow::Cow;
use std::collections::HashMap;
use std::sync::Arc;
use std::sync::RwLock;
>>>>>>> 93f93d2d
use zenoh_core::zread;
use zenoh_protocol::{
    core::{key_expr::keyexpr, WhatAmI, WireExpr},
    network::{
        declare::{ext, subscriber::ext::SubscriberInfo, SubscriberId},
        Push,
    },
    zenoh::PushBody,
};
use zenoh_sync::get_mut_unchecked;

use super::{
    face::FaceState,
    resource::{DataRoutes, Direction, Resource},
    tables::{NodeId, Route, RoutingExpr, Tables, TablesLock},
};
#[zenoh_macros::unstable]
use crate::key_expr::KeyExpr;
use crate::net::routing::hat::HatTrait;

pub(crate) fn declare_subscription(
    hat_code: &(dyn HatTrait + Send + Sync),
    tables: &TablesLock,
    face: &mut Arc<FaceState>,
    id: SubscriberId,
    expr: &WireExpr,
    sub_info: &SubscriberInfo,
    node_id: NodeId,
    send_declare: &mut SendDeclare,
) {
    let rtables = zread!(tables.tables);
    match rtables
        .get_mapping(face, &expr.scope, expr.mapping)
        .cloned()
    {
        Some(mut prefix) => {
            tracing::debug!(
                "{} Declare subscriber {} ({}{})",
                face,
                id,
                prefix.expr(),
                expr.suffix
            );
            let res = Resource::get_resource(&prefix, &expr.suffix);
            let (mut res, mut wtables) =
                if res.as_ref().map(|r| r.context.is_some()).unwrap_or(false) {
                    drop(rtables);
                    let wtables = zwrite!(tables.tables);
                    (res.unwrap(), wtables)
                } else {
                    let mut fullexpr = prefix.expr();
                    fullexpr.push_str(expr.suffix.as_ref());
                    let mut matches = keyexpr::new(fullexpr.as_str())
                        .map(|ke| Resource::get_matches(&rtables, ke))
                        .unwrap_or_default();
                    drop(rtables);
                    let mut wtables = zwrite!(tables.tables);
                    let mut res =
                        Resource::make_resource(&mut wtables, &mut prefix, expr.suffix.as_ref());
                    matches.push(Arc::downgrade(&res));
                    Resource::match_resource(&wtables, &mut res, matches);
                    (res, wtables)
                };

<<<<<<< HEAD
            hat_code.declare_subscription(&mut wtables, face, id, &mut res, sub_info, node_id);
=======
            hat_code.declare_subscription(
                &mut wtables,
                face,
                &mut res,
                sub_info,
                node_id,
                send_declare,
            );
>>>>>>> 93f93d2d

            disable_matches_data_routes(&mut wtables, &mut res);
            drop(wtables);

            let rtables = zread!(tables.tables);
            let matches_data_routes = compute_matches_data_routes(&rtables, &res);
            drop(rtables);

            let wtables = zwrite!(tables.tables);
            for (mut res, data_routes) in matches_data_routes {
                get_mut_unchecked(&mut res)
                    .context_mut()
                    .update_data_routes(data_routes);
            }
            drop(wtables);
        }
        None => tracing::error!(
            "{} Declare subscriber {} for unknown scope {}!",
            face,
            id,
            expr.scope
        ),
    }
}

pub(crate) fn undeclare_subscription(
    hat_code: &(dyn HatTrait + Send + Sync),
    tables: &TablesLock,
    face: &mut Arc<FaceState>,
    id: SubscriberId,
    expr: &WireExpr,
    node_id: NodeId,
    send_declare: &mut SendDeclare,
) {
    tracing::debug!("Undeclare subscription {}", face);
<<<<<<< HEAD
    let res = if expr.is_empty() {
        None
    } else {
        let rtables = zread!(tables.tables);
        match rtables.get_mapping(face, &expr.scope, expr.mapping) {
            Some(prefix) => match Resource::get_resource(prefix, expr.suffix.as_ref()) {
                Some(res) => Some(res),
                None => {
                    tracing::error!(
                        "{} Undeclare unknown subscriber {}{}!",
                        face,
                        prefix.expr(),
                        expr.suffix
                    );
                    return;
=======
    let rtables = zread!(tables.tables);
    match rtables.get_mapping(face, &expr.scope, expr.mapping) {
        Some(prefix) => match Resource::get_resource(prefix, expr.suffix.as_ref()) {
            Some(mut res) => {
                drop(rtables);
                let mut wtables = zwrite!(tables.tables);

                hat_code.undeclare_subscription(
                    &mut wtables,
                    face,
                    &mut res,
                    node_id,
                    send_declare,
                );

                disable_matches_data_routes(&mut wtables, &mut res);
                drop(wtables);

                let rtables = zread!(tables.tables);
                let matches_data_routes = compute_matches_data_routes(&rtables, &res);
                drop(rtables);

                let wtables = zwrite!(tables.tables);
                for (mut res, data_routes, matching_pulls) in matches_data_routes {
                    get_mut_unchecked(&mut res)
                        .context_mut()
                        .update_data_routes(data_routes);
                    get_mut_unchecked(&mut res)
                        .context_mut()
                        .update_matching_pulls(matching_pulls);
>>>>>>> 93f93d2d
                }
            },
            None => {
                tracing::error!(
                    "{} Undeclare subscriber with unknown scope {}",
                    face,
                    expr.scope
                );
                return;
            }
        }
    };
    let mut wtables = zwrite!(tables.tables);
    if let Some(mut res) = hat_code.undeclare_subscription(&mut wtables, face, id, res, node_id) {
        tracing::debug!("{} Undeclare subscriber {} ({})", face, id, res.expr());
        disable_matches_data_routes(&mut wtables, &mut res);
        drop(wtables);

        let rtables = zread!(tables.tables);
        let matches_data_routes = compute_matches_data_routes(&rtables, &res);
        drop(rtables);

        let wtables = zwrite!(tables.tables);
        for (mut res, data_routes) in matches_data_routes {
            get_mut_unchecked(&mut res)
                .context_mut()
                .update_data_routes(data_routes);
        }
        Resource::clean(&mut res);
        drop(wtables);
    } else {
        tracing::error!("{} Undeclare unknown subscriber {}", face, id);
    }
}

fn compute_data_routes_(tables: &Tables, routes: &mut DataRoutes, expr: &mut RoutingExpr) {
    let indexes = tables.hat_code.get_data_routes_entries(tables);

    let max_idx = indexes.routers.iter().max().unwrap();
    routes
        .routers
        .resize_with((*max_idx as usize) + 1, || Arc::new(HashMap::new()));

    for idx in indexes.routers {
        routes.routers[idx as usize] =
            tables
                .hat_code
                .compute_data_route(tables, expr, idx, WhatAmI::Router);
    }

    let max_idx = indexes.peers.iter().max().unwrap();
    routes
        .peers
        .resize_with((*max_idx as usize) + 1, || Arc::new(HashMap::new()));

    for idx in indexes.peers {
        routes.peers[idx as usize] =
            tables
                .hat_code
                .compute_data_route(tables, expr, idx, WhatAmI::Peer);
    }

    let max_idx = indexes.clients.iter().max().unwrap();
    routes
        .clients
        .resize_with((*max_idx as usize) + 1, || Arc::new(HashMap::new()));

    for idx in indexes.clients {
        routes.clients[idx as usize] =
            tables
                .hat_code
                .compute_data_route(tables, expr, idx, WhatAmI::Client);
    }
}

pub(crate) fn compute_data_routes(tables: &Tables, expr: &mut RoutingExpr) -> DataRoutes {
    let mut routes = DataRoutes::default();
    compute_data_routes_(tables, &mut routes, expr);
    routes
}

pub(crate) fn update_data_routes(tables: &Tables, res: &mut Arc<Resource>) {
    if res.context.is_some() {
        let mut res_mut = res.clone();
        let res_mut = get_mut_unchecked(&mut res_mut);
        compute_data_routes_(
            tables,
            &mut res_mut.context_mut().data_routes,
            &mut RoutingExpr::new(res, ""),
        );
    }
}

pub(crate) fn update_data_routes_from(tables: &mut Tables, res: &mut Arc<Resource>) {
    update_data_routes(tables, res);
    let res = get_mut_unchecked(res);
    for child in res.children.values_mut() {
        update_data_routes_from(tables, child);
    }
}

pub(crate) fn compute_matches_data_routes<'a>(
    tables: &'a Tables,
    res: &'a Arc<Resource>,
) -> Vec<(Arc<Resource>, DataRoutes)> {
    let mut routes = vec![];
    if res.context.is_some() {
        let mut expr = RoutingExpr::new(res, "");
        routes.push((res.clone(), compute_data_routes(tables, &mut expr)));
        for match_ in &res.context().matches {
            let match_ = match_.upgrade().unwrap();
            if !Arc::ptr_eq(&match_, res) {
                let mut expr = RoutingExpr::new(&match_, "");
                let match_routes = compute_data_routes(tables, &mut expr);
                routes.push((match_, match_routes));
            }
        }
    }
    routes
}

pub(crate) fn update_matches_data_routes<'a>(tables: &'a mut Tables, res: &'a mut Arc<Resource>) {
    if res.context.is_some() {
        update_data_routes(tables, res);
        for match_ in &res.context().matches {
            let mut match_ = match_.upgrade().unwrap();
            if !Arc::ptr_eq(&match_, res) {
                update_data_routes(tables, &mut match_);
            }
        }
    }
}

pub(crate) fn disable_matches_data_routes(_tables: &mut Tables, res: &mut Arc<Resource>) {
    if res.context.is_some() {
        get_mut_unchecked(res).context_mut().disable_data_routes();
        for match_ in &res.context().matches {
            let mut match_ = match_.upgrade().unwrap();
            if !Arc::ptr_eq(&match_, res) {
                get_mut_unchecked(&mut match_)
                    .context_mut()
                    .disable_data_routes();
            }
        }
    }
}

macro_rules! treat_timestamp {
    ($hlc:expr, $payload:expr, $drop:expr) => {
        // if an HLC was configured (via Config.add_timestamp),
        // check DataInfo and add a timestamp if there isn't
        if let Some(hlc) = $hlc {
            if let PushBody::Put(data) = &mut $payload {
                if let Some(ref ts) = data.timestamp {
                    // Timestamp is present; update HLC with it (possibly raising error if delta exceed)
                    match hlc.update_with_timestamp(ts) {
                        Ok(()) => (),
                        Err(e) => {
                            if $drop {
                                tracing::error!(
                                    "Error treating timestamp for received Data ({}). Drop it!",
                                    e
                                );
                                return;
                            } else {
                                data.timestamp = Some(hlc.new_timestamp());
                                tracing::error!(
                                    "Error treating timestamp for received Data ({}). Replace timestamp: {:?}",
                                    e,
                                    data.timestamp);
                            }
                        }
                    }
                } else {
                    // Timestamp not present; add one
                    data.timestamp = Some(hlc.new_timestamp());
                    tracing::trace!("Adding timestamp to DataInfo: {:?}", data.timestamp);
                }
            }
        }
    }
}

#[inline]
fn get_data_route(
    tables: &Tables,
    face: &FaceState,
    res: &Option<Arc<Resource>>,
    expr: &mut RoutingExpr,
    routing_context: NodeId,
) -> Arc<Route> {
    let local_context = tables
        .hat_code
        .map_routing_context(tables, face, routing_context);
    res.as_ref()
        .and_then(|res| res.data_route(face.whatami, local_context))
        .unwrap_or_else(|| {
            tables
                .hat_code
                .compute_data_route(tables, expr, local_context, face.whatami)
        })
}

#[zenoh_macros::unstable]
#[inline]
pub(crate) fn get_matching_subscriptions(
    tables: &Tables,
    key_expr: &KeyExpr<'_>,
) -> HashMap<usize, Arc<FaceState>> {
    tables.hat_code.get_matching_subscriptions(tables, key_expr)
}

#[cfg(feature = "stats")]
macro_rules! inc_stats {
    (
        $face:expr,
        $txrx:ident,
        $space:ident,
        $body:expr
    ) => {
        paste::paste! {
            if let Some(stats) = $face.stats.as_ref() {
                use zenoh_buffers::buffer::Buffer;
                match &$body {
                    PushBody::Put(p) => {
                        stats.[<$txrx _z_put_msgs>].[<inc_ $space>](1);
                        let mut n =  p.payload.len();
                        if let Some(a) = p.ext_attachment.as_ref() {
                           n += a.buffer.len();
                        }
                        stats.[<$txrx _z_put_pl_bytes>].[<inc_ $space>](n);
                    }
                    PushBody::Del(d) => {
                        stats.[<$txrx _z_del_msgs>].[<inc_ $space>](1);
                        let mut n = 0;
                        if let Some(a) = d.ext_attachment.as_ref() {
                           n += a.buffer.len();
                        }
                        stats.[<$txrx _z_del_pl_bytes>].[<inc_ $space>](n);
                    }
                }
            }
        }
    };
}

pub fn full_reentrant_route_data(
    tables_ref: &Arc<TablesLock>,
    face: &FaceState,
    expr: &WireExpr,
    ext_qos: ext::QoSType,
    ext_tstamp: Option<ext::TimestampType>,
    mut payload: PushBody,
    routing_context: NodeId,
) {
    let tables = zread!(tables_ref.tables);
    match tables.get_mapping(face, &expr.scope, expr.mapping).cloned() {
        Some(prefix) => {
            tracing::trace!(
                "{} Route data for res {}{}",
                face,
                prefix.expr(),
                expr.suffix.as_ref()
            );
            let mut expr = RoutingExpr::new(&prefix, expr.suffix.as_ref());

            #[cfg(feature = "stats")]
            let admin = expr.full_expr().starts_with("@/");
            #[cfg(feature = "stats")]
            if !admin {
                inc_stats!(face, rx, user, payload)
            } else {
                inc_stats!(face, rx, admin, payload)
            }

            if tables.hat_code.ingress_filter(&tables, face, &mut expr) {
                let res = Resource::get_resource(&prefix, expr.suffix);

                let route = get_data_route(&tables, face, &res, &mut expr, routing_context);

                if !route.is_empty() {
                    treat_timestamp!(&tables.hlc, payload, tables.drop_future_timestamp);

                    if route.len() == 1 {
                        let (outface, key_expr, context) = route.values().next().unwrap();
                        if tables
                            .hat_code
                            .egress_filter(&tables, face, outface, &mut expr)
                        {
                            drop(tables);
                            #[cfg(feature = "stats")]
                            if !admin {
                                inc_stats!(face, tx, user, payload)
                            } else {
                                inc_stats!(face, tx, admin, payload)
                            }

                            outface.primitives.send_push(Push {
                                wire_expr: key_expr.into(),
                                ext_qos,
                                ext_tstamp,
                                ext_nodeid: ext::NodeIdType { node_id: *context },
                                payload,
                            })
                        }
                    } else if tables.whatami == WhatAmI::Router {
                        let route = route
                            .values()
                            .filter(|(outface, _key_expr, _context)| {
                                tables
                                    .hat_code
                                    .egress_filter(&tables, face, outface, &mut expr)
                            })
                            .cloned()
                            .collect::<Vec<Direction>>();

                        drop(tables);
                        for (outface, key_expr, context) in route {
                            #[cfg(feature = "stats")]
                            if !admin {
                                inc_stats!(face, tx, user, payload)
                            } else {
                                inc_stats!(face, tx, admin, payload)
                            }

                            outface.primitives.send_push(Push {
                                wire_expr: key_expr,
                                ext_qos,
                                ext_tstamp: None,
                                ext_nodeid: ext::NodeIdType { node_id: context },
                                payload: payload.clone(),
                            })
                        }
                    } else {
                        drop(tables);
                        for (outface, key_expr, context) in route.values() {
                            if face.id != outface.id
                                && match (face.mcast_group.as_ref(), outface.mcast_group.as_ref()) {
                                    (Some(l), Some(r)) => l != r,
                                    _ => true,
                                }
                            {
                                #[cfg(feature = "stats")]
                                if !admin {
                                    inc_stats!(face, tx, user, payload)
                                } else {
                                    inc_stats!(face, tx, admin, payload)
                                }

                                outface.primitives.send_push(Push {
                                    wire_expr: key_expr.into(),
                                    ext_qos,
                                    ext_tstamp: None,
                                    ext_nodeid: ext::NodeIdType { node_id: *context },
                                    payload: payload.clone(),
                                })
                            }
                        }
                    }
                }
            }
        }
        None => {
            tracing::error!("{} Route data with unknown scope {}!", face, expr.scope);
        }
    }
}<|MERGE_RESOLUTION|>--- conflicted
+++ resolved
@@ -11,19 +11,8 @@
 // Contributors:
 //   ZettaScale Zenoh Team, <zenoh@zettascale.tech>
 //
-<<<<<<< HEAD
 use std::{collections::HashMap, sync::Arc};
 
-=======
-use super::face::FaceState;
-use super::resource::{DataRoutes, Direction, PullCaches, Resource};
-use super::tables::{NodeId, Route, RoutingExpr, Tables, TablesLock};
-use crate::net::routing::hat::{HatTrait, SendDeclare};
-use std::borrow::Cow;
-use std::collections::HashMap;
-use std::sync::Arc;
-use std::sync::RwLock;
->>>>>>> 93f93d2d
 use zenoh_core::zread;
 use zenoh_protocol::{
     core::{key_expr::keyexpr, WhatAmI, WireExpr},
@@ -42,8 +31,9 @@
 };
 #[zenoh_macros::unstable]
 use crate::key_expr::KeyExpr;
-use crate::net::routing::hat::HatTrait;
-
+use crate::net::routing::hat::{HatTrait, SendDeclare};
+
+#[allow(clippy::too_many_arguments)]
 pub(crate) fn declare_subscription(
     hat_code: &(dyn HatTrait + Send + Sync),
     tables: &TablesLock,
@@ -88,18 +78,15 @@
                     (res, wtables)
                 };
 
-<<<<<<< HEAD
-            hat_code.declare_subscription(&mut wtables, face, id, &mut res, sub_info, node_id);
-=======
             hat_code.declare_subscription(
                 &mut wtables,
                 face,
+                id,
                 &mut res,
                 sub_info,
                 node_id,
                 send_declare,
             );
->>>>>>> 93f93d2d
 
             disable_matches_data_routes(&mut wtables, &mut res);
             drop(wtables);
@@ -135,7 +122,6 @@
     send_declare: &mut SendDeclare,
 ) {
     tracing::debug!("Undeclare subscription {}", face);
-<<<<<<< HEAD
     let res = if expr.is_empty() {
         None
     } else {
@@ -151,38 +137,6 @@
                         expr.suffix
                     );
                     return;
-=======
-    let rtables = zread!(tables.tables);
-    match rtables.get_mapping(face, &expr.scope, expr.mapping) {
-        Some(prefix) => match Resource::get_resource(prefix, expr.suffix.as_ref()) {
-            Some(mut res) => {
-                drop(rtables);
-                let mut wtables = zwrite!(tables.tables);
-
-                hat_code.undeclare_subscription(
-                    &mut wtables,
-                    face,
-                    &mut res,
-                    node_id,
-                    send_declare,
-                );
-
-                disable_matches_data_routes(&mut wtables, &mut res);
-                drop(wtables);
-
-                let rtables = zread!(tables.tables);
-                let matches_data_routes = compute_matches_data_routes(&rtables, &res);
-                drop(rtables);
-
-                let wtables = zwrite!(tables.tables);
-                for (mut res, data_routes, matching_pulls) in matches_data_routes {
-                    get_mut_unchecked(&mut res)
-                        .context_mut()
-                        .update_data_routes(data_routes);
-                    get_mut_unchecked(&mut res)
-                        .context_mut()
-                        .update_matching_pulls(matching_pulls);
->>>>>>> 93f93d2d
                 }
             },
             None => {
@@ -196,7 +150,9 @@
         }
     };
     let mut wtables = zwrite!(tables.tables);
-    if let Some(mut res) = hat_code.undeclare_subscription(&mut wtables, face, id, res, node_id) {
+    if let Some(mut res) =
+        hat_code.undeclare_subscription(&mut wtables, face, id, res, node_id, send_declare)
+    {
         tracing::debug!("{} Undeclare subscriber {} ({})", face, id, res.expr());
         disable_matches_data_routes(&mut wtables, &mut res);
         drop(wtables);
