--- conflicted
+++ resolved
@@ -305,7 +305,6 @@
     msg: &mut Push,
     reliability: Reliability,
 ) {
-<<<<<<< HEAD
     let rtables = zread!(tables_ref.tables);
     let Some(prefix) = rtables
         .data
@@ -329,14 +328,9 @@
     let expr = RoutingExpr::new(prefix, msg.wire_expr.suffix.as_ref());
 
     #[cfg(feature = "stats")]
-    let is_admin = expr.is_admin();
+    let payload_observer = super::stats::PayloadObserver::new(msg, Some(&expr), &rtables);
     #[cfg(feature = "stats")]
-    let payload_size = msg.payload_size();
-    #[cfg(feature = "stats")]
-    let stats_keys = expr.stats_keys(&rtables.data.stats_keys);
-    #[cfg(feature = "stats")]
-    zenoh_stats::rx_observe_network_message_finalize(is_admin, payload_size, &stats_keys);
-
+    payload_observer.observe_payload(zenoh_stats::Rx, face, msg);
     let mut dirs = RouteBuilder::<Direction>::new();
 
     for (bound, hat) in rtables.hats.iter() {
@@ -346,90 +340,16 @@
             for dir in route.iter() {
                 if hat.egress_filter(&rtables.data, face, &dir.dst_face, &expr) {
                     dirs.insert(dir.dst_face.id, || dir.clone());
-=======
-    let tables = zread!(tables_ref.tables);
-    match tables.get_mapping(face, &msg.wire_expr.scope, msg.wire_expr.mapping) {
-        Some(prefix) => {
-            tracing::trace!(
-                "{} Route data for res {}{}",
-                face,
-                prefix.expr(),
-                msg.wire_expr.suffix.as_ref()
-            );
-            let expr = RoutingExpr::new(prefix, msg.wire_expr.suffix.as_ref());
-
+                }
+            }
+        }
+    }
+
+    let send_push = |dst_face: &FaceState, msg: &mut Push, reliability: Reliability| {
+        if dst_face.primitives.send_push(msg, reliability) {
             #[cfg(feature = "stats")]
-            let payload_observer = super::stats::PayloadObserver::new(msg, Some(&expr), &tables);
-            #[cfg(feature = "stats")]
-            payload_observer.observe_payload(zenoh_stats::Rx, face, msg);
-
-            if tables_ref.hat_code.ingress_filter(&tables, face, &expr) {
-                let route = get_data_route(
-                    tables_ref.hat_code.as_ref(),
-                    &tables,
-                    face,
-                    &expr,
-                    msg.ext_nodeid.node_id,
-                );
-
-                if !route.is_empty() {
-                    treat_timestamp!(&tables.hlc, msg.payload, tables.drop_future_timestamp);
-
-                    if route.len() == 1 {
-                        let (outface, key_expr, context) = route.iter().next().unwrap();
-                        if tables_ref
-                            .hat_code
-                            .egress_filter(&tables, face, outface, &expr)
-                        {
-                            drop(tables);
-                            msg.wire_expr = key_expr.into();
-                            msg.ext_nodeid = ext::NodeIdType { node_id: *context };
-                            if outface.primitives.send_push(msg, reliability) {
-                                #[cfg(feature = "stats")]
-                                payload_observer.observe_payload(zenoh_stats::Tx, outface, msg);
-                            }
-                            // Reset the wire_expr to indicate the message has been consumed
-                            msg.wire_expr = WireExpr::empty();
-                        }
-                    } else {
-                        let route = route
-                            .iter()
-                            .filter(|(outface, _key_expr, _context)| {
-                                tables_ref
-                                    .hat_code
-                                    .egress_filter(&tables, face, outface, &expr)
-                            })
-                            .cloned()
-                            .collect::<Vec<Direction>>();
-
-                        drop(tables);
-                        for (outface, key_expr, context) in route {
-                            let msg = &mut Push {
-                                wire_expr: key_expr,
-                                ext_qos: msg.ext_qos,
-                                ext_tstamp: None,
-                                ext_nodeid: ext::NodeIdType { node_id: context },
-                                payload: msg.payload.clone(),
-                            };
-                            if outface.primitives.send_push(msg, reliability) {
-                                #[cfg(feature = "stats")]
-                                payload_observer.observe_payload(zenoh_stats::Tx, &outface, msg);
-                            }
-                        }
-                    }
->>>>>>> 7fc15715
-                }
-            }
-        }
-    }
-
-    let send_push = |dst_face: &FaceState, msg: &mut Push, reliability: Reliability| {
-        #[cfg(not(feature = "stats"))]
-        dst_face.primitives.send_push(msg, reliability);
-        #[cfg(feature = "stats")]
-        zenoh_stats::with_tx_observe_network_message(is_admin, payload_size, &stats_keys, || {
-            dst_face.primitives.send_push(msg, reliability)
-        });
+            payload_observer.observe_payload(zenoh_stats::Tx, dst_face, msg);
+        }
     };
 
     let mut dirs_iter = dirs.build().into_iter();
