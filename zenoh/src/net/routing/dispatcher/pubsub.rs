--- conflicted
+++ resolved
@@ -30,8 +30,11 @@
 use crate::{
     key_expr::KeyExpr,
     net::routing::{
-<<<<<<< HEAD
-        dispatcher::{face::Face, gateway::Bound},
+        dispatcher::{
+            face::Face,
+            gateway::Bound,
+            local_resources::{LocalResourceInfoTrait, LocalResources},
+        },
         hat::{BaseContext, InterestProfile, SendDeclare},
         router::{get_or_set_route, Direction, RouteBuilder},
     },
@@ -39,19 +42,7 @@
 
 // FIXME(fuzzypixelz): this was added in e7f885ef due to sub reliability
 // removal. It's a ZST and should not be passed in parameters.
-#[derive(Debug, Copy, Clone)]
-=======
-        dispatcher::{
-            local_resources::{LocalResourceInfoTrait, LocalResources},
-            tables::RoutingExpr,
-        },
-        hat::{HatTrait, SendDeclare},
-        router::get_or_set_route,
-    },
-};
-
-#[derive(Copy, Clone, Default, PartialEq, Eq)]
->>>>>>> ce5c03ea
+#[derive(Debug, Copy, Clone, PartialEq, Eq)]
 pub(crate) struct SubscriberInfo;
 
 impl Face {
@@ -293,7 +284,7 @@
 }
 
 #[inline]
-pub(crate) fn get_session_matching_subscriptions(
+pub(crate) fn get_matching_subscriptions(
     tables: &Tables,
     key_expr: &KeyExpr<'_>,
 ) -> HashMap<usize, Arc<FaceState>> {
