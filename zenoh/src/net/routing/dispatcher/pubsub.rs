//
// Copyright (c) 2023 ZettaScale Technology
//
// This program and the accompanying materials are made available under the
// terms of the Eclipse Public License 2.0 which is available at
// http://www.eclipse.org/legal/epl-2.0, or the Apache License, Version 2.0
// which is available at https://www.apache.org/licenses/LICENSE-2.0.
//
// SPDX-License-Identifier: EPL-2.0 OR Apache-2.0
//
// Contributors:
//   ZettaScale Zenoh Team, <zenoh@zettascale.tech>
//

use std::{collections::HashMap, sync::Arc};

use itertools::Itertools;
use zenoh_core::zread;
use zenoh_keyexpr::keyexpr;
use zenoh_protocol::{
    core::{Reliability, WireExpr},
    network::{declare::SubscriberId, push::ext, Push},
};
use zenoh_sync::get_mut_unchecked;

use super::{
    face::FaceState,
    resource::Resource,
    tables::{NodeId, Route, RoutingExpr, Tables, TablesLock},
};
use crate::{
    key_expr::KeyExpr,
    net::routing::{
        dispatcher::{
            face::Face,
            local_resources::{LocalResourceInfoTrait, LocalResources},
            region::Region,
        },
        hat::{BaseContext, SendDeclare},
        router::{get_or_set_route, Direction, RouteBuilder},
    },
};

#[derive(Debug, Copy, Clone, PartialEq, Eq)]
pub(crate) struct SubscriberInfo;

impl Face {
    pub(crate) fn declare_subscription(
        &self,
        id: SubscriberId,
        expr: &WireExpr,
        sub_info: &SubscriberInfo,
        node_id: NodeId,
        send_declare: &mut SendDeclare,
    ) {
        let rtables = zread!(self.tables.tables);
        match rtables
            .data
            .get_mapping(&self.state, &expr.scope, expr.mapping)
            .cloned()
        {
            Some(mut prefix) => {
                let _span = tracing::debug_span!(
                    "declare_subscriber",
                    id,
                    expr = [prefix.expr(), expr.suffix.as_ref()].concat()
                )
                .entered();

                let res = Resource::get_resource(&prefix, &expr.suffix);
                let (mut res, mut wtables) =
                    if res.as_ref().map(|r| r.ctx.is_some()).unwrap_or(false) {
                        drop(rtables);
                        let tables_wguard = zwrite!(self.tables.tables);
                        (res.unwrap(), tables_wguard)
                    } else {
                        let mut fullexpr = prefix.expr().to_string();
                        fullexpr.push_str(expr.suffix.as_ref());
                        let mut matches = keyexpr::new(fullexpr.as_str())
                            .map(|ke| Resource::get_matches(&rtables.data, ke))
                            .unwrap_or_default();
                        drop(rtables);
                        let mut tables_wguard = zwrite!(self.tables.tables);
                        let tables = &mut *tables_wguard;
                        let mut res =
                            Resource::make_resource(tables, &mut prefix, expr.suffix.as_ref());
                        matches.push(Arc::downgrade(&res));
                        Resource::match_resource(&tables.data, &mut res, matches);
                        (res, tables_wguard)
                    };

                let tables = &mut *wtables;

                let hats = &mut tables.hats;
                let region = self.state.region;

                let mut ctx = BaseContext {
                    tables_lock: &self.tables,
                    tables: &mut tables.data,
                    src_face: &mut self.state.clone(),
                    send_declare,
                };

                hats[region].register_subscription(
                    ctx.reborrow(),
                    id,
                    res.clone(),
                    node_id,
                    sub_info,
                );

                for region in hats.regions().copied().collect_vec() {
                    let other_info = hats
                        .values()
                        .filter(|hat| hat.region() != region)
                        .flat_map(|hat| hat.remote_subscriptions_of(&res))
                        .reduce(|_, _| SubscriberInfo);

                    hats[region].propagate_subscription(ctx.reborrow(), res.clone(), other_info);
                    disable_matches_data_routes(&mut res, &region);
                }

                drop(wtables);
            }
            None => tracing::error!(
                "{} Declare subscriber {} for unknown scope {}!",
                self.state,
                id,
                expr.scope
            ),
        }
    }

    pub(crate) fn undeclare_subscription(
        &self,
        id: SubscriberId,
        expr: &WireExpr,
        node_id: NodeId,
        send_declare: &mut SendDeclare,
    ) {
        let res = if expr.is_empty() {
            None
        } else {
            let rtables = zread!(self.tables.tables);
            match rtables
                .data
                .get_mapping(&self.state, &expr.scope, expr.mapping)
            {
                Some(prefix) => match Resource::get_resource(prefix, expr.suffix.as_ref()) {
                    Some(res) => Some(res),
                    None => {
                        tracing::error!(
                            "{} Undeclare unknown subscriber {}{}!",
                            self.state,
                            prefix.expr(),
                            expr.suffix
                        );
                        return;
                    }
                },
                None => {
                    tracing::error!(
                        "{} Undeclare subscriber with unknown scope {}",
                        self.state,
                        expr.scope
                    );
                    return;
                }
            }
        };

        let _span = tracing::debug_span!(
            "undeclare_subscriber",
            id,
            expr = res.as_ref().map(|res| res.expr())
        )
        .entered();

        let mut wtables = zwrite!(self.tables.tables);
        let tables = &mut *wtables;

        let hats = &mut tables.hats;
        let region = self.state.region;

        let mut ctx = BaseContext {
            tables_lock: &self.tables,
            tables: &mut tables.data,
            src_face: &mut self.state.clone(),
            send_declare,
        };

        if let Some(mut res) =
            hats[region].unregister_subscription(ctx.reborrow(), id, res.clone(), node_id)
        {
            disable_matches_data_routes(&mut res, &region);

            let mut remaining = tables
                .hats
                .values_mut()
                .filter(|hat| hat.remote_subscriptions_of(&res).is_some())
                .collect_vec();

            if (*remaining).is_empty() {
                for hat in tables.hats.values_mut() {
                    hat.unpropagate_subscription(ctx.reborrow(), res.clone());
                }
                Resource::clean(&mut res);
            } else if let [last_owner] = &mut *remaining {
                last_owner.unpropagate_last_non_owned_subscription(ctx, res.clone())
            }
        }
    }
}

/// Disables data routes of the given regions's hat.
///
/// A subscription declaration or undeclaration should in theory only invalidate data routes of its owner hat.
pub(crate) fn disable_matches_data_routes(res: &mut Arc<Resource>, region: &Region) {
    if res.ctx.is_some() {
        get_mut_unchecked(res).context_mut().hats[region].disable_data_routes();
        for match_ in &res.context().matches {
            let mut match_ = match_.upgrade().unwrap();
            if !Arc::ptr_eq(&match_, res) {
                get_mut_unchecked(&mut match_).context_mut().hats[region].disable_data_routes();
            }
        }
    }
}

macro_rules! treat_timestamp {
    ($hlc:expr, $payload:expr, $drop:expr) => {
        // if an HLC was configured (via Config.add_timestamp),
        // check DataInfo and add a timestamp if there isn't
        if let Some(hlc) = $hlc {
            if let zenoh_protocol::zenoh::PushBody::Put(data) = &mut $payload {
                if let Some(ref ts) = data.timestamp {
                    // Timestamp is present; update HLC with it (possibly raising error if delta exceed)
                    match hlc.update_with_timestamp(ts) {
                        Ok(()) => (),
                        Err(e) => {
                            if $drop {
                                tracing::error!(
                                    "Error treating timestamp for received Data ({}). Drop it!",
                                    e
                                );
                                return;
                            } else {
                                data.timestamp = Some(hlc.new_timestamp());
                                tracing::error!(
                                    "Error treating timestamp for received Data ({}). Replace timestamp: {:?}",
                                    e,
                                    data.timestamp);
                            }
                        }
                    }
                } else {
                    // Timestamp not present; add one
                    data.timestamp = Some(hlc.new_timestamp());
                    tracing::trace!("Adding timestamp to DataInfo: {:?}", data.timestamp);
                }
            }
        }
    }
}

#[inline]
fn get_data_route(
    tables: &Tables,
    face: &FaceState,
    expr: &RoutingExpr,
    node_id: NodeId,
    region: &Region,
) -> Arc<Route> {
    let node_id = tables.hats[region].map_routing_context(&tables.data, face, node_id);
    let compute_route =
        || tables.hats[region].compute_data_route(&tables.data, face, expr, node_id);
    match expr
        .resource()
        .as_ref()
        .and_then(|res| res.ctx.as_ref())
        .map(|ctx| &ctx.hats[region].data_routes)
    {
        Some(data_routes) => get_or_set_route(
            data_routes,
            tables.data.hats[region].routes_version,
            node_id,
            compute_route,
        ),
        None => compute_route(),
    }
}

#[inline]
pub(crate) fn get_matching_subscriptions(
    tables: &Tables,
    key_expr: &KeyExpr<'_>,
) -> HashMap<usize, Arc<FaceState>> {
    // REVIEW(regions2): use the broker hat
    tables.hats[Region::Local].get_matching_subscriptions(&tables.data, key_expr)
}

<<<<<<< HEAD
#[cfg(feature = "stats")]
macro_rules! inc_stats {
    (
        $face:expr,
        $txrx:ident,
        $space:ident,
        $body:expr
    ) => {
        paste::paste! {
            if let Some(stats) = $face.stats.as_ref() {
                use zenoh_buffers::buffer::Buffer;
                match &$body {
                    zenoh_protocol::zenoh::PushBody::Put(p) => {
                        stats.[<$txrx _z_put_msgs>].[<inc_ $space>](1);
                        let mut n =  p.payload.len();
                        if let Some(a) = p.ext_attachment.as_ref() {
                           n += a.buffer.len();
                        }
                        stats.[<$txrx _z_put_pl_bytes>].[<inc_ $space>](n);
                    }
                    zenoh_protocol::zenoh::PushBody::Del(d) => {
                        stats.[<$txrx _z_del_msgs>].[<inc_ $space>](1);
                        let mut n = 0;
                        if let Some(a) = d.ext_attachment.as_ref() {
                           n += a.buffer.len();
                        }
                        stats.[<$txrx _z_del_pl_bytes>].[<inc_ $space>](n);
                    }
                }
            }
        }
    };
}

=======
>>>>>>> 6f8a97f0
pub fn route_data(
    tables_ref: &Arc<TablesLock>,
    face: &FaceState,
    msg: &mut Push,
    reliability: Reliability,
) {
<<<<<<< HEAD
    let rtables = zread!(tables_ref.tables);
    let Some(prefix) = rtables
        .data
        .get_mapping(face, &msg.wire_expr.scope, msg.wire_expr.mapping)
    else {
        tracing::error!(
            "{} Route data with unknown scope {}!",
            face,
            msg.wire_expr.scope
        );
        return;
    };
=======
    let tables = zread!(tables_ref.tables);
    match tables.get_mapping(face, &msg.wire_expr.scope, msg.wire_expr.mapping) {
        Some(prefix) => {
            tracing::trace!(
                "{} Route data for res {}{}",
                face,
                prefix.expr(),
                msg.wire_expr.suffix.as_ref()
            );
            let expr = RoutingExpr::new(prefix, msg.wire_expr.suffix.as_ref());

            #[cfg(feature = "stats")]
            let is_admin = expr.is_admin();
            #[cfg(feature = "stats")]
            let payload_size = msg.payload_size();
            #[cfg(feature = "stats")]
            let stats_keys = expr.stats_keys(&tables.stats_keys);
            #[cfg(feature = "stats")]
            zenoh_stats::rx_observe_network_message_finalize(is_admin, payload_size, &stats_keys);
>>>>>>> 6f8a97f0

    tracing::trace!(
        "{} Route data for res {}{}",
        face,
        prefix.expr(),
        msg.wire_expr.suffix.as_ref()
    );

<<<<<<< HEAD
    let expr = RoutingExpr::new(prefix, msg.wire_expr.suffix.as_ref());

    #[cfg(feature = "stats")]
    let admin = expr.key_expr().is_some_and(|ke| ke.starts_with("@/"));
    #[cfg(feature = "stats")]
    if !admin {
        inc_stats!(face, rx, user, msg.payload);
    } else {
        inc_stats!(face, rx, admin, msg.payload);
    }

    let mut dirs = RouteBuilder::<Direction>::new();

    for (bound, hat) in rtables.hats.iter() {
        if hat.ingress_filter(&rtables.data, face, &expr) {
            let route = get_data_route(&rtables, face, &expr, msg.ext_nodeid.node_id, bound);

            for dir in route.iter() {
                if hat.egress_filter(&rtables.data, face, &dir.dst_face, &expr) {
                    dirs.insert(dir.dst_face.id, || dir.clone());
=======
                if !route.is_empty() {
                    treat_timestamp!(&tables.hlc, msg.payload, tables.drop_future_timestamp);

                    if route.len() == 1 {
                        let (outface, key_expr, context) = route.iter().next().unwrap();
                        if tables_ref
                            .hat_code
                            .egress_filter(&tables, face, outface, &expr)
                        {
                            drop(tables);
                            msg.wire_expr = key_expr.into();
                            msg.ext_nodeid = ext::NodeIdType { node_id: *context };
                            #[cfg(not(feature = "stats"))]
                            outface.primitives.send_push(msg, reliability);
                            #[cfg(feature = "stats")]
                            zenoh_stats::with_tx_observe_network_message(
                                is_admin,
                                payload_size,
                                &stats_keys,
                                || outface.primitives.send_push(msg, reliability),
                            );
                            // Reset the wire_expr to indicate the message has been consumed
                            msg.wire_expr = WireExpr::empty();
                        }
                    } else {
                        let route = route
                            .iter()
                            .filter(|(outface, _key_expr, _context)| {
                                tables_ref
                                    .hat_code
                                    .egress_filter(&tables, face, outface, &expr)
                            })
                            .cloned()
                            .collect::<Vec<Direction>>();

                        drop(tables);
                        for (outface, key_expr, context) in route {
                            let msg = &mut Push {
                                wire_expr: key_expr,
                                ext_qos: msg.ext_qos,
                                ext_tstamp: None,
                                ext_nodeid: ext::NodeIdType { node_id: context },
                                payload: msg.payload.clone(),
                            };
                            #[cfg(not(feature = "stats"))]
                            outface.primitives.send_push(msg, reliability);
                            #[cfg(feature = "stats")]
                            zenoh_stats::with_tx_observe_network_message(
                                is_admin,
                                payload_size,
                                &stats_keys,
                                || outface.primitives.send_push(msg, reliability),
                            );
                        }
                    }
>>>>>>> 6f8a97f0
                }
            }
        }
    }

    let send_push = |dst_face: &FaceState, msg: &mut Push, reliability: Reliability| {
        #[cfg(feature = "stats")]
        if !admin {
            inc_stats!(dst_face, tx, user, msg.payload)
        } else {
            inc_stats!(dst_face, tx, admin, msg.payload)
        }
        dst_face.primitives.send_push(msg, reliability)
    };

    let mut dirs_iter = dirs.build().into_iter();

    if let Some(dir) = dirs_iter.next() {
        treat_timestamp!(
            &rtables.data.hlc,
            msg.payload,
            rtables.data.drop_future_timestamp
        );

        msg.wire_expr = dir.wire_expr.clone();
        msg.ext_nodeid = ext::NodeIdType {
            node_id: dir.node_id,
        };

        drop(rtables);

        for dir in dirs_iter {
            send_push(
                &dir.dst_face,
                &mut Push {
                    wire_expr: dir.wire_expr,
                    ext_qos: msg.ext_qos,
                    ext_tstamp: None,
                    ext_nodeid: ext::NodeIdType {
                        node_id: dir.node_id,
                    },
                    payload: msg.payload.clone(),
                },
                reliability,
            );
        }

        send_push(&dir.dst_face, msg, reliability);
    }
}

impl LocalResourceInfoTrait<Arc<Resource>> for SubscriberInfo {
    fn aggregate(
        _self_val: Option<Self>,
        _self_res: &Arc<Resource>,
        other_val: &Self,
        _other_res: &Arc<Resource>,
    ) -> Self {
        *other_val
    }

    fn aggregate_many<'a>(
        _self_res: &Arc<Resource>,
        mut iter: impl Iterator<Item = (&'a Arc<Resource>, Self)>,
    ) -> Option<Self> {
        iter.next().map(|(_, val)| val)
    }
}

pub(crate) type LocalSubscribers = LocalResources<SubscriberId, Arc<Resource>, SubscriberInfo>;<|MERGE_RESOLUTION|>--- conflicted
+++ resolved
@@ -299,50 +299,12 @@
     tables.hats[Region::Local].get_matching_subscriptions(&tables.data, key_expr)
 }
 
-<<<<<<< HEAD
-#[cfg(feature = "stats")]
-macro_rules! inc_stats {
-    (
-        $face:expr,
-        $txrx:ident,
-        $space:ident,
-        $body:expr
-    ) => {
-        paste::paste! {
-            if let Some(stats) = $face.stats.as_ref() {
-                use zenoh_buffers::buffer::Buffer;
-                match &$body {
-                    zenoh_protocol::zenoh::PushBody::Put(p) => {
-                        stats.[<$txrx _z_put_msgs>].[<inc_ $space>](1);
-                        let mut n =  p.payload.len();
-                        if let Some(a) = p.ext_attachment.as_ref() {
-                           n += a.buffer.len();
-                        }
-                        stats.[<$txrx _z_put_pl_bytes>].[<inc_ $space>](n);
-                    }
-                    zenoh_protocol::zenoh::PushBody::Del(d) => {
-                        stats.[<$txrx _z_del_msgs>].[<inc_ $space>](1);
-                        let mut n = 0;
-                        if let Some(a) = d.ext_attachment.as_ref() {
-                           n += a.buffer.len();
-                        }
-                        stats.[<$txrx _z_del_pl_bytes>].[<inc_ $space>](n);
-                    }
-                }
-            }
-        }
-    };
-}
-
-=======
->>>>>>> 6f8a97f0
 pub fn route_data(
     tables_ref: &Arc<TablesLock>,
     face: &FaceState,
     msg: &mut Push,
     reliability: Reliability,
 ) {
-<<<<<<< HEAD
     let rtables = zread!(tables_ref.tables);
     let Some(prefix) = rtables
         .data
@@ -355,27 +317,6 @@
         );
         return;
     };
-=======
-    let tables = zread!(tables_ref.tables);
-    match tables.get_mapping(face, &msg.wire_expr.scope, msg.wire_expr.mapping) {
-        Some(prefix) => {
-            tracing::trace!(
-                "{} Route data for res {}{}",
-                face,
-                prefix.expr(),
-                msg.wire_expr.suffix.as_ref()
-            );
-            let expr = RoutingExpr::new(prefix, msg.wire_expr.suffix.as_ref());
-
-            #[cfg(feature = "stats")]
-            let is_admin = expr.is_admin();
-            #[cfg(feature = "stats")]
-            let payload_size = msg.payload_size();
-            #[cfg(feature = "stats")]
-            let stats_keys = expr.stats_keys(&tables.stats_keys);
-            #[cfg(feature = "stats")]
-            zenoh_stats::rx_observe_network_message_finalize(is_admin, payload_size, &stats_keys);
->>>>>>> 6f8a97f0
 
     tracing::trace!(
         "{} Route data for res {}{}",
@@ -384,17 +325,16 @@
         msg.wire_expr.suffix.as_ref()
     );
 
-<<<<<<< HEAD
     let expr = RoutingExpr::new(prefix, msg.wire_expr.suffix.as_ref());
 
     #[cfg(feature = "stats")]
-    let admin = expr.key_expr().is_some_and(|ke| ke.starts_with("@/"));
+    let is_admin = expr.is_admin();
     #[cfg(feature = "stats")]
-    if !admin {
-        inc_stats!(face, rx, user, msg.payload);
-    } else {
-        inc_stats!(face, rx, admin, msg.payload);
-    }
+    let payload_size = msg.payload_size();
+    #[cfg(feature = "stats")]
+    let stats_keys = expr.stats_keys(&rtables.data.stats_keys);
+    #[cfg(feature = "stats")]
+    zenoh_stats::rx_observe_network_message_finalize(is_admin, payload_size, &stats_keys);
 
     let mut dirs = RouteBuilder::<Direction>::new();
 
@@ -405,76 +345,18 @@
             for dir in route.iter() {
                 if hat.egress_filter(&rtables.data, face, &dir.dst_face, &expr) {
                     dirs.insert(dir.dst_face.id, || dir.clone());
-=======
-                if !route.is_empty() {
-                    treat_timestamp!(&tables.hlc, msg.payload, tables.drop_future_timestamp);
-
-                    if route.len() == 1 {
-                        let (outface, key_expr, context) = route.iter().next().unwrap();
-                        if tables_ref
-                            .hat_code
-                            .egress_filter(&tables, face, outface, &expr)
-                        {
-                            drop(tables);
-                            msg.wire_expr = key_expr.into();
-                            msg.ext_nodeid = ext::NodeIdType { node_id: *context };
-                            #[cfg(not(feature = "stats"))]
-                            outface.primitives.send_push(msg, reliability);
-                            #[cfg(feature = "stats")]
-                            zenoh_stats::with_tx_observe_network_message(
-                                is_admin,
-                                payload_size,
-                                &stats_keys,
-                                || outface.primitives.send_push(msg, reliability),
-                            );
-                            // Reset the wire_expr to indicate the message has been consumed
-                            msg.wire_expr = WireExpr::empty();
-                        }
-                    } else {
-                        let route = route
-                            .iter()
-                            .filter(|(outface, _key_expr, _context)| {
-                                tables_ref
-                                    .hat_code
-                                    .egress_filter(&tables, face, outface, &expr)
-                            })
-                            .cloned()
-                            .collect::<Vec<Direction>>();
-
-                        drop(tables);
-                        for (outface, key_expr, context) in route {
-                            let msg = &mut Push {
-                                wire_expr: key_expr,
-                                ext_qos: msg.ext_qos,
-                                ext_tstamp: None,
-                                ext_nodeid: ext::NodeIdType { node_id: context },
-                                payload: msg.payload.clone(),
-                            };
-                            #[cfg(not(feature = "stats"))]
-                            outface.primitives.send_push(msg, reliability);
-                            #[cfg(feature = "stats")]
-                            zenoh_stats::with_tx_observe_network_message(
-                                is_admin,
-                                payload_size,
-                                &stats_keys,
-                                || outface.primitives.send_push(msg, reliability),
-                            );
-                        }
-                    }
->>>>>>> 6f8a97f0
                 }
             }
         }
     }
 
     let send_push = |dst_face: &FaceState, msg: &mut Push, reliability: Reliability| {
+        #[cfg(not(feature = "stats"))]
+        dst_face.primitives.send_push(msg, reliability);
         #[cfg(feature = "stats")]
-        if !admin {
-            inc_stats!(dst_face, tx, user, msg.payload)
-        } else {
-            inc_stats!(dst_face, tx, admin, msg.payload)
-        }
-        dst_face.primitives.send_push(msg, reliability)
+        zenoh_stats::with_tx_observe_network_message(is_admin, payload_size, &stats_keys, || {
+            dst_face.primitives.send_push(msg, reliability)
+        });
     };
 
     let mut dirs_iter = dirs.build().into_iter();
