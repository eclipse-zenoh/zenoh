--- conflicted
+++ resolved
@@ -42,15 +42,9 @@
 use crate::net::routing::{
     dispatcher::{
         face::{Face, FaceId},
-<<<<<<< HEAD
         gateway::{Bound, BoundMap},
-        tables::Tables,
+        tables::{RoutingExpr, Tables},
     },
-=======
-        tables::RoutingExpr,
-    },
-    hat::HatTrait,
->>>>>>> 60e5946b
     interceptor::{InterceptorTrait, InterceptorsChain},
     router::{disable_matches_data_routes, disable_matches_query_routes},
     RoutingContext,
@@ -58,7 +52,6 @@
 
 pub(crate) type NodeId = u16;
 
-<<<<<<< HEAD
 #[derive(Clone, Debug)]
 pub(crate) struct Direction {
     pub(crate) dst_face: Arc<FaceState>,
@@ -66,16 +59,14 @@
     pub(crate) node_id: NodeId,
 }
 
-pub(crate) type Route = HashMap<FaceId, Direction>;
-
-pub(crate) type QueryRoute = HashMap<FaceId, (Direction, RequestId)>;
-
-#[derive(Debug)]
-=======
-pub(crate) type Direction = (Arc<FaceState>, WireExpr<'static>, NodeId);
+#[derive(Clone, Debug)]
+pub(crate) struct QueryDirection {
+    pub(crate) dir: Direction,
+    pub(crate) rid: RequestId,
+}
+
 pub(crate) type Route = Vec<Direction>;
 
->>>>>>> 60e5946b
 pub(crate) struct QueryTargetQabl {
     pub(crate) dir: Direction,
     pub(crate) info: Option<QueryableInfoType>,
@@ -84,19 +75,25 @@
 
 impl QueryTargetQabl {
     pub(crate) fn new(
-        (fid, ctx): (&FaceId, &Arc<SessionContext>),
+        (fid, ctx): (&FaceId, &Arc<FaceContext>),
         expr: &mut RoutingExpr,
         complete: bool,
+        bound: &Bound,
     ) -> Option<Self> {
         let qabl = ctx.qabl?;
         let key_expr = Resource::get_best_key(expr.prefix, expr.suffix, *fid);
         Some(Self {
-            direction: (ctx.face.clone(), key_expr.to_owned(), NodeId::default()),
+            dir: Direction {
+                dst_face: ctx.face.clone(),
+                wire_expr: key_expr.to_owned(),
+                node_id: NodeId::default(),
+            },
             info: Some(QueryableInfoType {
                 complete: complete && qabl.complete,
                 // NOTE: local client faces are nearer than remote client faces
                 distance: if ctx.face.is_local { 0 } else { 1 },
             }),
+            bound: *bound,
         })
     }
 }
@@ -104,11 +101,11 @@
 pub(crate) type QueryTargetQablSet = Vec<QueryTargetQabl>;
 
 /// Helper struct to build route, handling face deduplication.
-pub(crate) struct RouteBuilder<T = Direction> {
+pub(crate) struct RouteBuilder<T> {
     /// The route built.
     route: Vec<T>,
     /// The faces' id already inserted.
-    faces: HashSet<usize>,
+    faces: HashSet<FaceId>,
 }
 
 impl<T> RouteBuilder<T> {
@@ -121,7 +118,7 @@
     }
 
     /// Insert a new direction if it has not been registered for the given face.
-    pub(crate) fn insert(&mut self, face_id: usize, direction: impl FnOnce() -> T) {
+    pub(crate) fn insert(&mut self, face_id: FaceId, direction: impl FnOnce() -> T) {
         if self.faces.insert(face_id) {
             self.route.push(direction());
         }
@@ -132,7 +129,6 @@
         self.route
     }
 }
-pub(crate) type QueryRouteBuilder = RouteBuilder<(Direction, RequestId)>;
 
 pub(crate) struct InterceptorCache(Cache<Option<Box<dyn Any + Send + Sync>>>);
 pub(crate) type InterceptorCacheValueType = CacheValueType<Option<Box<dyn Any + Send + Sync>>>;
@@ -281,7 +277,7 @@
 
 pub(crate) struct ResourceContext {
     pub(crate) matches: Vec<Weak<Resource>>,
-    // REVIEW(fuzzypixelz): added because e.g. router/router bounds needs separate
+    // REVIEW(regions): added because e.g. router/router bounds needs separate
     // Routes (WhatAmI, NodeId -> Route) since each linkstate has a NodeId space
     pub(crate) hats: BoundMap<HatResourceContext>,
 }
@@ -326,13 +322,8 @@
     pub(crate) suffix: usize,
     pub(crate) nonwild_prefix: Option<Arc<Resource>>,
     pub(crate) children: SingleOrBoxHashSet<Child>,
-<<<<<<< HEAD
     pub(crate) ctx: Option<Box<ResourceContext>>,
-    pub(crate) face_ctxs: ahash::HashMap<FaceId, Arc<FaceContext>>,
-=======
-    pub(crate) context: Option<Box<ResourceContext>>,
-    pub(crate) session_ctxs: IntHashMap<usize, Arc<SessionContext>>,
->>>>>>> 60e5946b
+    pub(crate) face_ctxs: IntHashMap<FaceId, Arc<FaceContext>>,
 }
 
 impl PartialEq for Resource {
@@ -414,13 +405,8 @@
             suffix: parent.expr.len(),
             nonwild_prefix,
             children: SingleOrBoxHashSet::new(),
-<<<<<<< HEAD
             ctx: context.map(Box::new),
-            face_ctxs: ahash::HashMap::new(),
-=======
-            context: context.map(Box::new),
-            session_ctxs: IntHashMap::new(),
->>>>>>> 60e5946b
+            face_ctxs: IntHashMap::new(),
         }
     }
 
@@ -484,13 +470,8 @@
             suffix: 0,
             nonwild_prefix: None,
             children: SingleOrBoxHashSet::new(),
-<<<<<<< HEAD
             ctx: None,
-            face_ctxs: ahash::HashMap::new(),
-=======
-            context: None,
-            session_ctxs: IntHashMap::new(),
->>>>>>> 60e5946b
+            face_ctxs: IntHashMap::new(),
         })
     }
 
