--- conflicted
+++ resolved
@@ -152,17 +152,13 @@
     }
 
     pub(crate) fn update_interceptors_caches(&self, res: &mut Arc<Resource>) {
-<<<<<<< HEAD
-        if let Ok(expr) = KeyExpr::try_from(res.expr().to_string()) {
-            if let Some(interceptor) = self.in_interceptors.as_ref().map(|itor| itor.load()) {
-=======
         if let Some(interceptor) = self
             .in_interceptors
             .as_ref()
+            .map(|itor| itor.load())
             .and_then(|is| is.is_empty().not().then_some(is))
         {
             if let Ok(expr) = KeyExpr::try_from(res.expr().to_string()) {
->>>>>>> 9c9f2776
                 let cache = interceptor.compute_keyexpr_cache(&expr);
                 get_mut_unchecked(
                     get_mut_unchecked(res)
@@ -172,21 +168,17 @@
                 )
                 .in_interceptor_cache = cache;
             }
-<<<<<<< HEAD
-            if let Some(mux) = self.primitives.as_any().downcast_ref::<Mux>() {
-                let cache = mux.interceptor.load().compute_keyexpr_cache(&expr);
-=======
-        }
-
-        if let Some(mux) = self
+        }
+
+        if let Some(interceptor) = self
             .primitives
             .as_any()
             .downcast_ref::<Mux>()
-            .and_then(|mux| mux.interceptor.is_empty().not().then_some(mux))
+            .map(|mux| mux.interceptor.load())
+            .and_then(|is| is.is_empty().not().then_some(is))
         {
             if let Ok(expr) = KeyExpr::try_from(res.expr().to_string()) {
-                let cache = mux.interceptor.compute_keyexpr_cache(&expr);
->>>>>>> 9c9f2776
+                let cache = interceptor.compute_keyexpr_cache(&expr);
                 get_mut_unchecked(
                     get_mut_unchecked(res)
                         .session_ctxs
@@ -195,20 +187,17 @@
                 )
                 .e_interceptor_cache = cache;
             }
-<<<<<<< HEAD
-            if let Some(mux) = self.primitives.as_any().downcast_ref::<McastMux>() {
-                let cache = mux.interceptor.load().compute_keyexpr_cache(&expr);
-=======
-        }
-        if let Some(mux) = self
+        }
+
+        if let Some(interceptor) = self
             .primitives
             .as_any()
             .downcast_ref::<McastMux>()
-            .and_then(|mux| mux.interceptor.is_empty().not().then_some(mux))
+            .map(|mux| mux.interceptor.load())
+            .and_then(|is| is.is_empty().not().then_some(is))
         {
             if let Ok(expr) = KeyExpr::try_from(res.expr().to_string()) {
-                let cache = mux.interceptor.compute_keyexpr_cache(&expr);
->>>>>>> 9c9f2776
+                let cache = interceptor.compute_keyexpr_cache(&expr);
                 get_mut_unchecked(
                     get_mut_unchecked(res)
                         .session_ctxs
