//
// Copyright (c) 2023 ZettaScale Technology
//
// This program and the accompanying materials are made available under the
// terms of the Eclipse Public License 2.0 which is available at
// http://www.eclipse.org/legal/epl-2.0, or the Apache License, Version 2.0
// which is available at https://www.apache.org/licenses/LICENSE-2.0.
//
// SPDX-License-Identifier: EPL-2.0 OR Apache-2.0
//
// Contributors:
//   ZettaScale Zenoh Team, <zenoh@zettascale.tech>
//
use std::{
    any::Any,
    collections::HashMap,
    fmt::{self, Debug},
    ops::Not,
    sync::{Arc, Weak},
    time::Duration,
};

use arc_swap::ArcSwap;
use tokio_util::sync::CancellationToken;
use zenoh_collections::IntHashMap;
use zenoh_protocol::{
    core::{ExprId, Reliability, WhatAmI, ZenohIdProto},
    network::{
        interest::{InterestId, InterestMode, InterestOptions},
        Mapping, Push, Request, RequestId, Response, ResponseFinal,
    },
    zenoh::RequestBody,
};
use zenoh_sync::get_mut_unchecked;
use zenoh_task::TaskController;
use zenoh_transport::multicast::TransportMulticast;
#[cfg(feature = "stats")]
use zenoh_transport::stats::TransportStats;

use super::{super::router::*, interests::PendingCurrentInterest, resource::*, tables::TablesLock};
use crate::net::{
    primitives::{EPrimitives, McastMux, Mux, Primitives},
    routing::{
<<<<<<< HEAD
        dispatcher::{
            gateway::{Bound, BoundMap},
            interests::finalize_pending_interests,
        },
        hat::BaseContext,
=======
        dispatcher::interests::{finalize_pending_interests, RemoteInterest},
>>>>>>> 5ea9d618
        interceptor::{
            EgressInterceptor, IngressInterceptor, InterceptorFactory, InterceptorTrait,
            InterceptorsChain,
        },
    },
};

pub(crate) struct InterestState {
    face: FaceId,
    pub(crate) options: InterestOptions,
    pub(crate) res: Option<Arc<Resource>>,
    pub(crate) finalized: bool,
}

impl InterestState {
    pub(crate) fn new(
        face: FaceId,
        options: InterestOptions,
        res: Option<Arc<Resource>>,
        finalized: bool,
    ) -> Self {
        let mut interest = Self {
            face,
            options,
            res,
            finalized: false,
        };
        if finalized {
            interest.set_finalized();
        }
        interest
    }

    pub(crate) fn set_finalized(&mut self) {
        self.finalized = true;
        if self.options.subscribers() || self.options.queryables() {
            if let Some(res) = self.res.as_mut().map(get_mut_unchecked) {
                if let Some(ctx) = res.session_ctxs.get_mut(&self.face).map(get_mut_unchecked) {
                    if self.options.subscribers() {
                        ctx.subscriber_interest_finalized = true;
                    }
                    if self.options.queryables() {
                        ctx.queryable_interest_finalized = true;
                    }
                }
            }
        }
    }
}

impl PartialEq<RemoteInterest> for InterestState {
    fn eq(&self, other: &RemoteInterest) -> bool {
        self.options == other.options && self.res == other.res
    }
}

pub(crate) type FaceId = usize;

pub struct FaceState {
    pub(crate) id: FaceId,
    pub(crate) zid: ZenohIdProto,
    pub(crate) whatami: WhatAmI,
    pub(crate) bound: Bound,
    #[cfg(feature = "stats")]
    pub(crate) stats: Option<Arc<TransportStats>>,
    pub(crate) primitives: Arc<dyn crate::net::primitives::EPrimitives + Send + Sync>,
    pub(crate) local_interests: HashMap<InterestId, InterestState>,
    pub(crate) remote_key_interests: HashMap<InterestId, Option<Arc<Resource>>>,
    pub(crate) pending_current_interests: HashMap<InterestId, PendingCurrentInterest>,
    pub(crate) local_mappings: IntHashMap<ExprId, Arc<Resource>>,
    pub(crate) remote_mappings: IntHashMap<ExprId, Arc<Resource>>,
    pub(crate) next_qid: RequestId,
    pub(crate) pending_queries: HashMap<RequestId, (Arc<Query>, CancellationToken)>,
    pub(crate) mcast_group: Option<TransportMulticast>,
    pub(crate) in_interceptors: Option<Arc<ArcSwap<InterceptorsChain>>>,
    /// Downcasts to `HatFace`.
    pub(crate) hats: BoundMap<Box<dyn Any + Send + Sync>>,
    pub(crate) task_controller: TaskController,
    pub(crate) is_local: bool,
}

pub(crate) struct FaceStateBuilder(FaceState);

impl FaceStateBuilder {
    pub(crate) fn new(
        id: usize,
        zid: ZenohIdProto,
        bound: Bound,
        primitives: Arc<dyn EPrimitives + Send + Sync>,
        hats: BoundMap<Box<dyn Any + Send + Sync>>,
    ) -> Self {
        FaceStateBuilder(FaceState {
            id,
            zid,
            whatami: WhatAmI::default(),
            bound,
            primitives,
            local_interests: HashMap::new(),
            remote_key_interests: HashMap::new(),
            pending_current_interests: HashMap::new(),
            local_mappings: IntHashMap::new(),
            remote_mappings: IntHashMap::new(),
            next_qid: 0,
            pending_queries: HashMap::new(),
            mcast_group: None,
            in_interceptors: None,
            hats,
            task_controller: TaskController::default(),
            is_local: false,
            #[cfg(feature = "stats")]
            stats: None,
        })
    }

    pub(crate) fn whatami(mut self, whatami: WhatAmI) -> Self {
        self.0.whatami = whatami;
        self
    }

    pub(crate) fn ingress_interceptors(
        mut self,
        in_interceptors: Arc<ArcSwap<InterceptorsChain>>,
    ) -> Self {
        self.0.in_interceptors = Some(in_interceptors);
        self
    }

    pub(crate) fn multicast_groups(mut self, mcast_group: TransportMulticast) -> Self {
        self.0.mcast_group = Some(mcast_group);
        self
    }

    pub(crate) fn local(mut self, is_local: bool) -> Self {
        self.0.is_local = is_local;
        self
    }

    #[cfg(feature = "stats")]
    pub(crate) fn stats(mut self, stats: Arc<TransportStats>) -> Self {
        self.0.stats = Some(stats);
        self
    }

    pub(crate) fn build(self) -> FaceState {
        self.0
    }
}

impl FaceState {
    #[inline]
    pub(crate) fn get_mapping(
        &self,
        prefixid: &ExprId,
        mapping: Mapping,
    ) -> Option<&std::sync::Arc<Resource>> {
        match mapping {
            Mapping::Sender => self.remote_mappings.get(prefixid),
            Mapping::Receiver => self.local_mappings.get(prefixid),
        }
    }

    #[inline]
    pub(crate) fn get_sent_mapping(
        &self,
        prefixid: &ExprId,
        mapping: Mapping,
    ) -> Option<&std::sync::Arc<Resource>> {
        match mapping {
            Mapping::Sender => self.local_mappings.get(prefixid),
            Mapping::Receiver => self.remote_mappings.get(prefixid),
        }
    }

    pub(crate) fn get_next_local_id(&self) -> ExprId {
        let mut id = 1;
        while self.local_mappings.contains_key(&id) || self.remote_mappings.contains_key(&id) {
            id += 1;
        }
        id
    }

    pub(crate) fn update_interceptors_caches(&self, res: &mut Arc<Resource>) {
        if let Some(interceptor) = self
            .in_interceptors
            .as_ref()
            .map(|itor| itor.load())
            .and_then(|is| is.is_empty().not().then_some(is))
        {
            if let Some(expr) = res.keyexpr() {
                let cache = interceptor.compute_keyexpr_cache(expr);
                get_mut_unchecked(get_mut_unchecked(res).face_ctxs.get_mut(&self.id).unwrap())
                    .in_interceptor_cache = InterceptorCache::new(cache, interceptor.version);
            }
        }

        if let Some(interceptor) = self
            .primitives
            .as_any()
            .downcast_ref::<Mux>()
            .map(|mux| mux.interceptor.load())
            .and_then(|is| is.is_empty().not().then_some(is))
        {
            if let Some(expr) = res.keyexpr() {
                let cache = interceptor.compute_keyexpr_cache(expr);
                get_mut_unchecked(get_mut_unchecked(res).face_ctxs.get_mut(&self.id).unwrap())
                    .e_interceptor_cache = InterceptorCache::new(cache, interceptor.version);
            }
        }

        if let Some(interceptor) = self
            .primitives
            .as_any()
            .downcast_ref::<McastMux>()
            .map(|mux| mux.interceptor.load())
            .and_then(|is| is.is_empty().not().then_some(is))
        {
            if let Some(expr) = res.keyexpr() {
                let cache = interceptor.compute_keyexpr_cache(expr);
                get_mut_unchecked(get_mut_unchecked(res).face_ctxs.get_mut(&self.id).unwrap())
                    .e_interceptor_cache = InterceptorCache::new(cache, interceptor.version);
            }
        }
    }

    pub(crate) fn set_interceptors_from_factories(
        &self,
        factories: &[InterceptorFactory],
        version: usize,
    ) {
        if let Some(mux) = self.primitives.as_any().downcast_ref::<Mux>() {
            let (ingress, egress): (Vec<_>, Vec<_>) = factories
                .iter()
                .map(|itor| itor.new_transport_unicast(&mux.handler))
                .unzip();
            let (ingress, egress) = (
                InterceptorsChain::new(ingress.into_iter().flatten().collect::<Vec<_>>(), version),
                InterceptorsChain::new(egress.into_iter().flatten().collect::<Vec<_>>(), version),
            );
            mux.interceptor.store(egress.into());
            self.in_interceptors
                .as_ref()
                .expect("face in_interceptors should not be None when primitives are Mux")
                .store(ingress.into());
        } else if let Some(mux) = self.primitives.as_any().downcast_ref::<McastMux>() {
            let interceptor = InterceptorsChain::new(
                factories
                    .iter()
                    .filter_map(|itor| itor.new_transport_multicast(&mux.handler))
                    .collect::<Vec<EgressInterceptor>>(),
                version,
            );
            mux.interceptor.store(Arc::new(interceptor));
            debug_assert!(self.in_interceptors.is_none());
        } else if let Some(transport) = &self.mcast_group {
            let interceptor = InterceptorsChain::new(
                factories
                    .iter()
                    .filter_map(|itor| itor.new_peer_multicast(transport))
                    .collect::<Vec<IngressInterceptor>>(),
                version,
            );
            self.in_interceptors
                .as_ref()
                .expect("face in_interceptors should not be None when mcast_group is set")
                .store(interceptor.into());
        }
    }
}

impl fmt::Display for FaceState {
    fn fmt(&self, f: &mut fmt::Formatter<'_>) -> fmt::Result {
        write!(f, "{}:{}:{}", self.id, self.zid.short(), self.bound)
    }
}

impl fmt::Debug for FaceState {
    fn fmt(&self, f: &mut fmt::Formatter<'_>) -> fmt::Result {
        f.debug_struct("FaceState")
            .field("id", &self.id)
            .field("zid", &self.zid)
            .field("bound", &self.bound)
            .finish()
    }
}

#[derive(Clone, Debug)]
pub struct WeakFace {
    pub(crate) tables: Weak<TablesLock>,
    pub(crate) state: Weak<FaceState>,
}

impl WeakFace {
    pub fn upgrade(&self) -> Option<Face> {
        Some(Face {
            tables: self.tables.upgrade()?,
            state: self.state.upgrade()?,
        })
    }
}

#[derive(Clone)]
pub struct Face {
    pub(crate) tables: Arc<TablesLock>,
    pub(crate) state: Arc<FaceState>,
}

impl fmt::Debug for Face {
    fn fmt(&self, f: &mut fmt::Formatter<'_>) -> fmt::Result {
        fmt::Debug::fmt(&self.state, f)
    }
}

impl fmt::Display for Face {
    fn fmt(&self, f: &mut fmt::Formatter) -> fmt::Result {
        fmt::Display::fmt(&self.state, f)
    }
}

impl Face {
    pub fn downgrade(&self) -> WeakFace {
        WeakFace {
            tables: Arc::downgrade(&self.tables),
            state: Arc::downgrade(&self.state),
        }
    }

    pub(crate) fn reject_interest(&self, interest_id: u32) {
        if let Some(interest) = self.state.pending_current_interests.get(&interest_id) {
            interest.rejection_token.cancel();
        }

        // FIXME(regions): reject sourced interests
    }
}

impl Primitives for Face {
    #[tracing::instrument(level = "trace", skip_all, fields(face = %self))]
    fn send_interest(&self, msg: &mut zenoh_protocol::network::Interest) {
        let ctrl_lock = zlock!(self.tables.ctrl_lock);
        if msg.mode != InterestMode::Final {
            let mut declares = vec![];
            self.declare_interest(&self.tables, msg, &mut |p, m| declares.push((p.clone(), m)));
            drop(ctrl_lock);
            for (p, m) in declares {
                m.with_mut(|m| p.send_declare(m));
            }
        } else {
            self.undeclare_interest(&self.tables, msg);
        }
    }

    #[tracing::instrument(level = "trace", skip_all, fields(face = %self))]
    fn send_declare(&self, msg: &mut zenoh_protocol::network::Declare) {
        let ctrl_lock = zlock!(self.tables.ctrl_lock);
        match &mut msg.body {
            zenoh_protocol::network::DeclareBody::DeclareKeyExpr(m) => {
                register_expr(&self.tables, &mut self.state.clone(), m.id, &m.wire_expr);
            }
            zenoh_protocol::network::DeclareBody::UndeclareKeyExpr(m) => {
                unregister_expr(&self.tables, &mut self.state.clone(), m.id);
            }
            zenoh_protocol::network::DeclareBody::DeclareSubscriber(m) => {
                let mut declares = vec![];
                self.declare_subscription(
                    m.id,
                    &m.wire_expr,
                    &SubscriberInfo,
                    msg.ext_nodeid.node_id,
                    &mut |p, m| declares.push((p.clone(), m)),
                );
                drop(ctrl_lock);
                for (p, m) in declares {
                    m.with_mut(|m| p.send_declare(m));
                }
            }
            zenoh_protocol::network::DeclareBody::UndeclareSubscriber(m) => {
                let mut declares = vec![];
                self.undeclare_subscription(
                    m.id,
                    &m.ext_wire_expr.wire_expr,
                    msg.ext_nodeid.node_id,
                    &mut |p, m| declares.push((p.clone(), m)),
                );
                drop(ctrl_lock);
                for (p, m) in declares {
                    m.with_mut(|m| p.send_declare(m));
                }
            }
            zenoh_protocol::network::DeclareBody::DeclareQueryable(m) => {
                let mut declares = vec![];
                self.declare_queryable(
                    &self.tables,
                    m.id,
                    &m.wire_expr,
                    &m.ext_info,
                    msg.ext_nodeid.node_id,
                    &mut |p, m| declares.push((p.clone(), m)),
                );
                drop(ctrl_lock);
                for (p, m) in declares {
                    m.with_mut(|m| p.send_declare(m));
                }
            }
            zenoh_protocol::network::DeclareBody::UndeclareQueryable(m) => {
                let mut declares = vec![];
                self.undeclare_queryable(
                    &self.tables,
                    m.id,
                    &m.ext_wire_expr.wire_expr,
                    msg.ext_nodeid.node_id,
                    &mut |p, m| declares.push((p.clone(), m)),
                );
                drop(ctrl_lock);
                for (p, m) in declares {
                    m.with_mut(|m| p.send_declare(m));
                }
            }
            zenoh_protocol::network::DeclareBody::DeclareToken(m) => {
                let mut declares = vec![];
                self.declare_token(
                    &self.tables,
                    m.id,
                    &m.wire_expr,
                    msg.ext_nodeid.node_id,
                    msg.interest_id,
                    &mut |p, m| declares.push((p.clone(), m)),
                );
                drop(ctrl_lock);
                for (p, m) in declares {
                    m.with_mut(|m| p.send_declare(m));
                }
            }
            zenoh_protocol::network::DeclareBody::UndeclareToken(m) => {
                let mut declares = vec![];
                self.undeclare_token(
                    &self.tables,
                    m.id,
                    &m.ext_wire_expr,
                    msg.ext_nodeid.node_id,
                    &mut |p, m| declares.push((p.clone(), m)),
                );
                drop(ctrl_lock);
                for (p, m) in declares {
                    m.with_mut(|m| p.send_declare(m));
                }
            }
            zenoh_protocol::network::DeclareBody::DeclareFinal(_) => {
                if let Some(id) = msg.interest_id {
                    get_mut_unchecked(&mut self.state.clone())
                        .local_interests
                        .entry(id)
                        .and_modify(|interest| interest.set_finalized());

                    let mut wtables = zwrite!(self.tables.tables);
                    let mut declares = vec![];
                    self.declare_final(&mut wtables, id, &mut |p, m| declares.push((p.clone(), m)));

                    wtables.data.disable_all_routes();

                    drop(wtables);
                    drop(ctrl_lock);
                    for (p, m) in declares {
                        m.with_mut(|m| p.send_declare(m));
                    }
                }
            }
        }
    }

    #[inline]
    #[tracing::instrument(level = "trace", skip_all, fields(face = %self))]
    fn send_push(&self, msg: &mut Push, reliability: Reliability) {
        route_data(&self.tables, &self.state, msg, reliability);
    }

    #[tracing::instrument(level = "trace", skip_all, fields(face = %self))]
    fn send_request(&self, msg: &mut Request) {
        match msg.payload {
            RequestBody::Query(_) => {
                route_query(&self.tables, &self.state, msg);
            }
        }
    }

    #[tracing::instrument(level = "trace", skip_all, fields(face = %self))]
    fn send_response(&self, msg: &mut Response) {
        route_send_response(&self.tables, &mut self.state.clone(), msg);
    }

    #[tracing::instrument(level = "trace", skip_all, fields(face = %self))]
    fn send_response_final(&self, msg: &mut ResponseFinal) {
        route_send_response_final(&self.tables, &mut self.state.clone(), msg.rid);
    }

    #[tracing::instrument(level = "trace", skip_all, fields(face = %self))]
    fn send_close(&self) {
        tracing::debug!("{} Close", self.state);
        let mut state = self.state.clone();
        state.task_controller.terminate_all(Duration::from_secs(10));
        finalize_pending_queries(&self.tables, &mut state);
        let mut declares = vec![];
        let ctrl_lock = zlock!(self.tables.ctrl_lock);
        finalize_pending_interests(&self.tables, &mut state, &mut |p, m| {
            declares.push((p.clone(), m))
        });
        let mut wtables = zwrite!(self.tables.tables);
        let tables = &mut *wtables;
        tables.hats[self.state.bound].close_face(
            BaseContext {
                tables_lock: &self.tables,
                tables: &mut tables.data,
                src_face: &mut state,
                send_declare: &mut |p, m| declares.push((p.clone(), m)),
            },
            &self.tables.clone(),
        );
        drop(wtables);
        drop(ctrl_lock);
        for (p, m) in declares {
            m.with_mut(|m| p.send_declare(m));
        }
    }

    fn as_any(&self) -> &dyn Any {
        self
    }
}<|MERGE_RESOLUTION|>--- conflicted
+++ resolved
@@ -41,15 +41,11 @@
 use crate::net::{
     primitives::{EPrimitives, McastMux, Mux, Primitives},
     routing::{
-<<<<<<< HEAD
         dispatcher::{
             gateway::{Bound, BoundMap},
-            interests::finalize_pending_interests,
+            interests::{finalize_pending_interests, RemoteInterest},
         },
         hat::BaseContext,
-=======
-        dispatcher::interests::{finalize_pending_interests, RemoteInterest},
->>>>>>> 5ea9d618
         interceptor::{
             EgressInterceptor, IngressInterceptor, InterceptorFactory, InterceptorTrait,
             InterceptorsChain,
@@ -87,7 +83,7 @@
         self.finalized = true;
         if self.options.subscribers() || self.options.queryables() {
             if let Some(res) = self.res.as_mut().map(get_mut_unchecked) {
-                if let Some(ctx) = res.session_ctxs.get_mut(&self.face).map(get_mut_unchecked) {
+                if let Some(ctx) = res.face_ctxs.get_mut(&self.face).map(get_mut_unchecked) {
                     if self.options.subscribers() {
                         ctx.subscriber_interest_finalized = true;
                     }
