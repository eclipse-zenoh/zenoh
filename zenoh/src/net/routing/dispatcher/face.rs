//
// Copyright (c) 2023 ZettaScale Technology
//
// This program and the accompanying materials are made available under the
// terms of the Eclipse Public License 2.0 which is available at
// http://www.eclipse.org/legal/epl-2.0, or the Apache License, Version 2.0
// which is available at https://www.apache.org/licenses/LICENSE-2.0.
//
// SPDX-License-Identifier: EPL-2.0 OR Apache-2.0
//
// Contributors:
//   ZettaScale Zenoh Team, <zenoh@zettascale.tech>
//
use std::{
    any::Any,
    collections::HashMap,
    fmt::{self, Debug},
    ops::Not,
    sync::{Arc, Weak},
    time::Duration,
};

use arc_swap::ArcSwap;
use itertools::Itertools;
use tokio_util::sync::CancellationToken;
use zenoh_collections::IntHashMap;
use zenoh_protocol::{
    core::{ExprId, Reliability, WhatAmI, ZenohIdProto},
    network::{
        interest::{InterestId, InterestMode, InterestOptions},
        Mapping, Push, Request, RequestId, Response, ResponseFinal,
    },
    zenoh::RequestBody,
};
use zenoh_sync::get_mut_unchecked;
use zenoh_task::TaskController;
use zenoh_transport::{multicast::TransportMulticast, Bound};

use super::{super::router::*, interests::PendingCurrentInterest, resource::*, tables::TablesLock};
use crate::net::{
    primitives::{EPrimitives, McastMux, Mux, Primitives},
    routing::{
        dispatcher::{
            interests::{finalize_pending_interests, RemoteInterest},
            queries::{
                disable_matches_query_routes, finalize_pending_queries, merge_qabl_infos,
                route_send_response, route_send_response_final, Query,
            },
            region::{Region, RegionMap},
        },
        hat::BaseContext,
        interceptor::{
            EgressInterceptor, IngressInterceptor, InterceptorFactory, InterceptorTrait,
            InterceptorsChain,
        },
    },
};

#[derive(Debug)]
pub(crate) struct InterestState {
    face: FaceId,
    pub(crate) options: InterestOptions,
    pub(crate) res: Option<Arc<Resource>>,
    pub(crate) finalized: bool,
}

impl InterestState {
    pub(crate) fn new(
        face: FaceId,
        options: InterestOptions,
        res: Option<Arc<Resource>>,
        finalized: bool,
    ) -> Self {
        let mut interest = Self {
            face,
            options,
            res,
            finalized: false,
        };
        if finalized {
            interest.set_finalized();
        }
        interest
    }

    pub(crate) fn set_finalized(&mut self) {
        self.finalized = true;
        if self.options.subscribers() || self.options.queryables() {
            if let Some(res) = self.res.as_mut().map(get_mut_unchecked) {
                if let Some(ctx) = res.face_ctxs.get_mut(&self.face).map(get_mut_unchecked) {
                    if self.options.subscribers() {
                        ctx.subscriber_interest_finalized = true;
                    }
                    if self.options.queryables() {
                        ctx.queryable_interest_finalized = true;
                    }
                }
            }
        }
    }
}

impl PartialEq<RemoteInterest> for InterestState {
    fn eq(&self, other: &RemoteInterest) -> bool {
        self.options == other.options && self.res == other.res
    }
}

pub(crate) type FaceId = usize;

pub struct FaceState {
    pub(crate) id: FaceId,
    pub(crate) zid: ZenohIdProto,
    pub(crate) whatami: WhatAmI,
    pub(crate) region: Region,
    pub(crate) remote_bound: Bound,
    pub(crate) primitives: Arc<dyn crate::net::primitives::EPrimitives + Send + Sync>,
    pub(crate) local_interests: HashMap<InterestId, InterestState>,
    pub(crate) remote_key_interests: HashMap<InterestId, Option<Arc<Resource>>>,
    pub(crate) pending_current_interests: HashMap<InterestId, PendingCurrentInterest>,
    pub(crate) local_mappings: IntHashMap<ExprId, Arc<Resource>>,
    pub(crate) remote_mappings: IntHashMap<ExprId, Arc<Resource>>,
    pub(crate) next_qid: RequestId,
    pub(crate) pending_queries: HashMap<RequestId, (Arc<Query>, CancellationToken)>,
    pub(crate) mcast_group: Option<TransportMulticast>,
    pub(crate) in_interceptors: Option<Arc<ArcSwap<InterceptorsChain>>>,
    /// Downcasts to `HatFace`.
    pub(crate) hats: RegionMap<Box<dyn Any + Send + Sync>>,
    pub(crate) task_controller: TaskController,
    pub(crate) is_local: bool,
    #[cfg(feature = "stats")]
    pub(crate) stats: Option<zenoh_stats::TransportStats>,
}

pub(crate) struct FaceStateBuilder(FaceState);

impl FaceStateBuilder {
    pub(crate) fn new(
        id: usize,
        zid: ZenohIdProto,
<<<<<<< HEAD
        region: Region,
        remote_bound: Bound,
        primitives: Arc<dyn EPrimitives + Send + Sync>,
        hats: RegionMap<Box<dyn Any + Send + Sync>>,
    ) -> Self {
        FaceStateBuilder(FaceState {
=======
        whatami: WhatAmI,
        primitives: Arc<dyn crate::net::primitives::EPrimitives + Send + Sync>,
        mcast_group: Option<TransportMulticast>,
        in_interceptors: Option<Arc<ArcSwap<InterceptorsChain>>>,
        hat: Box<dyn Any + Send + Sync>,
        is_local: bool,
        #[cfg(feature = "stats")] stats: Option<zenoh_stats::TransportStats>,
    ) -> Arc<FaceState> {
        Arc::new(FaceState {
>>>>>>> 7fc15715
            id,
            zid,
            whatami: WhatAmI::default(),
            region,
            remote_bound,
            primitives,
            local_interests: HashMap::new(),
            remote_key_interests: HashMap::new(),
            pending_current_interests: HashMap::new(),
            local_mappings: IntHashMap::new(),
            remote_mappings: IntHashMap::new(),
            next_qid: 0,
            pending_queries: HashMap::new(),
            mcast_group: None,
            in_interceptors: None,
            hats,
            task_controller: TaskController::default(),
<<<<<<< HEAD
            is_local: false,
=======
            is_local,
            #[cfg(feature = "stats")]
            stats,
>>>>>>> 7fc15715
        })
    }

    pub(crate) fn whatami(mut self, whatami: WhatAmI) -> Self {
        self.0.whatami = whatami;
        self
    }

    pub(crate) fn ingress_interceptors(
        mut self,
        in_interceptors: Arc<ArcSwap<InterceptorsChain>>,
    ) -> Self {
        self.0.in_interceptors = Some(in_interceptors);
        self
    }

    pub(crate) fn multicast_groups(mut self, mcast_group: TransportMulticast) -> Self {
        self.0.mcast_group = Some(mcast_group);
        self
    }

    pub(crate) fn local(mut self, is_local: bool) -> Self {
        self.0.is_local = is_local;
        self
    }

    pub(crate) fn build(self) -> FaceState {
        self.0
    }
}

impl FaceState {
    #[inline]
    pub(crate) fn get_mapping(
        &self,
        prefixid: &ExprId,
        mapping: Mapping,
    ) -> Option<&std::sync::Arc<Resource>> {
        match mapping {
            Mapping::Sender => self.remote_mappings.get(prefixid),
            Mapping::Receiver => self.local_mappings.get(prefixid),
        }
    }

    #[inline]
    pub(crate) fn get_sent_mapping(
        &self,
        prefixid: &ExprId,
        mapping: Mapping,
    ) -> Option<&std::sync::Arc<Resource>> {
        match mapping {
            Mapping::Sender => self.local_mappings.get(prefixid),
            Mapping::Receiver => self.remote_mappings.get(prefixid),
        }
    }

    pub(crate) fn get_next_local_id(&self) -> ExprId {
        let mut id = 1;
        while self.local_mappings.contains_key(&id) || self.remote_mappings.contains_key(&id) {
            id += 1;
        }
        id
    }

    pub(crate) fn update_interceptors_caches(&self, res: &mut Arc<Resource>) {
        if let Some(interceptor) = self
            .in_interceptors
            .as_ref()
            .map(|itor| itor.load())
            .and_then(|is| is.is_empty().not().then_some(is))
        {
            if let Some(expr) = res.keyexpr() {
                let cache = interceptor.compute_keyexpr_cache(expr);
                get_mut_unchecked(get_mut_unchecked(res).face_ctxs.get_mut(&self.id).unwrap())
                    .in_interceptor_cache = InterceptorCache::new(cache, interceptor.version);
            }
        }

        if let Some(interceptor) = self
            .primitives
            .as_any()
            .downcast_ref::<Mux>()
            .map(|mux| mux.interceptor.load())
            .and_then(|is| is.is_empty().not().then_some(is))
        {
            if let Some(expr) = res.keyexpr() {
                let cache = interceptor.compute_keyexpr_cache(expr);
                get_mut_unchecked(get_mut_unchecked(res).face_ctxs.get_mut(&self.id).unwrap())
                    .e_interceptor_cache = InterceptorCache::new(cache, interceptor.version);
            }
        }

        if let Some(interceptor) = self
            .primitives
            .as_any()
            .downcast_ref::<McastMux>()
            .map(|mux| mux.interceptor.load())
            .and_then(|is| is.is_empty().not().then_some(is))
        {
            if let Some(expr) = res.keyexpr() {
                let cache = interceptor.compute_keyexpr_cache(expr);
                get_mut_unchecked(get_mut_unchecked(res).face_ctxs.get_mut(&self.id).unwrap())
                    .e_interceptor_cache = InterceptorCache::new(cache, interceptor.version);
            }
        }
    }

    pub(crate) fn set_interceptors_from_factories(
        &self,
        factories: &[InterceptorFactory],
        version: usize,
    ) {
        if let Some(mux) = self.primitives.as_any().downcast_ref::<Mux>() {
            let (ingress, egress): (Vec<_>, Vec<_>) = factories
                .iter()
                .map(|itor| itor.new_transport_unicast(&mux.handler))
                .unzip();
            let (ingress, egress) = (
                InterceptorsChain::new(ingress.into_iter().flatten().collect::<Vec<_>>(), version),
                InterceptorsChain::new(egress.into_iter().flatten().collect::<Vec<_>>(), version),
            );
            mux.interceptor.store(egress.into());
            self.in_interceptors
                .as_ref()
                .expect("face in_interceptors should not be None when primitives are Mux")
                .store(ingress.into());
        } else if let Some(mux) = self.primitives.as_any().downcast_ref::<McastMux>() {
            let interceptor = InterceptorsChain::new(
                factories
                    .iter()
                    .filter_map(|itor| itor.new_transport_multicast(&mux.handler))
                    .collect::<Vec<EgressInterceptor>>(),
                version,
            );
            mux.interceptor.store(Arc::new(interceptor));
            debug_assert!(self.in_interceptors.is_none());
        } else if let Some(transport) = &self.mcast_group {
            let interceptor = InterceptorsChain::new(
                factories
                    .iter()
                    .filter_map(|itor| itor.new_peer_multicast(transport))
                    .collect::<Vec<IngressInterceptor>>(),
                version,
            );
            self.in_interceptors
                .as_ref()
                .expect("face in_interceptors should not be None when mcast_group is set")
                .store(interceptor.into());
        }
    }
}

impl fmt::Display for FaceState {
    fn fmt(&self, f: &mut fmt::Formatter<'_>) -> fmt::Result {
        write!(f, "{}:{}:{}", self.id, self.zid.short(), self.region)
    }
}

impl fmt::Debug for FaceState {
    fn fmt(&self, f: &mut fmt::Formatter<'_>) -> fmt::Result {
        f.debug_struct("FaceState")
            .field("id", &self.id)
            .field("zid", &self.zid)
            .field("bound", &self.region)
            .finish()
    }
}

#[derive(Clone, Debug)]
pub struct WeakFace {
    pub(crate) tables: Weak<TablesLock>,
    pub(crate) state: Weak<FaceState>,
}

impl WeakFace {
    pub fn upgrade(&self) -> Option<Face> {
        Some(Face {
            tables: self.tables.upgrade()?,
            state: self.state.upgrade()?,
        })
    }
}

#[derive(Clone)]
pub struct Face {
    pub(crate) tables: Arc<TablesLock>,
    pub(crate) state: Arc<FaceState>,
}

impl fmt::Debug for Face {
    fn fmt(&self, f: &mut fmt::Formatter<'_>) -> fmt::Result {
        fmt::Debug::fmt(&self.state, f)
    }
}

impl fmt::Display for Face {
    fn fmt(&self, f: &mut fmt::Formatter) -> fmt::Result {
        fmt::Display::fmt(&self.state, f)
    }
}

impl Face {
    pub fn downgrade(&self) -> WeakFace {
        WeakFace {
            tables: Arc::downgrade(&self.tables),
            state: Arc::downgrade(&self.state),
        }
    }

    pub(crate) fn reject_interest(&self, interest_id: u32) {
        if let Some(interest) = self.state.pending_current_interests.get(&interest_id) {
            interest.rejection_token.cancel();
        }

        // FIXME(regions): reject sourced interests
    }
}

impl Primitives for Face {
    fn send_interest(&self, msg: &mut zenoh_protocol::network::Interest) {
        let ctrl_lock = zlock!(self.tables.ctrl_lock);
        if msg.mode != InterestMode::Final {
            let mut declares = vec![];
            self.declare_interest(&self.tables, msg, &mut |p, m| declares.push((p.clone(), m)));
            drop(ctrl_lock);
            for (p, m) in declares {
                m.with_mut(|m| p.send_declare(m));
            }
        } else {
            self.undeclare_interest(&self.tables, msg);
        }
    }

    fn send_declare(&self, msg: &mut zenoh_protocol::network::Declare) {
        let ctrl_lock = zlock!(self.tables.ctrl_lock);
        match &mut msg.body {
            zenoh_protocol::network::DeclareBody::DeclareKeyExpr(m) => {
                register_expr(&self.tables, &mut self.state.clone(), m.id, &m.wire_expr);
            }
            zenoh_protocol::network::DeclareBody::UndeclareKeyExpr(m) => {
                unregister_expr(&self.tables, &mut self.state.clone(), m.id);
            }
            zenoh_protocol::network::DeclareBody::DeclareSubscriber(m) => {
                let mut declares = vec![];
                self.declare_subscription(
                    m.id,
                    &m.wire_expr,
                    &SubscriberInfo,
                    msg.ext_nodeid.node_id,
                    &mut |p, m| declares.push((p.clone(), m)),
                );
                drop(ctrl_lock);
                for (p, m) in declares {
                    m.with_mut(|m| p.send_declare(m));
                }
            }
            zenoh_protocol::network::DeclareBody::UndeclareSubscriber(m) => {
                let mut declares = vec![];
                self.undeclare_subscription(
                    m.id,
                    &m.ext_wire_expr.wire_expr,
                    msg.ext_nodeid.node_id,
                    &mut |p, m| declares.push((p.clone(), m)),
                );
                drop(ctrl_lock);
                for (p, m) in declares {
                    m.with_mut(|m| p.send_declare(m));
                }
            }
            zenoh_protocol::network::DeclareBody::DeclareQueryable(m) => {
                let mut declares = vec![];
                self.declare_queryable(
                    &self.tables,
                    m.id,
                    &m.wire_expr,
                    &m.ext_info,
                    msg.ext_nodeid.node_id,
                    &mut |p, m| declares.push((p.clone(), m)),
                );
                drop(ctrl_lock);
                for (p, m) in declares {
                    m.with_mut(|m| p.send_declare(m));
                }
            }
            zenoh_protocol::network::DeclareBody::UndeclareQueryable(m) => {
                let mut declares = vec![];
                self.undeclare_queryable(
                    &self.tables,
                    m.id,
                    &m.ext_wire_expr.wire_expr,
                    msg.ext_nodeid.node_id,
                    &mut |p, m| declares.push((p.clone(), m)),
                );
                drop(ctrl_lock);
                for (p, m) in declares {
                    m.with_mut(|m| p.send_declare(m));
                }
            }
            zenoh_protocol::network::DeclareBody::DeclareToken(m) => {
                let mut declares = vec![];
                self.declare_token(
                    &self.tables,
                    m.id,
                    &m.wire_expr,
                    msg.ext_nodeid.node_id,
                    msg.interest_id,
                    &mut |p, m| declares.push((p.clone(), m)),
                );
                drop(ctrl_lock);
                for (p, m) in declares {
                    m.with_mut(|m| p.send_declare(m));
                }
            }
            zenoh_protocol::network::DeclareBody::UndeclareToken(m) => {
                let mut declares = vec![];
                self.undeclare_token(
                    &self.tables,
                    m.id,
                    &m.ext_wire_expr,
                    msg.ext_nodeid.node_id,
                    &mut |p, m| declares.push((p.clone(), m)),
                );
                drop(ctrl_lock);
                for (p, m) in declares {
                    m.with_mut(|m| p.send_declare(m));
                }
            }
            zenoh_protocol::network::DeclareBody::DeclareFinal(_) => {
                if let Some(id) = msg.interest_id {
                    let mut wtables = zwrite!(self.tables.tables);
                    let mut declares = vec![];
                    self.declare_final(&mut wtables, id, msg.ext_nodeid.node_id, &mut |p, m| {
                        declares.push((p.clone(), m))
                    });

                    wtables.data.disable_all_routes();

                    drop(wtables);
                    drop(ctrl_lock);
                    for (p, m) in declares {
                        m.with_mut(|m| p.send_declare(m));
                    }
                }
            }
        }
    }

    #[tracing::instrument(level = "trace", skip_all, fields(reliability))]
    fn send_push(&self, msg: &mut Push, reliability: Reliability) {
        route_data(&self.tables, &self.state, msg, reliability);
    }

    #[tracing::instrument(level = "trace", skip_all, fields(id = msg.id))]
    fn send_request(&self, msg: &mut Request) {
        match msg.payload {
            RequestBody::Query(_) => {
                self.route_query(msg);
            }
        }
    }

    #[tracing::instrument(level = "trace", skip_all)]
    fn send_response(&self, msg: &mut Response) {
        route_send_response(&self.tables, &mut self.state.clone(), msg);
    }

    #[tracing::instrument(level = "trace", skip_all)]
    fn send_response_final(&self, msg: &mut ResponseFinal) {
        route_send_response_final(&self.tables, &mut self.state.clone(), msg.rid);
    }

    #[tracing::instrument(level = "trace", skip_all)]
    fn send_close(&self) {
        tracing::debug!("{} Close", self.state);
        let mut state = self.state.clone();
        state.task_controller.terminate_all(Duration::from_secs(10));
        finalize_pending_queries(&self.tables, &mut state);
        let mut declares = vec![];
        let ctrl_lock = zlock!(self.tables.ctrl_lock);
        finalize_pending_interests(&self.tables, &mut state, &mut |p, m| {
            declares.push((p.clone(), m))
        });
        let mut wtables = zwrite!(self.tables.tables);
        let tables = &mut *wtables;

        let mut ctx = BaseContext {
            tables_lock: &self.tables,
            tables: &mut tables.data,
            src_face: &mut state,
            send_declare: &mut |p, m| declares.push((p.clone(), m)),
        };

        let hats = &mut tables.hats;
        let region = self.state.region;
        let src_fid = ctx.src_face.id;

        for mut res in hats[region].unregister_face_subscriptions(ctx.reborrow()) {
            disable_matches_data_routes(&mut res, &region);

            let mut remaining = hats
                .values_mut()
                .filter(|hat| hat.remote_subscriptions_of(&res).is_some())
                .collect_vec();

            if remaining.is_empty() {
                for hat in hats.values_mut() {
                    hat.unpropagate_subscription(ctx.reborrow(), res.clone());
                }
                get_mut_unchecked(&mut res).face_ctxs.remove(&src_fid);
                Resource::clean(&mut res);
            } else if let [last_owner] = &mut *remaining {
                last_owner.unpropagate_last_non_owned_subscription(ctx.reborrow(), res.clone())
            }
        }

        for mut res in hats[region].unregister_face_queryables(ctx.reborrow()) {
            disable_matches_query_routes(&mut res, &region);

            let remaining = hats
                .iter()
                .filter_map(|(rgn, hat)| hat.remote_queryables_of(&res).map(|info| (*rgn, info)))
                .collect_vec();

            match &*remaining {
                [] => {
                    for hat in hats.values_mut() {
                        hat.unpropagate_queryable(ctx.reborrow(), res.clone());
                    }
                    get_mut_unchecked(&mut res).face_ctxs.remove(&src_fid);
                    Resource::clean(&mut res);
                }
                [(last_owner, _)] => hats[last_owner]
                    .unpropagate_last_non_owned_queryable(ctx.reborrow(), res.clone()),
                _ => {
                    for hat in hats.values_mut() {
                        let other_info = remaining
                            .iter()
                            .filter_map(|(region, info)| (region != &hat.region()).then_some(*info))
                            .reduce(merge_qabl_infos);

                        hat.propagate_queryable(ctx.reborrow(), res.clone(), other_info);
                    }
                }
            }
        }

        for mut res in hats[region].unregister_face_tokens(ctx.reborrow()) {
            let mut remaining = hats
                .values_mut()
                .filter(|hat| hat.remote_tokens_of(&res))
                .collect_vec();

            if remaining.is_empty() {
                for hat in hats.values_mut() {
                    hat.unpropagate_token(ctx.reborrow(), res.clone());
                }
                get_mut_unchecked(&mut res).face_ctxs.remove(&src_fid);
                Resource::clean(&mut res);
            } else if let [last_owner] = &mut *remaining {
                last_owner.unpropagate_last_non_owned_token(ctx.reborrow(), res.clone())
            }
        }

        for res in get_mut_unchecked(ctx.src_face).remote_mappings.values_mut() {
            get_mut_unchecked(res).face_ctxs.remove(&src_fid);
            Resource::clean(res);
        }
        get_mut_unchecked(ctx.src_face).remote_mappings.clear();

        for res in get_mut_unchecked(ctx.src_face).local_mappings.values_mut() {
            get_mut_unchecked(res).face_ctxs.remove(&src_fid);
            Resource::clean(res);
        }
        get_mut_unchecked(ctx.src_face).local_mappings.clear();

        for interest in get_mut_unchecked(ctx.src_face).local_interests.values_mut() {
            if let Some(mut res) = interest.res.take() {
                Resource::clean(&mut res);
            }
        }
        get_mut_unchecked(ctx.src_face).local_interests.clear();

        hats[region].close_face(ctx);

        tables.data.faces.remove(&src_fid);

        drop(wtables);
        drop(ctrl_lock);
        for (p, m) in declares {
            m.with_mut(|m| p.send_declare(m));
        }
    }

    fn as_any(&self) -> &dyn Any {
        self
    }
}<|MERGE_RESOLUTION|>--- conflicted
+++ resolved
@@ -132,30 +132,19 @@
     pub(crate) stats: Option<zenoh_stats::TransportStats>,
 }
 
+// FIXME(regions): expose constructor fields as a struct
 pub(crate) struct FaceStateBuilder(FaceState);
 
 impl FaceStateBuilder {
     pub(crate) fn new(
         id: usize,
         zid: ZenohIdProto,
-<<<<<<< HEAD
         region: Region,
         remote_bound: Bound,
         primitives: Arc<dyn EPrimitives + Send + Sync>,
         hats: RegionMap<Box<dyn Any + Send + Sync>>,
     ) -> Self {
         FaceStateBuilder(FaceState {
-=======
-        whatami: WhatAmI,
-        primitives: Arc<dyn crate::net::primitives::EPrimitives + Send + Sync>,
-        mcast_group: Option<TransportMulticast>,
-        in_interceptors: Option<Arc<ArcSwap<InterceptorsChain>>>,
-        hat: Box<dyn Any + Send + Sync>,
-        is_local: bool,
-        #[cfg(feature = "stats")] stats: Option<zenoh_stats::TransportStats>,
-    ) -> Arc<FaceState> {
-        Arc::new(FaceState {
->>>>>>> 7fc15715
             id,
             zid,
             whatami: WhatAmI::default(),
@@ -173,13 +162,9 @@
             in_interceptors: None,
             hats,
             task_controller: TaskController::default(),
-<<<<<<< HEAD
             is_local: false,
-=======
-            is_local,
             #[cfg(feature = "stats")]
-            stats,
->>>>>>> 7fc15715
+            stats: None,
         })
     }
 
@@ -203,6 +188,12 @@
 
     pub(crate) fn local(mut self, is_local: bool) -> Self {
         self.0.is_local = is_local;
+        self
+    }
+
+    #[cfg(feature = "stats")]
+    pub(crate) fn stats(mut self, stats: zenoh_stats::TransportStats) -> Self {
+        self.0.stats = Some(stats);
         self
     }
 
