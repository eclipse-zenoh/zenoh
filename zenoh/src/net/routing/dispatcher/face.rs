--- conflicted
+++ resolved
@@ -47,17 +47,13 @@
     },
 };
 
-<<<<<<< HEAD
-pub(crate) struct FaceState {
-=======
 pub(crate) struct InterestState {
     pub(crate) options: InterestOptions,
     pub(crate) res: Option<Arc<Resource>>,
     pub(crate) finalized: bool,
 }
 
-pub struct FaceState {
->>>>>>> cfb86a81
+pub(crate) struct FaceState {
     pub(crate) id: usize,
     pub(crate) zid: ZenohId,
     pub(crate) whatami: WhatAmI,
