//
// Copyright (c) 2023 ZettaScale Technology
//
// This program and the accompanying materials are made available under the
// terms of the Eclipse Public License 2.0 which is available at
// http://www.eclipse.org/legal/epl-2.0, or the Apache License, Version 2.0
// which is available at https://www.apache.org/licenses/LICENSE-2.0.
//
// SPDX-License-Identifier: EPL-2.0 OR Apache-2.0
//
// Contributors:
//   ZettaScale Zenoh Team, <zenoh@zettascale.tech>
//
<<<<<<< HEAD
use super::super::router::*;
use super::tables::TablesLock;
use super::token::{
    declare_token, declare_token_interest, undeclare_token, undeclare_token_interest,
};
use super::{resource::*, tables};
use crate::net::primitives::{McastMux, Mux, Primitives};
use crate::net::routing::interceptor::{InterceptorTrait, InterceptorsChain};
use crate::net::routing::RoutingContext;
use crate::KeyExpr;
use std::any::Any;
use std::collections::HashMap;
use std::fmt;
use std::sync::{Arc, Weak};
=======
use std::{
    any::Any,
    collections::HashMap,
    fmt,
    sync::{Arc, Weak},
};

>>>>>>> 0eb4e983
use tokio_util::sync::CancellationToken;
use zenoh_protocol::{
    core::{ExprId, WhatAmI, ZenohId},
    network::{
        declare::ext,
        interest::{InterestId, InterestMode, InterestOptions},
        Declare, DeclareBody, DeclareFinal, Mapping, Push, Request, RequestId, Response,
        ResponseFinal,
    },
    zenoh::RequestBody,
};
use zenoh_sync::get_mut_unchecked;
use zenoh_task::TaskController;
use zenoh_transport::multicast::TransportMulticast;
#[cfg(feature = "stats")]
use zenoh_transport::stats::TransportStats;

use super::{super::router::*, resource::*, tables, tables::TablesLock};
use crate::{
    api::key_expr::KeyExpr,
    net::{
        primitives::{McastMux, Mux, Primitives},
        routing::{
            interceptor::{InterceptorTrait, InterceptorsChain},
            RoutingContext,
        },
    },
};

pub(crate) struct InterestState {
    pub(crate) options: InterestOptions,
    pub(crate) res: Option<Arc<Resource>>,
    pub(crate) finalized: bool,
}

pub struct FaceState {
    pub(crate) id: usize,
    pub(crate) zid: ZenohId,
    pub(crate) whatami: WhatAmI,
    #[cfg(feature = "stats")]
    pub(crate) stats: Option<Arc<TransportStats>>,
    pub(crate) primitives: Arc<dyn crate::net::primitives::EPrimitives + Send + Sync>,
    pub(crate) local_interests: HashMap<InterestId, InterestState>,
    pub(crate) remote_key_interests: HashMap<InterestId, Option<Arc<Resource>>>,
    pub(crate) local_mappings: HashMap<ExprId, Arc<Resource>>,
    pub(crate) remote_mappings: HashMap<ExprId, Arc<Resource>>,
    pub(crate) next_qid: RequestId,
    pub(crate) pending_queries: HashMap<RequestId, (Arc<Query>, CancellationToken)>,
    pub(crate) mcast_group: Option<TransportMulticast>,
    pub(crate) in_interceptors: Option<Arc<InterceptorsChain>>,
    pub(crate) hat: Box<dyn Any + Send + Sync>,
    pub(crate) task_controller: TaskController,
}

impl FaceState {
    #[allow(clippy::too_many_arguments)] // @TODO fix warning
    pub(crate) fn new(
        id: usize,
        zid: ZenohId,
        whatami: WhatAmI,
        #[cfg(feature = "stats")] stats: Option<Arc<TransportStats>>,
        primitives: Arc<dyn crate::net::primitives::EPrimitives + Send + Sync>,
        mcast_group: Option<TransportMulticast>,
        in_interceptors: Option<Arc<InterceptorsChain>>,
        hat: Box<dyn Any + Send + Sync>,
    ) -> Arc<FaceState> {
        Arc::new(FaceState {
            id,
            zid,
            whatami,
            #[cfg(feature = "stats")]
            stats,
            primitives,
            local_interests: HashMap::new(),
            remote_key_interests: HashMap::new(),
            local_mappings: HashMap::new(),
            remote_mappings: HashMap::new(),
            next_qid: 0,
            pending_queries: HashMap::new(),
            mcast_group,
            in_interceptors,
            hat,
            task_controller: TaskController::default(),
        })
    }

    #[inline]
    pub(crate) fn get_mapping(
        &self,
        prefixid: &ExprId,
        mapping: Mapping,
    ) -> Option<&std::sync::Arc<Resource>> {
        match mapping {
            Mapping::Sender => self.remote_mappings.get(prefixid),
            Mapping::Receiver => self.local_mappings.get(prefixid),
        }
    }

    #[inline]
    pub(crate) fn get_sent_mapping(
        &self,
        prefixid: &ExprId,
        mapping: Mapping,
    ) -> Option<&std::sync::Arc<Resource>> {
        match mapping {
            Mapping::Sender => self.local_mappings.get(prefixid),
            Mapping::Receiver => self.remote_mappings.get(prefixid),
        }
    }

    pub(crate) fn get_next_local_id(&self) -> ExprId {
        let mut id = 1;
        while self.local_mappings.get(&id).is_some() || self.remote_mappings.get(&id).is_some() {
            id += 1;
        }
        id
    }

    pub(crate) fn update_interceptors_caches(&self, res: &mut Arc<Resource>) {
        if let Ok(expr) = KeyExpr::try_from(res.expr()) {
            if let Some(interceptor) = self.in_interceptors.as_ref() {
                let cache = interceptor.compute_keyexpr_cache(&expr);
                get_mut_unchecked(
                    get_mut_unchecked(res)
                        .session_ctxs
                        .get_mut(&self.id)
                        .unwrap(),
                )
                .in_interceptor_cache = cache;
            }
            if let Some(mux) = self.primitives.as_any().downcast_ref::<Mux>() {
                let cache = mux.interceptor.compute_keyexpr_cache(&expr);
                get_mut_unchecked(
                    get_mut_unchecked(res)
                        .session_ctxs
                        .get_mut(&self.id)
                        .unwrap(),
                )
                .e_interceptor_cache = cache;
            }
            if let Some(mux) = self.primitives.as_any().downcast_ref::<McastMux>() {
                let cache = mux.interceptor.compute_keyexpr_cache(&expr);
                get_mut_unchecked(
                    get_mut_unchecked(res)
                        .session_ctxs
                        .get_mut(&self.id)
                        .unwrap(),
                )
                .e_interceptor_cache = cache;
            }
        }
    }
}

impl fmt::Display for FaceState {
    fn fmt(&self, f: &mut fmt::Formatter) -> fmt::Result {
        write!(f, "Face{{{}, {}}}", self.id, self.zid)
    }
}

#[derive(Clone, Debug)]
pub struct WeakFace {
    pub(crate) tables: Weak<TablesLock>,
    pub(crate) state: Weak<FaceState>,
}

impl WeakFace {
    pub fn upgrade(&self) -> Option<Face> {
        Some(Face {
            tables: self.tables.upgrade()?,
            state: self.state.upgrade()?,
        })
    }
}

#[derive(Clone)]
pub struct Face {
    pub(crate) tables: Arc<TablesLock>,
    pub(crate) state: Arc<FaceState>,
}

impl Face {
    pub fn downgrade(&self) -> WeakFace {
        WeakFace {
            tables: Arc::downgrade(&self.tables),
            state: Arc::downgrade(&self.state),
        }
    }
}

impl Primitives for Face {
    fn send_interest(&self, msg: zenoh_protocol::network::Interest) {
        let ctrl_lock = zlock!(self.tables.ctrl_lock);
        if msg.mode != InterestMode::Final {
            if msg.options.keyexprs() && msg.mode != InterestMode::Current {
                register_expr_interest(
                    &self.tables,
                    &mut self.state.clone(),
                    msg.id,
                    msg.wire_expr.as_ref(),
                );
            }
            if msg.options.subscribers() {
                declare_sub_interest(
                    ctrl_lock.as_ref(),
                    &self.tables,
                    &mut self.state.clone(),
                    msg.id,
                    msg.wire_expr.as_ref(),
                    msg.mode,
                    msg.options.aggregate(),
                );
            }
            if msg.options.queryables() {
                declare_qabl_interest(
                    ctrl_lock.as_ref(),
                    &self.tables,
                    &mut self.state.clone(),
                    msg.id,
                    msg.wire_expr.as_ref(),
                    msg.mode,
                    msg.options.aggregate(),
                );
            }
            if msg.options.tokens() {
                declare_token_interest(
                    ctrl_lock.as_ref(),
                    &self.tables,
                    &mut self.state.clone(),
                    msg.id,
                    msg.wire_expr.as_ref(),
                    msg.mode,
                    msg.options.aggregate(),
                );
            }
            if msg.mode != InterestMode::Future {
                self.state.primitives.send_declare(RoutingContext::new_out(
                    Declare {
                        interest_id: Some(msg.id),
                        ext_qos: ext::QoSType::DECLARE,
                        ext_tstamp: None,
                        ext_nodeid: ext::NodeIdType::DEFAULT,
                        body: DeclareBody::DeclareFinal(DeclareFinal),
                    },
                    self.clone(),
                ));
            }
        } else {
            unregister_expr_interest(&self.tables, &mut self.state.clone(), msg.id);
            undeclare_sub_interest(
                ctrl_lock.as_ref(),
                &self.tables,
                &mut self.state.clone(),
                msg.id,
            );
            undeclare_qabl_interest(
                ctrl_lock.as_ref(),
                &self.tables,
                &mut self.state.clone(),
                msg.id,
            );
            undeclare_token_interest(
                ctrl_lock.as_ref(),
                &self.tables,
                &mut self.state.clone(),
                msg.id,
            );
        }
        drop(ctrl_lock);
    }

    fn send_declare(&self, msg: zenoh_protocol::network::Declare) {
        let ctrl_lock = zlock!(self.tables.ctrl_lock);
        match msg.body {
            zenoh_protocol::network::DeclareBody::DeclareKeyExpr(m) => {
                register_expr(&self.tables, &mut self.state.clone(), m.id, &m.wire_expr);
            }
            zenoh_protocol::network::DeclareBody::UndeclareKeyExpr(m) => {
                unregister_expr(&self.tables, &mut self.state.clone(), m.id);
            }
            zenoh_protocol::network::DeclareBody::DeclareSubscriber(m) => {
                declare_subscription(
                    ctrl_lock.as_ref(),
                    &self.tables,
                    &mut self.state.clone(),
                    m.id,
                    &m.wire_expr,
                    &m.ext_info,
                    msg.ext_nodeid.node_id,
                );
            }
            zenoh_protocol::network::DeclareBody::UndeclareSubscriber(m) => {
                undeclare_subscription(
                    ctrl_lock.as_ref(),
                    &self.tables,
                    &mut self.state.clone(),
                    m.id,
                    &m.ext_wire_expr.wire_expr,
                    msg.ext_nodeid.node_id,
                );
            }
            zenoh_protocol::network::DeclareBody::DeclareQueryable(m) => {
                declare_queryable(
                    ctrl_lock.as_ref(),
                    &self.tables,
                    &mut self.state.clone(),
                    m.id,
                    &m.wire_expr,
                    &m.ext_info,
                    msg.ext_nodeid.node_id,
                );
            }
            zenoh_protocol::network::DeclareBody::UndeclareQueryable(m) => {
                undeclare_queryable(
                    ctrl_lock.as_ref(),
                    &self.tables,
                    &mut self.state.clone(),
                    m.id,
                    &m.ext_wire_expr.wire_expr,
                    msg.ext_nodeid.node_id,
                );
            }
            zenoh_protocol::network::DeclareBody::DeclareToken(m) => {
                declare_token(
                    ctrl_lock.as_ref(),
                    &self.tables,
                    &mut self.state.clone(),
                    m.id,
                    &m.wire_expr,
                    msg.ext_nodeid.node_id,
                );
            }
            zenoh_protocol::network::DeclareBody::UndeclareToken(m) => {
                undeclare_token(
                    ctrl_lock.as_ref(),
                    &self.tables,
                    &mut self.state.clone(),
                    m.id,
                    &m.ext_wire_expr,
                    msg.ext_nodeid.node_id,
                );
            }
            zenoh_protocol::network::DeclareBody::DeclareFinal(_) => {
                if let Some(id) = msg.interest_id {
                    get_mut_unchecked(&mut self.state.clone())
                        .local_interests
                        .entry(id)
                        .and_modify(|interest| interest.finalized = true);
                }
            }
        }
        drop(ctrl_lock);
    }

    #[inline]
    fn send_push(&self, msg: Push) {
        full_reentrant_route_data(
            &self.tables,
            &self.state,
            &msg.wire_expr,
            msg.ext_qos,
            msg.payload,
            msg.ext_nodeid.node_id,
        );
    }

    fn send_request(&self, msg: Request) {
        match msg.payload {
            RequestBody::Query(_) => {
                route_query(
                    &self.tables,
                    &self.state,
                    &msg.wire_expr,
                    // parameters,
                    msg.id,
                    msg.ext_target,
                    // consolidation,
                    msg.payload,
                    msg.ext_nodeid.node_id,
                );
            }
        }
    }

    fn send_response(&self, msg: Response) {
        route_send_response(
            &self.tables,
            &mut self.state.clone(),
            msg.rid,
            msg.ext_respid,
            msg.wire_expr,
            msg.payload,
        );
    }

    fn send_response_final(&self, msg: ResponseFinal) {
        route_send_response_final(&self.tables, &mut self.state.clone(), msg.rid);
    }

    fn send_close(&self) {
        tables::close_face(&self.tables, &Arc::downgrade(&self.state));
    }
}

impl fmt::Display for Face {
    fn fmt(&self, f: &mut fmt::Formatter) -> fmt::Result {
        self.state.fmt(f)
    }
}<|MERGE_RESOLUTION|>--- conflicted
+++ resolved
@@ -11,22 +11,6 @@
 // Contributors:
 //   ZettaScale Zenoh Team, <zenoh@zettascale.tech>
 //
-<<<<<<< HEAD
-use super::super::router::*;
-use super::tables::TablesLock;
-use super::token::{
-    declare_token, declare_token_interest, undeclare_token, undeclare_token_interest,
-};
-use super::{resource::*, tables};
-use crate::net::primitives::{McastMux, Mux, Primitives};
-use crate::net::routing::interceptor::{InterceptorTrait, InterceptorsChain};
-use crate::net::routing::RoutingContext;
-use crate::KeyExpr;
-use std::any::Any;
-use std::collections::HashMap;
-use std::fmt;
-use std::sync::{Arc, Weak};
-=======
 use std::{
     any::Any,
     collections::HashMap,
@@ -34,7 +18,6 @@
     sync::{Arc, Weak},
 };
 
->>>>>>> 0eb4e983
 use tokio_util::sync::CancellationToken;
 use zenoh_protocol::{
     core::{ExprId, WhatAmI, ZenohId},
@@ -52,7 +35,12 @@
 #[cfg(feature = "stats")]
 use zenoh_transport::stats::TransportStats;
 
-use super::{super::router::*, resource::*, tables, tables::TablesLock};
+use super::{
+    super::router::*,
+    resource::*,
+    tables::{self, TablesLock},
+    token::{declare_token, declare_token_interest, undeclare_token, undeclare_token_interest},
+};
 use crate::{
     api::key_expr::KeyExpr,
     net::{
