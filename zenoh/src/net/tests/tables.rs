<<<<<<< HEAD
// //
// // Copyright (c) 2023 ZettaScale Technology
// //
// // This program and the accompanying materials are made available under the
// // terms of the Eclipse Public License 2.0 which is available at
// // http://www.eclipse.org/legal/epl-2.0, or the Apache License, Version 2.0
// // which is available at https://www.apache.org/licenses/LICENSE-2.0.
// //
// // SPDX-License-Identifier: EPL-2.0 OR Apache-2.0
// //
// // Contributors:
// //   ZettaScale Zenoh Team, <zenoh@zettascale.tech>
// //
// use crate::net::routing::router::{self, *};
// use std::convert::{TryFrom, TryInto};
// use std::sync::{Arc, Mutex, RwLock};
// use std::time::Duration;
// use uhlc::HLC;
// use zenoh_buffers::ZBuf;
// use zenoh_config::defaults::queries_default_timeout;
// use zenoh_core::zlock;
// use zenoh_protocol::core::Encoding;
// use zenoh_protocol::core::{
//     key_expr::keyexpr, ExprId, Reliability, WhatAmI, WireExpr, ZenohId, EMPTY_EXPR_ID,
// };
// use zenoh_protocol::network::declare::subscriber::ext::SubscriberInfo;
// use zenoh_protocol::network::declare::Mode;
// use zenoh_protocol::network::{ext, Declare, DeclareBody, DeclareKeyExpr};
// use zenoh_protocol::zenoh::{PushBody, Put};
// use zenoh_transport::{DummyPrimitives, Primitives};

// #[test]
// fn base_test() {
//     let tables = TablesLock {
//         tables: RwLock::new(Tables::new(
//             ZenohId::try_from([1]).unwrap(),
//             WhatAmI::Client,
//             Some(Arc::new(HLC::default())),
//             false,
//             true,
//             Duration::from_millis(queries_default_timeout),
//         )),
//         ctrl_lock: Mutex::new(()),
//         queries_lock: RwLock::new(()),
//     };

//     let primitives = Arc::new(DummyPrimitives::new());
//     let face = zwrite!(tables.tables).open_face(
//         ZenohId::try_from([1]).unwrap(),
//         WhatAmI::Client,
//         primitives,
//     );
//     register_expr(
//         &tables,
//         &mut face.upgrade().unwrap(),
//         1,
//         &"one/two/three".into(),
//     );
//     register_expr(
//         &tables,
//         &mut face.upgrade().unwrap(),
//         2,
//         &"one/deux/trois".into(),
//     );

//     let sub_info = SubscriberInfo {
//         reliability: Reliability::Reliable,
//         mode: Mode::Push,
//     };
//     declare_client_subscription(
//         &tables,
//         zread!(tables.tables),
//         &mut face.upgrade().unwrap(),
//         &WireExpr::from(1).with_suffix("four/five"),
//         &sub_info,
//     );

//     Tables::print(&zread!(tables.tables));
// }

// #[test]
// fn match_test() {
//     let key_exprs = [
//         "**",
//         "a",
//         "a/b",
//         "*",
//         "a/*",
//         "a/b$*",
//         "abc",
//         "xx",
//         "ab$*",
//         "abcd",
//         "ab$*d",
//         "ab",
//         "ab/*",
//         "a/*/c/*/e",
//         "a/b/c/d/e",
//         "a/$*b/c/$*d/e",
//         "a/xb/c/xd/e",
//         "a/c/e",
//         "a/b/c/d/x/e",
//         "ab$*cd",
//         "abxxcxxd",
//         "abxxcxxcd",
//         "abxxcxxcdx",
//         "a/b/c",
//         "ab/**",
//         "**/xyz",
//         "a/b/xyz/d/e/f/xyz",
//         "**/xyz$*xyz",
//         "a/b/xyz/d/e/f/xyz",
//         "a/**/c/**/e",
//         "a/b/b/b/c/d/d/d/e",
//         "a/**/c/*/e/*",
//         "a/b/b/b/c/d/d/c/d/e/f",
//         "a/**/c/*/e/*",
//         "x/abc",
//         "x/*",
//         "x/abc$*",
//         "x/$*abc",
//         "x/a$*",
//         "x/a$*de",
//         "x/abc$*de",
//         "x/a$*d$*e",
//         "x/a$*e",
//         "x/a$*c$*e",
//         "x/ade",
//         "x/c$*",
//         "x/$*d",
//         "x/$*e",
//     ]
//     .map(|s| keyexpr::new(s).unwrap());

//     let tables = TablesLock {
//         tables: RwLock::new(Tables::new(
//             ZenohId::try_from([1]).unwrap(),
//             WhatAmI::Client,
//             Some(Arc::new(HLC::default())),
//             false,
//             true,
//             Duration::from_millis(queries_default_timeout),
//         )),
//         ctrl_lock: Mutex::new(()),
//         queries_lock: RwLock::new(()),
//     };
//     let primitives = Arc::new(DummyPrimitives::new());
//     let face = zwrite!(tables.tables).open_face(
//         ZenohId::try_from([1]).unwrap(),
//         WhatAmI::Client,
//         primitives,
//     );
//     for (i, key_expr) in key_exprs.iter().enumerate() {
//         register_expr(
//             &tables,
//             &mut face.upgrade().unwrap(),
//             i.try_into().unwrap(),
//             &(*key_expr).into(),
//         );
//     }

//     for key_expr1 in key_exprs.iter() {
//         let res_matches = Resource::get_matches(&zread!(tables.tables), key_expr1);
//         dbg!(res_matches.len());
//         for key_expr2 in key_exprs.iter() {
//             if res_matches
//                 .iter()
//                 .map(|m| m.upgrade().unwrap().expr())
//                 .any(|x| x.as_str() == key_expr2.as_str())
//             {
//                 assert!(dbg!(dbg!(key_expr1).intersects(dbg!(key_expr2))));
//             } else {
//                 assert!(!dbg!(dbg!(key_expr1).intersects(dbg!(key_expr2))));
//             }
//         }
//     }
// }

// #[test]
// fn clean_test() {
//     let tables = TablesLock {
//         tables: RwLock::new(Tables::new(
//             ZenohId::try_from([1]).unwrap(),
//             WhatAmI::Client,
//             Some(Arc::new(HLC::default())),
//             false,
//             true,
//             Duration::from_millis(queries_default_timeout),
//         )),
//         ctrl_lock: Mutex::new(()),
//         queries_lock: RwLock::new(()),
//     };

//     let primitives = Arc::new(DummyPrimitives::new());
//     let face0 = zwrite!(tables.tables).open_face(
//         ZenohId::try_from([1]).unwrap(),
//         WhatAmI::Client,
//         primitives,
//     );
//     assert!(face0.upgrade().is_some());

//     // --------------
//     register_expr(&tables, &mut face0.upgrade().unwrap(), 1, &"todrop1".into());
//     let optres1 = Resource::get_resource(zread!(tables.tables)._get_root(), "todrop1")
//         .map(|res| Arc::downgrade(&res));
//     assert!(optres1.is_some());
//     let res1 = optres1.unwrap();
//     assert!(res1.upgrade().is_some());

//     register_expr(
//         &tables,
//         &mut face0.upgrade().unwrap(),
//         2,
//         &"todrop1/todrop11".into(),
//     );
//     let optres2 = Resource::get_resource(zread!(tables.tables)._get_root(), "todrop1/todrop11")
//         .map(|res| Arc::downgrade(&res));
//     assert!(optres2.is_some());
//     let res2 = optres2.unwrap();
//     assert!(res2.upgrade().is_some());

//     register_expr(&tables, &mut face0.upgrade().unwrap(), 3, &"**".into());
//     let optres3 = Resource::get_resource(zread!(tables.tables)._get_root(), "**")
//         .map(|res| Arc::downgrade(&res));
//     assert!(optres3.is_some());
//     let res3 = optres3.unwrap();
//     assert!(res3.upgrade().is_some());

//     unregister_expr(&tables, &mut face0.upgrade().unwrap(), 1);
//     assert!(res1.upgrade().is_some());
//     assert!(res2.upgrade().is_some());
//     assert!(res3.upgrade().is_some());

//     unregister_expr(&tables, &mut face0.upgrade().unwrap(), 2);
//     assert!(res1.upgrade().is_none());
//     assert!(res2.upgrade().is_none());
//     assert!(res3.upgrade().is_some());

//     unregister_expr(&tables, &mut face0.upgrade().unwrap(), 3);
//     assert!(res1.upgrade().is_none());
//     assert!(res2.upgrade().is_none());
//     assert!(res3.upgrade().is_none());

//     // --------------
//     register_expr(&tables, &mut face0.upgrade().unwrap(), 1, &"todrop1".into());
//     let optres1 = Resource::get_resource(zread!(tables.tables)._get_root(), "todrop1")
//         .map(|res| Arc::downgrade(&res));
//     assert!(optres1.is_some());
//     let res1 = optres1.unwrap();
//     assert!(res1.upgrade().is_some());

//     let sub_info = SubscriberInfo {
//         reliability: Reliability::Reliable,
//         mode: Mode::Push,
//     };

//     declare_client_subscription(
//         &tables,
//         zread!(tables.tables),
//         &mut face0.upgrade().unwrap(),
//         &"todrop1/todrop11".into(),
//         &sub_info,
//     );
//     let optres2 = Resource::get_resource(zread!(tables.tables)._get_root(), "todrop1/todrop11")
//         .map(|res| Arc::downgrade(&res));
//     assert!(optres2.is_some());
//     let res2 = optres2.unwrap();
//     assert!(res2.upgrade().is_some());

//     declare_client_subscription(
//         &tables,
//         zread!(tables.tables),
//         &mut face0.upgrade().unwrap(),
//         &WireExpr::from(1).with_suffix("/todrop12"),
//         &sub_info,
//     );
//     let optres3 = Resource::get_resource(zread!(tables.tables)._get_root(), "todrop1/todrop12")
//         .map(|res| Arc::downgrade(&res));
//     assert!(optres3.is_some());
//     let res3 = optres3.unwrap();
//     assert!(res3.upgrade().is_some());

//     forget_client_subscription(
//         &tables,
//         zread!(tables.tables),
//         &mut face0.upgrade().unwrap(),
//         &WireExpr::from(1).with_suffix("/todrop12"),
//     );
//     assert!(res1.upgrade().is_some());
//     assert!(res2.upgrade().is_some());
//     assert!(res3.upgrade().is_none());

//     forget_client_subscription(
//         &tables,
//         zread!(tables.tables),
//         &mut face0.upgrade().unwrap(),
//         &"todrop1/todrop11".into(),
//     );
//     assert!(res1.upgrade().is_some());
//     assert!(res2.upgrade().is_none());
//     assert!(res3.upgrade().is_none());

//     unregister_expr(&tables, &mut face0.upgrade().unwrap(), 1);
//     assert!(res1.upgrade().is_none());
//     assert!(res2.upgrade().is_none());
//     assert!(res3.upgrade().is_none());

//     // --------------
//     register_expr(&tables, &mut face0.upgrade().unwrap(), 2, &"todrop3".into());
//     declare_client_subscription(
//         &tables,
//         zread!(tables.tables),
//         &mut face0.upgrade().unwrap(),
//         &"todrop3".into(),
//         &sub_info,
//     );
//     let optres1 = Resource::get_resource(zread!(tables.tables)._get_root(), "todrop3")
//         .map(|res| Arc::downgrade(&res));
//     assert!(optres1.is_some());
//     let res1 = optres1.unwrap();
//     assert!(res1.upgrade().is_some());

//     forget_client_subscription(
//         &tables,
//         zread!(tables.tables),
//         &mut face0.upgrade().unwrap(),
//         &"todrop3".into(),
//     );
//     assert!(res1.upgrade().is_some());

//     unregister_expr(&tables, &mut face0.upgrade().unwrap(), 2);
//     assert!(res1.upgrade().is_none());

//     // --------------
//     register_expr(&tables, &mut face0.upgrade().unwrap(), 3, &"todrop4".into());
//     register_expr(&tables, &mut face0.upgrade().unwrap(), 4, &"todrop5".into());
//     declare_client_subscription(
//         &tables,
//         zread!(tables.tables),
//         &mut face0.upgrade().unwrap(),
//         &"todrop5".into(),
//         &sub_info,
//     );
//     declare_client_subscription(
//         &tables,
//         zread!(tables.tables),
//         &mut face0.upgrade().unwrap(),
//         &"todrop6".into(),
//         &sub_info,
//     );

//     let optres1 = Resource::get_resource(zread!(tables.tables)._get_root(), "todrop4")
//         .map(|res| Arc::downgrade(&res));
//     assert!(optres1.is_some());
//     let res1 = optres1.unwrap();
//     let optres2 = Resource::get_resource(zread!(tables.tables)._get_root(), "todrop5")
//         .map(|res| Arc::downgrade(&res));
//     assert!(optres2.is_some());
//     let res2 = optres2.unwrap();
//     let optres3 = Resource::get_resource(zread!(tables.tables)._get_root(), "todrop6")
//         .map(|res| Arc::downgrade(&res));
//     assert!(optres3.is_some());
//     let res3 = optres3.unwrap();

//     assert!(res1.upgrade().is_some());
//     assert!(res2.upgrade().is_some());
//     assert!(res3.upgrade().is_some());

//     tables::close_face(&tables, &face0);
//     assert!(face0.upgrade().is_none());
//     assert!(res1.upgrade().is_none());
//     assert!(res2.upgrade().is_none());
//     assert!(res3.upgrade().is_none());
// }

// pub struct ClientPrimitives {
//     data: std::sync::Mutex<Option<WireExpr<'static>>>,
//     mapping: std::sync::Mutex<std::collections::HashMap<ExprId, String>>,
// }

// impl ClientPrimitives {
//     pub fn new() -> ClientPrimitives {
//         ClientPrimitives {
//             data: std::sync::Mutex::new(None),
//             mapping: std::sync::Mutex::new(std::collections::HashMap::new()),
//         }
//     }

//     pub fn clear_data(&self) {
//         *self.data.lock().unwrap() = None;
//     }
// }

// impl Default for ClientPrimitives {
//     fn default() -> Self {
//         Self::new()
//     }
// }

// impl ClientPrimitives {
//     fn get_name(&self, key_expr: &WireExpr) -> String {
//         let mapping = self.mapping.lock().unwrap();
//         let (scope, suffix) = key_expr.as_id_and_suffix();
//         if scope == EMPTY_EXPR_ID {
//             suffix.to_string()
//         } else if suffix.is_empty() {
//             mapping.get(&scope).unwrap().clone()
//         } else {
//             format!("{}{}", mapping.get(&scope).unwrap(), suffix)
//         }
//     }

//     fn get_last_name(&self) -> Option<String> {
//         self.data
//             .lock()
//             .unwrap()
//             .as_ref()
//             .map(|data| self.get_name(data))
//     }

//     #[allow(dead_code)]
//     fn get_last_key(&self) -> Option<WireExpr> {
//         self.data.lock().unwrap().as_ref().cloned()
//     }
// }

// impl Primitives for ClientPrimitives {
//     fn send_declare(&self, msg: zenoh_protocol::network::Declare) {
//         match msg.body {
//             DeclareBody::DeclareKeyExpr(d) => {
//                 let name = self.get_name(&d.wire_expr);
//                 zlock!(self.mapping).insert(d.id, name);
//             }
//             DeclareBody::UndeclareKeyExpr(u) => {
//                 zlock!(self.mapping).remove(&u.id);
//             }
//             _ => (),
//         }
//     }

//     fn send_push(&self, msg: zenoh_protocol::network::Push) {
//         *zlock!(self.data) = Some(msg.wire_expr.to_owned());
//     }

//     fn send_request(&self, _msg: zenoh_protocol::network::Request) {}

//     fn send_response(&self, _msg: zenoh_protocol::network::Response) {}

//     fn send_response_final(&self, _msg: zenoh_protocol::network::ResponseFinal) {}

//     fn send_close(&self) {}
// }

// #[test]
// fn client_test() {
//     let tables = TablesLock {
//         tables: RwLock::new(Tables::new(
//             ZenohId::try_from([1]).unwrap(),
//             WhatAmI::Client,
//             Some(Arc::new(HLC::default())),
//             false,
//             true,
//             Duration::from_millis(queries_default_timeout),
//         )),
//         ctrl_lock: Mutex::new(()),
//         queries_lock: RwLock::new(()),
//     };

//     let sub_info = SubscriberInfo {
//         reliability: Reliability::Reliable,
//         mode: Mode::Push,
//     };

//     let primitives0 = Arc::new(ClientPrimitives::new());

//     let face0 = zwrite!(tables.tables).open_face(
//         ZenohId::try_from([1]).unwrap(),
//         WhatAmI::Client,
//         primitives0.clone(),
//     );
//     register_expr(
//         &tables,
//         &mut face0.upgrade().unwrap(),
//         11,
//         &"test/client".into(),
//     );
//     primitives0.send_declare(Declare {
//         ext_qos: ext::QoSType::declare_default(),
//         ext_tstamp: None,
//         ext_nodeid: ext::NodeIdType::default(),
//         body: DeclareBody::DeclareKeyExpr(DeclareKeyExpr {
//             id: 11,
//             wire_expr: "test/client".into(),
//         }),
//     });
//     declare_client_subscription(
//         &tables,
//         zread!(tables.tables),
//         &mut face0.upgrade().unwrap(),
//         &WireExpr::from(11).with_suffix("/**"),
//         &sub_info,
//     );
//     register_expr(
//         &tables,
//         &mut face0.upgrade().unwrap(),
//         12,
//         &WireExpr::from(11).with_suffix("/z1_pub1"),
//     );
//     primitives0.send_declare(Declare {
//         ext_qos: ext::QoSType::declare_default(),
//         ext_tstamp: None,
//         ext_nodeid: ext::NodeIdType::default(),
//         body: DeclareBody::DeclareKeyExpr(DeclareKeyExpr {
//             id: 12,
//             wire_expr: WireExpr::from(11).with_suffix("/z1_pub1"),
//         }),
//     });

//     let primitives1 = Arc::new(ClientPrimitives::new());
//     let face1 = zwrite!(tables.tables).open_face(
//         ZenohId::try_from([1]).unwrap(),
//         WhatAmI::Client,
//         primitives1.clone(),
//     );
//     register_expr(
//         &tables,
//         &mut face1.upgrade().unwrap(),
//         21,
//         &"test/client".into(),
//     );
//     primitives1.send_declare(Declare {
//         ext_qos: ext::QoSType::declare_default(),
//         ext_tstamp: None,
//         ext_nodeid: ext::NodeIdType::default(),
//         body: DeclareBody::DeclareKeyExpr(DeclareKeyExpr {
//             id: 21,
//             wire_expr: "test/client".into(),
//         }),
//     });
//     declare_client_subscription(
//         &tables,
//         zread!(tables.tables),
//         &mut face1.upgrade().unwrap(),
//         &WireExpr::from(21).with_suffix("/**"),
//         &sub_info,
//     );
//     register_expr(
//         &tables,
//         &mut face1.upgrade().unwrap(),
//         22,
//         &WireExpr::from(21).with_suffix("/z2_pub1"),
//     );
//     primitives1.send_declare(Declare {
//         ext_qos: ext::QoSType::declare_default(),
//         ext_tstamp: None,
//         ext_nodeid: ext::NodeIdType::default(),
//         body: DeclareBody::DeclareKeyExpr(DeclareKeyExpr {
//             id: 22,
//             wire_expr: WireExpr::from(21).with_suffix("/z2_pub1"),
//         }),
//     });

//     let primitives2 = Arc::new(ClientPrimitives::new());
//     let face2 = zwrite!(tables.tables).open_face(
//         ZenohId::try_from([1]).unwrap(),
//         WhatAmI::Client,
//         primitives2.clone(),
//     );
//     register_expr(
//         &tables,
//         &mut face2.upgrade().unwrap(),
//         31,
//         &"test/client".into(),
//     );
//     primitives2.send_declare(Declare {
//         ext_qos: ext::QoSType::declare_default(),
//         ext_tstamp: None,
//         ext_nodeid: ext::NodeIdType::default(),
//         body: DeclareBody::DeclareKeyExpr(DeclareKeyExpr {
//             id: 31,
//             wire_expr: "test/client".into(),
//         }),
//     });
//     declare_client_subscription(
//         &tables,
//         zread!(tables.tables),
//         &mut face2.upgrade().unwrap(),
//         &WireExpr::from(31).with_suffix("/**"),
//         &sub_info,
//     );

//     primitives0.clear_data();
//     primitives1.clear_data();
//     primitives2.clear_data();

//     full_reentrant_route_data(
//         &tables.tables,
//         &face0.upgrade().unwrap(),
//         &"test/client/z1_wr1".into(),
//         ext::QoSType::default(),
//         PushBody::Put(Put {
//             timestamp: None,
//             encoding: Encoding::default(),
//             ext_sinfo: None,
//             #[cfg(feature = "shared-memory")]
//             ext_shm: None,
//             ext_unknown: vec![],
//             payload: ZBuf::empty(),
//         }),
//         0,
//     );

//     // functionnal check
//     assert!(primitives1.get_last_name().is_some());
//     assert_eq!(primitives1.get_last_name().unwrap(), "test/client/z1_wr1");
//     // mapping strategy check
//     // assert_eq!(primitives1.get_last_key().unwrap(), KeyExpr::IdWithSuffix(21, "/z1_wr1".to_string()));

//     // functionnal check
//     assert!(primitives2.get_last_name().is_some());
//     assert_eq!(primitives2.get_last_name().unwrap(), "test/client/z1_wr1");
//     // mapping strategy check
//     // assert_eq!(primitives2.get_last_key().unwrap(), KeyExpr::IdWithSuffix(31, "/z1_wr1".to_string()));

//     primitives0.clear_data();
//     primitives1.clear_data();
//     primitives2.clear_data();
//     full_reentrant_route_data(
//         &tables.tables,
//         &face0.upgrade().unwrap(),
//         &WireExpr::from(11).with_suffix("/z1_wr2"),
//         ext::QoSType::default(),
//         PushBody::Put(Put {
//             timestamp: None,
//             encoding: Encoding::default(),
//             ext_sinfo: None,
//             #[cfg(feature = "shared-memory")]
//             ext_shm: None,
//             ext_unknown: vec![],
//             payload: ZBuf::empty(),
//         }),
//         0,
//     );

//     // functionnal check
//     assert!(primitives1.get_last_name().is_some());
//     assert_eq!(primitives1.get_last_name().unwrap(), "test/client/z1_wr2");
//     // mapping strategy check
//     // assert_eq!(primitives1.get_last_key().unwrap(), KeyExpr::IdWithSuffix(21, "/z1_wr2".to_string()));

//     // functionnal check
//     assert!(primitives2.get_last_name().is_some());
//     assert_eq!(primitives2.get_last_name().unwrap(), "test/client/z1_wr2");
//     // mapping strategy check
//     // assert_eq!(primitives2.get_last_key().unwrap(), KeyExpr::IdWithSuffix(31, "/z1_wr2".to_string()));

//     primitives0.clear_data();
//     primitives1.clear_data();
//     primitives2.clear_data();
//     full_reentrant_route_data(
//         &tables.tables,
//         &face1.upgrade().unwrap(),
//         &"test/client/**".into(),
//         ext::QoSType::default(),
//         PushBody::Put(Put {
//             timestamp: None,
//             encoding: Encoding::default(),
//             ext_sinfo: None,
//             #[cfg(feature = "shared-memory")]
//             ext_shm: None,
//             ext_unknown: vec![],
//             payload: ZBuf::empty(),
//         }),
//         0,
//     );

//     // functionnal check
//     assert!(primitives0.get_last_name().is_some());
//     assert_eq!(primitives0.get_last_name().unwrap(), "test/client/**");
//     // mapping strategy check
//     // assert_eq!(primitives1.get_last_key().unwrap(), KeyExpr::IdWithSuffix(11, "/**".to_string()));

//     // functionnal check
//     assert!(primitives2.get_last_name().is_some());
//     assert_eq!(primitives2.get_last_name().unwrap(), "test/client/**");
//     // mapping strategy check
//     // assert_eq!(primitives2.get_last_key().unwrap(), KeyExpr::IdWithSuffix(31, "/**".to_string()));

//     primitives0.clear_data();
//     primitives1.clear_data();
//     primitives2.clear_data();
//     full_reentrant_route_data(
//         &tables.tables,
//         &face0.upgrade().unwrap(),
//         &12.into(),
//         ext::QoSType::default(),
//         PushBody::Put(Put {
//             timestamp: None,
//             encoding: Encoding::default(),
//             ext_sinfo: None,
//             #[cfg(feature = "shared-memory")]
//             ext_shm: None,
//             ext_unknown: vec![],
//             payload: ZBuf::empty(),
//         }),
//         0,
//     );

//     // functionnal check
//     assert!(primitives1.get_last_name().is_some());
//     assert_eq!(primitives1.get_last_name().unwrap(), "test/client/z1_pub1");
//     // mapping strategy check
//     // assert_eq!(primitives1.get_last_key().unwrap(), KeyExpr::IdWithSuffix(21, "/z1_pub1".to_string()));

//     // functionnal check
//     assert!(primitives2.get_last_name().is_some());
//     assert_eq!(primitives2.get_last_name().unwrap(), "test/client/z1_pub1");
//     // mapping strategy check
//     // assert_eq!(primitives2.get_last_key().unwrap(), KeyExpr::IdWithSuffix(31, "/z1_pub1".to_string()));

//     primitives0.clear_data();
//     primitives1.clear_data();
//     primitives2.clear_data();
//     full_reentrant_route_data(
//         &tables.tables,
//         &face1.upgrade().unwrap(),
//         &22.into(),
//         ext::QoSType::default(),
//         PushBody::Put(Put {
//             timestamp: None,
//             encoding: Encoding::default(),
//             ext_sinfo: None,
//             #[cfg(feature = "shared-memory")]
//             ext_shm: None,
//             ext_unknown: vec![],
//             payload: ZBuf::empty(),
//         }),
//         0,
//     );

//     // functionnal check
//     assert!(primitives0.get_last_name().is_some());
//     assert_eq!(primitives0.get_last_name().unwrap(), "test/client/z2_pub1");
//     // mapping strategy check
//     // assert_eq!(primitives1.get_last_key().unwrap(), KeyExpr::IdWithSuffix(11, "/z2_pub1".to_string()));

//     // functionnal check
//     assert!(primitives2.get_last_name().is_some());
//     assert_eq!(primitives2.get_last_name().unwrap(), "test/client/z2_pub1");
//     // mapping strategy check
//     // assert_eq!(primitives2.get_last_key().unwrap(), KeyExpr::IdWithSuffix(31, "/z2_pub1".to_string()));
// }
=======
//
// Copyright (c) 2023 ZettaScale Technology
//
// This program and the accompanying materials are made available under the
// terms of the Eclipse Public License 2.0 which is available at
// http://www.eclipse.org/legal/epl-2.0, or the Apache License, Version 2.0
// which is available at https://www.apache.org/licenses/LICENSE-2.0.
//
// SPDX-License-Identifier: EPL-2.0 OR Apache-2.0
//
// Contributors:
//   ZettaScale Zenoh Team, <zenoh@zettascale.tech>
//
use crate::net::primitives::{DummyPrimitives, EPrimitives, Primitives};
use crate::net::routing::dispatcher::tables::{self, Tables};
use crate::net::routing::router::*;
use crate::net::routing::RoutingContext;
use std::convert::{TryFrom, TryInto};
use std::sync::Arc;
use uhlc::HLC;
use zenoh_buffers::ZBuf;
use zenoh_config::Config;
use zenoh_core::zlock;
use zenoh_protocol::core::Encoding;
use zenoh_protocol::core::{
    key_expr::keyexpr, ExprId, Reliability, WhatAmI, WireExpr, ZenohId, EMPTY_EXPR_ID,
};
use zenoh_protocol::network::declare::subscriber::ext::SubscriberInfo;
use zenoh_protocol::network::declare::Mode;
use zenoh_protocol::network::{ext, Declare, DeclareBody, DeclareKeyExpr};
use zenoh_protocol::zenoh::{PushBody, Put};

#[test]
fn base_test() {
    let config = Config::default();
    let router = Router::new(
        ZenohId::try_from([1]).unwrap(),
        WhatAmI::Client,
        Some(Arc::new(HLC::default())),
        &config,
    )
    .unwrap();
    let tables = router.tables.clone();

    let primitives = Arc::new(DummyPrimitives {});
    let face = Arc::downgrade(&router.new_primitives(primitives).state);
    register_expr(
        &tables,
        &mut face.upgrade().unwrap(),
        1,
        &"one/two/three".into(),
    );
    register_expr(
        &tables,
        &mut face.upgrade().unwrap(),
        2,
        &"one/deux/trois".into(),
    );

    let sub_info = SubscriberInfo {
        reliability: Reliability::Reliable,
        mode: Mode::Push,
    };

    declare_subscription(
        zlock!(tables.ctrl_lock).as_ref(),
        &tables,
        &mut face.upgrade().unwrap(),
        &WireExpr::from(1).with_suffix("four/five"),
        &sub_info,
        NodeId::default(),
    );

    Tables::print(&zread!(tables.tables));
}

#[test]
fn match_test() {
    let key_exprs = [
        "**",
        "a",
        "a/b",
        "*",
        "a/*",
        "a/b$*",
        "abc",
        "xx",
        "ab$*",
        "abcd",
        "ab$*d",
        "ab",
        "ab/*",
        "a/*/c/*/e",
        "a/b/c/d/e",
        "a/$*b/c/$*d/e",
        "a/xb/c/xd/e",
        "a/c/e",
        "a/b/c/d/x/e",
        "ab$*cd",
        "abxxcxxd",
        "abxxcxxcd",
        "abxxcxxcdx",
        "a/b/c",
        "ab/**",
        "**/xyz",
        "a/b/xyz/d/e/f/xyz",
        "**/xyz$*xyz",
        "a/b/xyz/d/e/f/xyz",
        "a/**/c/**/e",
        "a/b/b/b/c/d/d/d/e",
        "a/**/c/*/e/*",
        "a/b/b/b/c/d/d/c/d/e/f",
        "a/**/c/*/e/*",
        "x/abc",
        "x/*",
        "x/abc$*",
        "x/$*abc",
        "x/a$*",
        "x/a$*de",
        "x/abc$*de",
        "x/a$*d$*e",
        "x/a$*e",
        "x/a$*c$*e",
        "x/ade",
        "x/c$*",
        "x/$*d",
        "x/$*e",
    ]
    .map(|s| keyexpr::new(s).unwrap());

    let config = Config::default();
    let router = Router::new(
        ZenohId::try_from([1]).unwrap(),
        WhatAmI::Client,
        Some(Arc::new(HLC::default())),
        &config,
    )
    .unwrap();
    let tables = router.tables.clone();

    let primitives = Arc::new(DummyPrimitives {});
    let face = Arc::downgrade(&router.new_primitives(primitives).state);
    for (i, key_expr) in key_exprs.iter().enumerate() {
        register_expr(
            &tables,
            &mut face.upgrade().unwrap(),
            i.try_into().unwrap(),
            &(*key_expr).into(),
        );
    }

    for key_expr1 in key_exprs.iter() {
        let res_matches = Resource::get_matches(&zread!(tables.tables), key_expr1);
        dbg!(res_matches.len());
        for key_expr2 in key_exprs.iter() {
            if res_matches
                .iter()
                .map(|m| m.upgrade().unwrap().expr())
                .any(|x| x.as_str() == key_expr2.as_str())
            {
                assert!(dbg!(dbg!(key_expr1).intersects(dbg!(key_expr2))));
            } else {
                assert!(!dbg!(dbg!(key_expr1).intersects(dbg!(key_expr2))));
            }
        }
    }
}

#[test]
fn clean_test() {
    let config = Config::default();
    let router = Router::new(
        ZenohId::try_from([1]).unwrap(),
        WhatAmI::Client,
        Some(Arc::new(HLC::default())),
        &config,
    )
    .unwrap();
    let tables = router.tables.clone();

    let primitives = Arc::new(DummyPrimitives {});
    let face0 = Arc::downgrade(&router.new_primitives(primitives).state);
    assert!(face0.upgrade().is_some());

    // --------------
    register_expr(&tables, &mut face0.upgrade().unwrap(), 1, &"todrop1".into());
    let optres1 = Resource::get_resource(zread!(tables.tables)._get_root(), "todrop1")
        .map(|res| Arc::downgrade(&res));
    assert!(optres1.is_some());
    let res1 = optres1.unwrap();
    assert!(res1.upgrade().is_some());

    register_expr(
        &tables,
        &mut face0.upgrade().unwrap(),
        2,
        &"todrop1/todrop11".into(),
    );
    let optres2 = Resource::get_resource(zread!(tables.tables)._get_root(), "todrop1/todrop11")
        .map(|res| Arc::downgrade(&res));
    assert!(optres2.is_some());
    let res2 = optres2.unwrap();
    assert!(res2.upgrade().is_some());

    register_expr(&tables, &mut face0.upgrade().unwrap(), 3, &"**".into());
    let optres3 = Resource::get_resource(zread!(tables.tables)._get_root(), "**")
        .map(|res| Arc::downgrade(&res));
    assert!(optres3.is_some());
    let res3 = optres3.unwrap();
    assert!(res3.upgrade().is_some());

    unregister_expr(&tables, &mut face0.upgrade().unwrap(), 1);
    assert!(res1.upgrade().is_some());
    assert!(res2.upgrade().is_some());
    assert!(res3.upgrade().is_some());

    unregister_expr(&tables, &mut face0.upgrade().unwrap(), 2);
    assert!(res1.upgrade().is_none());
    assert!(res2.upgrade().is_none());
    assert!(res3.upgrade().is_some());

    unregister_expr(&tables, &mut face0.upgrade().unwrap(), 3);
    assert!(res1.upgrade().is_none());
    assert!(res2.upgrade().is_none());
    assert!(res3.upgrade().is_none());

    // --------------
    register_expr(&tables, &mut face0.upgrade().unwrap(), 1, &"todrop1".into());
    let optres1 = Resource::get_resource(zread!(tables.tables)._get_root(), "todrop1")
        .map(|res| Arc::downgrade(&res));
    assert!(optres1.is_some());
    let res1 = optres1.unwrap();
    assert!(res1.upgrade().is_some());

    let sub_info = SubscriberInfo {
        reliability: Reliability::Reliable,
        mode: Mode::Push,
    };

    declare_subscription(
        zlock!(tables.ctrl_lock).as_ref(),
        &tables,
        &mut face0.upgrade().unwrap(),
        &"todrop1/todrop11".into(),
        &sub_info,
        NodeId::default(),
    );
    let optres2 = Resource::get_resource(zread!(tables.tables)._get_root(), "todrop1/todrop11")
        .map(|res| Arc::downgrade(&res));
    assert!(optres2.is_some());
    let res2 = optres2.unwrap();
    assert!(res2.upgrade().is_some());

    declare_subscription(
        zlock!(tables.ctrl_lock).as_ref(),
        &tables,
        &mut face0.upgrade().unwrap(),
        &WireExpr::from(1).with_suffix("/todrop12"),
        &sub_info,
        NodeId::default(),
    );
    let optres3 = Resource::get_resource(zread!(tables.tables)._get_root(), "todrop1/todrop12")
        .map(|res| Arc::downgrade(&res));
    assert!(optres3.is_some());
    let res3 = optres3.unwrap();
    println!("COUNT: {}", res3.strong_count());
    assert!(res3.upgrade().is_some());

    undeclare_subscription(
        zlock!(tables.ctrl_lock).as_ref(),
        &tables,
        &mut face0.upgrade().unwrap(),
        &WireExpr::from(1).with_suffix("/todrop12"),
        NodeId::default(),
    );

    println!("COUNT2: {}", res3.strong_count());

    assert!(res1.upgrade().is_some());
    assert!(res2.upgrade().is_some());
    assert!(res3.upgrade().is_none());

    undeclare_subscription(
        zlock!(tables.ctrl_lock).as_ref(),
        &tables,
        &mut face0.upgrade().unwrap(),
        &"todrop1/todrop11".into(),
        NodeId::default(),
    );
    assert!(res1.upgrade().is_some());
    assert!(res2.upgrade().is_none());
    assert!(res3.upgrade().is_none());

    unregister_expr(&tables, &mut face0.upgrade().unwrap(), 1);
    assert!(res1.upgrade().is_none());
    assert!(res2.upgrade().is_none());
    assert!(res3.upgrade().is_none());

    // --------------
    register_expr(&tables, &mut face0.upgrade().unwrap(), 2, &"todrop3".into());
    declare_subscription(
        zlock!(tables.ctrl_lock).as_ref(),
        &tables,
        &mut face0.upgrade().unwrap(),
        &"todrop3".into(),
        &sub_info,
        NodeId::default(),
    );
    let optres1 = Resource::get_resource(zread!(tables.tables)._get_root(), "todrop3")
        .map(|res| Arc::downgrade(&res));
    assert!(optres1.is_some());
    let res1 = optres1.unwrap();
    assert!(res1.upgrade().is_some());

    undeclare_subscription(
        zlock!(tables.ctrl_lock).as_ref(),
        &tables,
        &mut face0.upgrade().unwrap(),
        &"todrop3".into(),
        NodeId::default(),
    );
    assert!(res1.upgrade().is_some());

    unregister_expr(&tables, &mut face0.upgrade().unwrap(), 2);
    assert!(res1.upgrade().is_none());

    // --------------
    register_expr(&tables, &mut face0.upgrade().unwrap(), 3, &"todrop4".into());
    register_expr(&tables, &mut face0.upgrade().unwrap(), 4, &"todrop5".into());
    declare_subscription(
        zlock!(tables.ctrl_lock).as_ref(),
        &tables,
        &mut face0.upgrade().unwrap(),
        &"todrop5".into(),
        &sub_info,
        NodeId::default(),
    );
    declare_subscription(
        zlock!(tables.ctrl_lock).as_ref(),
        &tables,
        &mut face0.upgrade().unwrap(),
        &"todrop6".into(),
        &sub_info,
        NodeId::default(),
    );

    let optres1 = Resource::get_resource(zread!(tables.tables)._get_root(), "todrop4")
        .map(|res| Arc::downgrade(&res));
    assert!(optres1.is_some());
    let res1 = optres1.unwrap();
    let optres2 = Resource::get_resource(zread!(tables.tables)._get_root(), "todrop5")
        .map(|res| Arc::downgrade(&res));
    assert!(optres2.is_some());
    let res2 = optres2.unwrap();
    let optres3 = Resource::get_resource(zread!(tables.tables)._get_root(), "todrop6")
        .map(|res| Arc::downgrade(&res));
    assert!(optres3.is_some());
    let res3 = optres3.unwrap();

    assert!(res1.upgrade().is_some());
    assert!(res2.upgrade().is_some());
    assert!(res3.upgrade().is_some());

    tables::close_face(&tables, &face0);
    assert!(face0.upgrade().is_none());
    assert!(res1.upgrade().is_none());
    assert!(res2.upgrade().is_none());
    assert!(res3.upgrade().is_none());
}

pub struct ClientPrimitives {
    data: std::sync::Mutex<Option<WireExpr<'static>>>,
    mapping: std::sync::Mutex<std::collections::HashMap<ExprId, String>>,
}

impl ClientPrimitives {
    pub fn new() -> ClientPrimitives {
        ClientPrimitives {
            data: std::sync::Mutex::new(None),
            mapping: std::sync::Mutex::new(std::collections::HashMap::new()),
        }
    }

    pub fn clear_data(&self) {
        *self.data.lock().unwrap() = None;
    }
}

impl Default for ClientPrimitives {
    fn default() -> Self {
        Self::new()
    }
}

impl ClientPrimitives {
    fn get_name(&self, key_expr: &WireExpr) -> String {
        let mapping = self.mapping.lock().unwrap();
        let (scope, suffix) = key_expr.as_id_and_suffix();
        if scope == EMPTY_EXPR_ID {
            suffix.to_string()
        } else if suffix.is_empty() {
            mapping.get(&scope).unwrap().clone()
        } else {
            format!("{}{}", mapping.get(&scope).unwrap(), suffix)
        }
    }

    fn get_last_name(&self) -> Option<String> {
        self.data
            .lock()
            .unwrap()
            .as_ref()
            .map(|data| self.get_name(data))
    }

    #[allow(dead_code)]
    fn get_last_key(&self) -> Option<WireExpr> {
        self.data.lock().unwrap().as_ref().cloned()
    }
}

impl Primitives for ClientPrimitives {
    fn send_declare(&self, msg: zenoh_protocol::network::Declare) {
        match msg.body {
            DeclareBody::DeclareKeyExpr(d) => {
                let name = self.get_name(&d.wire_expr);
                zlock!(self.mapping).insert(d.id, name);
            }
            DeclareBody::UndeclareKeyExpr(u) => {
                zlock!(self.mapping).remove(&u.id);
            }
            _ => (),
        }
    }

    fn send_push(&self, msg: zenoh_protocol::network::Push) {
        *zlock!(self.data) = Some(msg.wire_expr.to_owned());
    }

    fn send_request(&self, _msg: zenoh_protocol::network::Request) {}

    fn send_response(&self, _msg: zenoh_protocol::network::Response) {}

    fn send_response_final(&self, _msg: zenoh_protocol::network::ResponseFinal) {}

    fn send_close(&self) {}
}

impl EPrimitives for ClientPrimitives {
    fn send_declare(&self, ctx: RoutingContext<zenoh_protocol::network::Declare>) {
        match ctx.msg.body {
            DeclareBody::DeclareKeyExpr(d) => {
                let name = self.get_name(&d.wire_expr);
                zlock!(self.mapping).insert(d.id, name);
            }
            DeclareBody::UndeclareKeyExpr(u) => {
                zlock!(self.mapping).remove(&u.id);
            }
            _ => (),
        }
    }

    fn send_push(&self, msg: zenoh_protocol::network::Push) {
        *zlock!(self.data) = Some(msg.wire_expr.to_owned());
    }

    fn send_request(&self, _ctx: RoutingContext<zenoh_protocol::network::Request>) {}

    fn send_response(&self, _ctx: RoutingContext<zenoh_protocol::network::Response>) {}

    fn send_response_final(&self, _ctx: RoutingContext<zenoh_protocol::network::ResponseFinal>) {}

    fn send_close(&self) {}
}

#[test]
fn client_test() {
    let config = Config::default();
    let router = Router::new(
        ZenohId::try_from([1]).unwrap(),
        WhatAmI::Client,
        Some(Arc::new(HLC::default())),
        &config,
    )
    .unwrap();
    let tables = router.tables.clone();

    let sub_info = SubscriberInfo {
        reliability: Reliability::Reliable,
        mode: Mode::Push,
    };

    let primitives0 = Arc::new(ClientPrimitives::new());
    let face0 = Arc::downgrade(&router.new_primitives(primitives0.clone()).state);
    register_expr(
        &tables,
        &mut face0.upgrade().unwrap(),
        11,
        &"test/client".into(),
    );
    Primitives::send_declare(
        primitives0.as_ref(),
        Declare {
            ext_qos: ext::QoSType::declare_default(),
            ext_tstamp: None,
            ext_nodeid: ext::NodeIdType::default(),
            body: DeclareBody::DeclareKeyExpr(DeclareKeyExpr {
                id: 11,
                wire_expr: "test/client".into(),
            }),
        },
    );
    declare_subscription(
        zlock!(tables.ctrl_lock).as_ref(),
        &tables,
        &mut face0.upgrade().unwrap(),
        &WireExpr::from(11).with_suffix("/**"),
        &sub_info,
        NodeId::default(),
    );
    register_expr(
        &tables,
        &mut face0.upgrade().unwrap(),
        12,
        &WireExpr::from(11).with_suffix("/z1_pub1"),
    );
    Primitives::send_declare(
        primitives0.as_ref(),
        Declare {
            ext_qos: ext::QoSType::declare_default(),
            ext_tstamp: None,
            ext_nodeid: ext::NodeIdType::default(),
            body: DeclareBody::DeclareKeyExpr(DeclareKeyExpr {
                id: 12,
                wire_expr: WireExpr::from(11).with_suffix("/z1_pub1"),
            }),
        },
    );

    let primitives1 = Arc::new(ClientPrimitives::new());
    let face1 = Arc::downgrade(&router.new_primitives(primitives1.clone()).state);
    register_expr(
        &tables,
        &mut face1.upgrade().unwrap(),
        21,
        &"test/client".into(),
    );
    Primitives::send_declare(
        primitives1.as_ref(),
        Declare {
            ext_qos: ext::QoSType::declare_default(),
            ext_tstamp: None,
            ext_nodeid: ext::NodeIdType::default(),
            body: DeclareBody::DeclareKeyExpr(DeclareKeyExpr {
                id: 21,
                wire_expr: "test/client".into(),
            }),
        },
    );
    declare_subscription(
        zlock!(tables.ctrl_lock).as_ref(),
        &tables,
        &mut face1.upgrade().unwrap(),
        &WireExpr::from(21).with_suffix("/**"),
        &sub_info,
        NodeId::default(),
    );
    register_expr(
        &tables,
        &mut face1.upgrade().unwrap(),
        22,
        &WireExpr::from(21).with_suffix("/z2_pub1"),
    );
    Primitives::send_declare(
        primitives1.as_ref(),
        Declare {
            ext_qos: ext::QoSType::declare_default(),
            ext_tstamp: None,
            ext_nodeid: ext::NodeIdType::default(),
            body: DeclareBody::DeclareKeyExpr(DeclareKeyExpr {
                id: 22,
                wire_expr: WireExpr::from(21).with_suffix("/z2_pub1"),
            }),
        },
    );

    let primitives2 = Arc::new(ClientPrimitives::new());
    let face2 = Arc::downgrade(&router.new_primitives(primitives2.clone()).state);
    register_expr(
        &tables,
        &mut face2.upgrade().unwrap(),
        31,
        &"test/client".into(),
    );
    Primitives::send_declare(
        primitives2.as_ref(),
        Declare {
            ext_qos: ext::QoSType::declare_default(),
            ext_tstamp: None,
            ext_nodeid: ext::NodeIdType::default(),
            body: DeclareBody::DeclareKeyExpr(DeclareKeyExpr {
                id: 31,
                wire_expr: "test/client".into(),
            }),
        },
    );
    declare_subscription(
        zlock!(tables.ctrl_lock).as_ref(),
        &tables,
        &mut face2.upgrade().unwrap(),
        &WireExpr::from(31).with_suffix("/**"),
        &sub_info,
        NodeId::default(),
    );

    primitives0.clear_data();
    primitives1.clear_data();
    primitives2.clear_data();

    full_reentrant_route_data(
        &tables,
        &face0.upgrade().unwrap(),
        &"test/client/z1_wr1".into(),
        ext::QoSType::default(),
        PushBody::Put(Put {
            timestamp: None,
            encoding: Encoding::default(),
            ext_sinfo: None,
            #[cfg(feature = "shared-memory")]
            ext_shm: None,
            ext_unknown: vec![],
            payload: ZBuf::empty(),
            ext_attachment: None,
        }),
        0,
    );

    // functionnal check
    assert!(primitives1.get_last_name().is_some());
    assert_eq!(primitives1.get_last_name().unwrap(), "test/client/z1_wr1");
    // mapping strategy check
    // assert_eq!(primitives1.get_last_key().unwrap(), KeyExpr::IdWithSuffix(21, "/z1_wr1".to_string()));

    // functionnal check
    assert!(primitives2.get_last_name().is_some());
    assert_eq!(primitives2.get_last_name().unwrap(), "test/client/z1_wr1");
    // mapping strategy check
    // assert_eq!(primitives2.get_last_key().unwrap(), KeyExpr::IdWithSuffix(31, "/z1_wr1".to_string()));

    primitives0.clear_data();
    primitives1.clear_data();
    primitives2.clear_data();
    full_reentrant_route_data(
        &router.tables,
        &face0.upgrade().unwrap(),
        &WireExpr::from(11).with_suffix("/z1_wr2"),
        ext::QoSType::default(),
        PushBody::Put(Put {
            timestamp: None,
            encoding: Encoding::default(),
            ext_sinfo: None,
            #[cfg(feature = "shared-memory")]
            ext_shm: None,
            ext_unknown: vec![],
            payload: ZBuf::empty(),
            ext_attachment: None,
        }),
        0,
    );

    // functionnal check
    assert!(primitives1.get_last_name().is_some());
    assert_eq!(primitives1.get_last_name().unwrap(), "test/client/z1_wr2");
    // mapping strategy check
    // assert_eq!(primitives1.get_last_key().unwrap(), KeyExpr::IdWithSuffix(21, "/z1_wr2".to_string()));

    // functionnal check
    assert!(primitives2.get_last_name().is_some());
    assert_eq!(primitives2.get_last_name().unwrap(), "test/client/z1_wr2");
    // mapping strategy check
    // assert_eq!(primitives2.get_last_key().unwrap(), KeyExpr::IdWithSuffix(31, "/z1_wr2".to_string()));

    primitives0.clear_data();
    primitives1.clear_data();
    primitives2.clear_data();
    full_reentrant_route_data(
        &router.tables,
        &face1.upgrade().unwrap(),
        &"test/client/**".into(),
        ext::QoSType::default(),
        PushBody::Put(Put {
            timestamp: None,
            encoding: Encoding::default(),
            ext_sinfo: None,
            #[cfg(feature = "shared-memory")]
            ext_shm: None,
            ext_unknown: vec![],
            payload: ZBuf::empty(),
            ext_attachment: None,
        }),
        0,
    );

    // functionnal check
    assert!(primitives0.get_last_name().is_some());
    assert_eq!(primitives0.get_last_name().unwrap(), "test/client/**");
    // mapping strategy check
    // assert_eq!(primitives1.get_last_key().unwrap(), KeyExpr::IdWithSuffix(11, "/**".to_string()));

    // functionnal check
    assert!(primitives2.get_last_name().is_some());
    assert_eq!(primitives2.get_last_name().unwrap(), "test/client/**");
    // mapping strategy check
    // assert_eq!(primitives2.get_last_key().unwrap(), KeyExpr::IdWithSuffix(31, "/**".to_string()));

    primitives0.clear_data();
    primitives1.clear_data();
    primitives2.clear_data();
    full_reentrant_route_data(
        &router.tables,
        &face0.upgrade().unwrap(),
        &12.into(),
        ext::QoSType::default(),
        PushBody::Put(Put {
            timestamp: None,
            encoding: Encoding::default(),
            ext_sinfo: None,
            #[cfg(feature = "shared-memory")]
            ext_shm: None,
            ext_unknown: vec![],
            payload: ZBuf::empty(),
            ext_attachment: None,
        }),
        0,
    );

    // functionnal check
    assert!(primitives1.get_last_name().is_some());
    assert_eq!(primitives1.get_last_name().unwrap(), "test/client/z1_pub1");
    // mapping strategy check
    // assert_eq!(primitives1.get_last_key().unwrap(), KeyExpr::IdWithSuffix(21, "/z1_pub1".to_string()));

    // functionnal check
    assert!(primitives2.get_last_name().is_some());
    assert_eq!(primitives2.get_last_name().unwrap(), "test/client/z1_pub1");
    // mapping strategy check
    // assert_eq!(primitives2.get_last_key().unwrap(), KeyExpr::IdWithSuffix(31, "/z1_pub1".to_string()));

    primitives0.clear_data();
    primitives1.clear_data();
    primitives2.clear_data();
    full_reentrant_route_data(
        &router.tables,
        &face1.upgrade().unwrap(),
        &22.into(),
        ext::QoSType::default(),
        PushBody::Put(Put {
            timestamp: None,
            encoding: Encoding::default(),
            ext_sinfo: None,
            #[cfg(feature = "shared-memory")]
            ext_shm: None,
            ext_unknown: vec![],
            payload: ZBuf::empty(),
            ext_attachment: None,
        }),
        0,
    );

    // functionnal check
    assert!(primitives0.get_last_name().is_some());
    assert_eq!(primitives0.get_last_name().unwrap(), "test/client/z2_pub1");
    // mapping strategy check
    // assert_eq!(primitives1.get_last_key().unwrap(), KeyExpr::IdWithSuffix(11, "/z2_pub1".to_string()));

    // functionnal check
    assert!(primitives2.get_last_name().is_some());
    assert_eq!(primitives2.get_last_name().unwrap(), "test/client/z2_pub1");
    // mapping strategy check
    // assert_eq!(primitives2.get_last_key().unwrap(), KeyExpr::IdWithSuffix(31, "/z2_pub1".to_string()));
}
>>>>>>> 7ebdb3ca
<|MERGE_RESOLUTION|>--- conflicted
+++ resolved
@@ -1,757 +1,3 @@
-<<<<<<< HEAD
-// //
-// // Copyright (c) 2023 ZettaScale Technology
-// //
-// // This program and the accompanying materials are made available under the
-// // terms of the Eclipse Public License 2.0 which is available at
-// // http://www.eclipse.org/legal/epl-2.0, or the Apache License, Version 2.0
-// // which is available at https://www.apache.org/licenses/LICENSE-2.0.
-// //
-// // SPDX-License-Identifier: EPL-2.0 OR Apache-2.0
-// //
-// // Contributors:
-// //   ZettaScale Zenoh Team, <zenoh@zettascale.tech>
-// //
-// use crate::net::routing::router::{self, *};
-// use std::convert::{TryFrom, TryInto};
-// use std::sync::{Arc, Mutex, RwLock};
-// use std::time::Duration;
-// use uhlc::HLC;
-// use zenoh_buffers::ZBuf;
-// use zenoh_config::defaults::queries_default_timeout;
-// use zenoh_core::zlock;
-// use zenoh_protocol::core::Encoding;
-// use zenoh_protocol::core::{
-//     key_expr::keyexpr, ExprId, Reliability, WhatAmI, WireExpr, ZenohId, EMPTY_EXPR_ID,
-// };
-// use zenoh_protocol::network::declare::subscriber::ext::SubscriberInfo;
-// use zenoh_protocol::network::declare::Mode;
-// use zenoh_protocol::network::{ext, Declare, DeclareBody, DeclareKeyExpr};
-// use zenoh_protocol::zenoh::{PushBody, Put};
-// use zenoh_transport::{DummyPrimitives, Primitives};
-
-// #[test]
-// fn base_test() {
-//     let tables = TablesLock {
-//         tables: RwLock::new(Tables::new(
-//             ZenohId::try_from([1]).unwrap(),
-//             WhatAmI::Client,
-//             Some(Arc::new(HLC::default())),
-//             false,
-//             true,
-//             Duration::from_millis(queries_default_timeout),
-//         )),
-//         ctrl_lock: Mutex::new(()),
-//         queries_lock: RwLock::new(()),
-//     };
-
-//     let primitives = Arc::new(DummyPrimitives::new());
-//     let face = zwrite!(tables.tables).open_face(
-//         ZenohId::try_from([1]).unwrap(),
-//         WhatAmI::Client,
-//         primitives,
-//     );
-//     register_expr(
-//         &tables,
-//         &mut face.upgrade().unwrap(),
-//         1,
-//         &"one/two/three".into(),
-//     );
-//     register_expr(
-//         &tables,
-//         &mut face.upgrade().unwrap(),
-//         2,
-//         &"one/deux/trois".into(),
-//     );
-
-//     let sub_info = SubscriberInfo {
-//         reliability: Reliability::Reliable,
-//         mode: Mode::Push,
-//     };
-//     declare_client_subscription(
-//         &tables,
-//         zread!(tables.tables),
-//         &mut face.upgrade().unwrap(),
-//         &WireExpr::from(1).with_suffix("four/five"),
-//         &sub_info,
-//     );
-
-//     Tables::print(&zread!(tables.tables));
-// }
-
-// #[test]
-// fn match_test() {
-//     let key_exprs = [
-//         "**",
-//         "a",
-//         "a/b",
-//         "*",
-//         "a/*",
-//         "a/b$*",
-//         "abc",
-//         "xx",
-//         "ab$*",
-//         "abcd",
-//         "ab$*d",
-//         "ab",
-//         "ab/*",
-//         "a/*/c/*/e",
-//         "a/b/c/d/e",
-//         "a/$*b/c/$*d/e",
-//         "a/xb/c/xd/e",
-//         "a/c/e",
-//         "a/b/c/d/x/e",
-//         "ab$*cd",
-//         "abxxcxxd",
-//         "abxxcxxcd",
-//         "abxxcxxcdx",
-//         "a/b/c",
-//         "ab/**",
-//         "**/xyz",
-//         "a/b/xyz/d/e/f/xyz",
-//         "**/xyz$*xyz",
-//         "a/b/xyz/d/e/f/xyz",
-//         "a/**/c/**/e",
-//         "a/b/b/b/c/d/d/d/e",
-//         "a/**/c/*/e/*",
-//         "a/b/b/b/c/d/d/c/d/e/f",
-//         "a/**/c/*/e/*",
-//         "x/abc",
-//         "x/*",
-//         "x/abc$*",
-//         "x/$*abc",
-//         "x/a$*",
-//         "x/a$*de",
-//         "x/abc$*de",
-//         "x/a$*d$*e",
-//         "x/a$*e",
-//         "x/a$*c$*e",
-//         "x/ade",
-//         "x/c$*",
-//         "x/$*d",
-//         "x/$*e",
-//     ]
-//     .map(|s| keyexpr::new(s).unwrap());
-
-//     let tables = TablesLock {
-//         tables: RwLock::new(Tables::new(
-//             ZenohId::try_from([1]).unwrap(),
-//             WhatAmI::Client,
-//             Some(Arc::new(HLC::default())),
-//             false,
-//             true,
-//             Duration::from_millis(queries_default_timeout),
-//         )),
-//         ctrl_lock: Mutex::new(()),
-//         queries_lock: RwLock::new(()),
-//     };
-//     let primitives = Arc::new(DummyPrimitives::new());
-//     let face = zwrite!(tables.tables).open_face(
-//         ZenohId::try_from([1]).unwrap(),
-//         WhatAmI::Client,
-//         primitives,
-//     );
-//     for (i, key_expr) in key_exprs.iter().enumerate() {
-//         register_expr(
-//             &tables,
-//             &mut face.upgrade().unwrap(),
-//             i.try_into().unwrap(),
-//             &(*key_expr).into(),
-//         );
-//     }
-
-//     for key_expr1 in key_exprs.iter() {
-//         let res_matches = Resource::get_matches(&zread!(tables.tables), key_expr1);
-//         dbg!(res_matches.len());
-//         for key_expr2 in key_exprs.iter() {
-//             if res_matches
-//                 .iter()
-//                 .map(|m| m.upgrade().unwrap().expr())
-//                 .any(|x| x.as_str() == key_expr2.as_str())
-//             {
-//                 assert!(dbg!(dbg!(key_expr1).intersects(dbg!(key_expr2))));
-//             } else {
-//                 assert!(!dbg!(dbg!(key_expr1).intersects(dbg!(key_expr2))));
-//             }
-//         }
-//     }
-// }
-
-// #[test]
-// fn clean_test() {
-//     let tables = TablesLock {
-//         tables: RwLock::new(Tables::new(
-//             ZenohId::try_from([1]).unwrap(),
-//             WhatAmI::Client,
-//             Some(Arc::new(HLC::default())),
-//             false,
-//             true,
-//             Duration::from_millis(queries_default_timeout),
-//         )),
-//         ctrl_lock: Mutex::new(()),
-//         queries_lock: RwLock::new(()),
-//     };
-
-//     let primitives = Arc::new(DummyPrimitives::new());
-//     let face0 = zwrite!(tables.tables).open_face(
-//         ZenohId::try_from([1]).unwrap(),
-//         WhatAmI::Client,
-//         primitives,
-//     );
-//     assert!(face0.upgrade().is_some());
-
-//     // --------------
-//     register_expr(&tables, &mut face0.upgrade().unwrap(), 1, &"todrop1".into());
-//     let optres1 = Resource::get_resource(zread!(tables.tables)._get_root(), "todrop1")
-//         .map(|res| Arc::downgrade(&res));
-//     assert!(optres1.is_some());
-//     let res1 = optres1.unwrap();
-//     assert!(res1.upgrade().is_some());
-
-//     register_expr(
-//         &tables,
-//         &mut face0.upgrade().unwrap(),
-//         2,
-//         &"todrop1/todrop11".into(),
-//     );
-//     let optres2 = Resource::get_resource(zread!(tables.tables)._get_root(), "todrop1/todrop11")
-//         .map(|res| Arc::downgrade(&res));
-//     assert!(optres2.is_some());
-//     let res2 = optres2.unwrap();
-//     assert!(res2.upgrade().is_some());
-
-//     register_expr(&tables, &mut face0.upgrade().unwrap(), 3, &"**".into());
-//     let optres3 = Resource::get_resource(zread!(tables.tables)._get_root(), "**")
-//         .map(|res| Arc::downgrade(&res));
-//     assert!(optres3.is_some());
-//     let res3 = optres3.unwrap();
-//     assert!(res3.upgrade().is_some());
-
-//     unregister_expr(&tables, &mut face0.upgrade().unwrap(), 1);
-//     assert!(res1.upgrade().is_some());
-//     assert!(res2.upgrade().is_some());
-//     assert!(res3.upgrade().is_some());
-
-//     unregister_expr(&tables, &mut face0.upgrade().unwrap(), 2);
-//     assert!(res1.upgrade().is_none());
-//     assert!(res2.upgrade().is_none());
-//     assert!(res3.upgrade().is_some());
-
-//     unregister_expr(&tables, &mut face0.upgrade().unwrap(), 3);
-//     assert!(res1.upgrade().is_none());
-//     assert!(res2.upgrade().is_none());
-//     assert!(res3.upgrade().is_none());
-
-//     // --------------
-//     register_expr(&tables, &mut face0.upgrade().unwrap(), 1, &"todrop1".into());
-//     let optres1 = Resource::get_resource(zread!(tables.tables)._get_root(), "todrop1")
-//         .map(|res| Arc::downgrade(&res));
-//     assert!(optres1.is_some());
-//     let res1 = optres1.unwrap();
-//     assert!(res1.upgrade().is_some());
-
-//     let sub_info = SubscriberInfo {
-//         reliability: Reliability::Reliable,
-//         mode: Mode::Push,
-//     };
-
-//     declare_client_subscription(
-//         &tables,
-//         zread!(tables.tables),
-//         &mut face0.upgrade().unwrap(),
-//         &"todrop1/todrop11".into(),
-//         &sub_info,
-//     );
-//     let optres2 = Resource::get_resource(zread!(tables.tables)._get_root(), "todrop1/todrop11")
-//         .map(|res| Arc::downgrade(&res));
-//     assert!(optres2.is_some());
-//     let res2 = optres2.unwrap();
-//     assert!(res2.upgrade().is_some());
-
-//     declare_client_subscription(
-//         &tables,
-//         zread!(tables.tables),
-//         &mut face0.upgrade().unwrap(),
-//         &WireExpr::from(1).with_suffix("/todrop12"),
-//         &sub_info,
-//     );
-//     let optres3 = Resource::get_resource(zread!(tables.tables)._get_root(), "todrop1/todrop12")
-//         .map(|res| Arc::downgrade(&res));
-//     assert!(optres3.is_some());
-//     let res3 = optres3.unwrap();
-//     assert!(res3.upgrade().is_some());
-
-//     forget_client_subscription(
-//         &tables,
-//         zread!(tables.tables),
-//         &mut face0.upgrade().unwrap(),
-//         &WireExpr::from(1).with_suffix("/todrop12"),
-//     );
-//     assert!(res1.upgrade().is_some());
-//     assert!(res2.upgrade().is_some());
-//     assert!(res3.upgrade().is_none());
-
-//     forget_client_subscription(
-//         &tables,
-//         zread!(tables.tables),
-//         &mut face0.upgrade().unwrap(),
-//         &"todrop1/todrop11".into(),
-//     );
-//     assert!(res1.upgrade().is_some());
-//     assert!(res2.upgrade().is_none());
-//     assert!(res3.upgrade().is_none());
-
-//     unregister_expr(&tables, &mut face0.upgrade().unwrap(), 1);
-//     assert!(res1.upgrade().is_none());
-//     assert!(res2.upgrade().is_none());
-//     assert!(res3.upgrade().is_none());
-
-//     // --------------
-//     register_expr(&tables, &mut face0.upgrade().unwrap(), 2, &"todrop3".into());
-//     declare_client_subscription(
-//         &tables,
-//         zread!(tables.tables),
-//         &mut face0.upgrade().unwrap(),
-//         &"todrop3".into(),
-//         &sub_info,
-//     );
-//     let optres1 = Resource::get_resource(zread!(tables.tables)._get_root(), "todrop3")
-//         .map(|res| Arc::downgrade(&res));
-//     assert!(optres1.is_some());
-//     let res1 = optres1.unwrap();
-//     assert!(res1.upgrade().is_some());
-
-//     forget_client_subscription(
-//         &tables,
-//         zread!(tables.tables),
-//         &mut face0.upgrade().unwrap(),
-//         &"todrop3".into(),
-//     );
-//     assert!(res1.upgrade().is_some());
-
-//     unregister_expr(&tables, &mut face0.upgrade().unwrap(), 2);
-//     assert!(res1.upgrade().is_none());
-
-//     // --------------
-//     register_expr(&tables, &mut face0.upgrade().unwrap(), 3, &"todrop4".into());
-//     register_expr(&tables, &mut face0.upgrade().unwrap(), 4, &"todrop5".into());
-//     declare_client_subscription(
-//         &tables,
-//         zread!(tables.tables),
-//         &mut face0.upgrade().unwrap(),
-//         &"todrop5".into(),
-//         &sub_info,
-//     );
-//     declare_client_subscription(
-//         &tables,
-//         zread!(tables.tables),
-//         &mut face0.upgrade().unwrap(),
-//         &"todrop6".into(),
-//         &sub_info,
-//     );
-
-//     let optres1 = Resource::get_resource(zread!(tables.tables)._get_root(), "todrop4")
-//         .map(|res| Arc::downgrade(&res));
-//     assert!(optres1.is_some());
-//     let res1 = optres1.unwrap();
-//     let optres2 = Resource::get_resource(zread!(tables.tables)._get_root(), "todrop5")
-//         .map(|res| Arc::downgrade(&res));
-//     assert!(optres2.is_some());
-//     let res2 = optres2.unwrap();
-//     let optres3 = Resource::get_resource(zread!(tables.tables)._get_root(), "todrop6")
-//         .map(|res| Arc::downgrade(&res));
-//     assert!(optres3.is_some());
-//     let res3 = optres3.unwrap();
-
-//     assert!(res1.upgrade().is_some());
-//     assert!(res2.upgrade().is_some());
-//     assert!(res3.upgrade().is_some());
-
-//     tables::close_face(&tables, &face0);
-//     assert!(face0.upgrade().is_none());
-//     assert!(res1.upgrade().is_none());
-//     assert!(res2.upgrade().is_none());
-//     assert!(res3.upgrade().is_none());
-// }
-
-// pub struct ClientPrimitives {
-//     data: std::sync::Mutex<Option<WireExpr<'static>>>,
-//     mapping: std::sync::Mutex<std::collections::HashMap<ExprId, String>>,
-// }
-
-// impl ClientPrimitives {
-//     pub fn new() -> ClientPrimitives {
-//         ClientPrimitives {
-//             data: std::sync::Mutex::new(None),
-//             mapping: std::sync::Mutex::new(std::collections::HashMap::new()),
-//         }
-//     }
-
-//     pub fn clear_data(&self) {
-//         *self.data.lock().unwrap() = None;
-//     }
-// }
-
-// impl Default for ClientPrimitives {
-//     fn default() -> Self {
-//         Self::new()
-//     }
-// }
-
-// impl ClientPrimitives {
-//     fn get_name(&self, key_expr: &WireExpr) -> String {
-//         let mapping = self.mapping.lock().unwrap();
-//         let (scope, suffix) = key_expr.as_id_and_suffix();
-//         if scope == EMPTY_EXPR_ID {
-//             suffix.to_string()
-//         } else if suffix.is_empty() {
-//             mapping.get(&scope).unwrap().clone()
-//         } else {
-//             format!("{}{}", mapping.get(&scope).unwrap(), suffix)
-//         }
-//     }
-
-//     fn get_last_name(&self) -> Option<String> {
-//         self.data
-//             .lock()
-//             .unwrap()
-//             .as_ref()
-//             .map(|data| self.get_name(data))
-//     }
-
-//     #[allow(dead_code)]
-//     fn get_last_key(&self) -> Option<WireExpr> {
-//         self.data.lock().unwrap().as_ref().cloned()
-//     }
-// }
-
-// impl Primitives for ClientPrimitives {
-//     fn send_declare(&self, msg: zenoh_protocol::network::Declare) {
-//         match msg.body {
-//             DeclareBody::DeclareKeyExpr(d) => {
-//                 let name = self.get_name(&d.wire_expr);
-//                 zlock!(self.mapping).insert(d.id, name);
-//             }
-//             DeclareBody::UndeclareKeyExpr(u) => {
-//                 zlock!(self.mapping).remove(&u.id);
-//             }
-//             _ => (),
-//         }
-//     }
-
-//     fn send_push(&self, msg: zenoh_protocol::network::Push) {
-//         *zlock!(self.data) = Some(msg.wire_expr.to_owned());
-//     }
-
-//     fn send_request(&self, _msg: zenoh_protocol::network::Request) {}
-
-//     fn send_response(&self, _msg: zenoh_protocol::network::Response) {}
-
-//     fn send_response_final(&self, _msg: zenoh_protocol::network::ResponseFinal) {}
-
-//     fn send_close(&self) {}
-// }
-
-// #[test]
-// fn client_test() {
-//     let tables = TablesLock {
-//         tables: RwLock::new(Tables::new(
-//             ZenohId::try_from([1]).unwrap(),
-//             WhatAmI::Client,
-//             Some(Arc::new(HLC::default())),
-//             false,
-//             true,
-//             Duration::from_millis(queries_default_timeout),
-//         )),
-//         ctrl_lock: Mutex::new(()),
-//         queries_lock: RwLock::new(()),
-//     };
-
-//     let sub_info = SubscriberInfo {
-//         reliability: Reliability::Reliable,
-//         mode: Mode::Push,
-//     };
-
-//     let primitives0 = Arc::new(ClientPrimitives::new());
-
-//     let face0 = zwrite!(tables.tables).open_face(
-//         ZenohId::try_from([1]).unwrap(),
-//         WhatAmI::Client,
-//         primitives0.clone(),
-//     );
-//     register_expr(
-//         &tables,
-//         &mut face0.upgrade().unwrap(),
-//         11,
-//         &"test/client".into(),
-//     );
-//     primitives0.send_declare(Declare {
-//         ext_qos: ext::QoSType::declare_default(),
-//         ext_tstamp: None,
-//         ext_nodeid: ext::NodeIdType::default(),
-//         body: DeclareBody::DeclareKeyExpr(DeclareKeyExpr {
-//             id: 11,
-//             wire_expr: "test/client".into(),
-//         }),
-//     });
-//     declare_client_subscription(
-//         &tables,
-//         zread!(tables.tables),
-//         &mut face0.upgrade().unwrap(),
-//         &WireExpr::from(11).with_suffix("/**"),
-//         &sub_info,
-//     );
-//     register_expr(
-//         &tables,
-//         &mut face0.upgrade().unwrap(),
-//         12,
-//         &WireExpr::from(11).with_suffix("/z1_pub1"),
-//     );
-//     primitives0.send_declare(Declare {
-//         ext_qos: ext::QoSType::declare_default(),
-//         ext_tstamp: None,
-//         ext_nodeid: ext::NodeIdType::default(),
-//         body: DeclareBody::DeclareKeyExpr(DeclareKeyExpr {
-//             id: 12,
-//             wire_expr: WireExpr::from(11).with_suffix("/z1_pub1"),
-//         }),
-//     });
-
-//     let primitives1 = Arc::new(ClientPrimitives::new());
-//     let face1 = zwrite!(tables.tables).open_face(
-//         ZenohId::try_from([1]).unwrap(),
-//         WhatAmI::Client,
-//         primitives1.clone(),
-//     );
-//     register_expr(
-//         &tables,
-//         &mut face1.upgrade().unwrap(),
-//         21,
-//         &"test/client".into(),
-//     );
-//     primitives1.send_declare(Declare {
-//         ext_qos: ext::QoSType::declare_default(),
-//         ext_tstamp: None,
-//         ext_nodeid: ext::NodeIdType::default(),
-//         body: DeclareBody::DeclareKeyExpr(DeclareKeyExpr {
-//             id: 21,
-//             wire_expr: "test/client".into(),
-//         }),
-//     });
-//     declare_client_subscription(
-//         &tables,
-//         zread!(tables.tables),
-//         &mut face1.upgrade().unwrap(),
-//         &WireExpr::from(21).with_suffix("/**"),
-//         &sub_info,
-//     );
-//     register_expr(
-//         &tables,
-//         &mut face1.upgrade().unwrap(),
-//         22,
-//         &WireExpr::from(21).with_suffix("/z2_pub1"),
-//     );
-//     primitives1.send_declare(Declare {
-//         ext_qos: ext::QoSType::declare_default(),
-//         ext_tstamp: None,
-//         ext_nodeid: ext::NodeIdType::default(),
-//         body: DeclareBody::DeclareKeyExpr(DeclareKeyExpr {
-//             id: 22,
-//             wire_expr: WireExpr::from(21).with_suffix("/z2_pub1"),
-//         }),
-//     });
-
-//     let primitives2 = Arc::new(ClientPrimitives::new());
-//     let face2 = zwrite!(tables.tables).open_face(
-//         ZenohId::try_from([1]).unwrap(),
-//         WhatAmI::Client,
-//         primitives2.clone(),
-//     );
-//     register_expr(
-//         &tables,
-//         &mut face2.upgrade().unwrap(),
-//         31,
-//         &"test/client".into(),
-//     );
-//     primitives2.send_declare(Declare {
-//         ext_qos: ext::QoSType::declare_default(),
-//         ext_tstamp: None,
-//         ext_nodeid: ext::NodeIdType::default(),
-//         body: DeclareBody::DeclareKeyExpr(DeclareKeyExpr {
-//             id: 31,
-//             wire_expr: "test/client".into(),
-//         }),
-//     });
-//     declare_client_subscription(
-//         &tables,
-//         zread!(tables.tables),
-//         &mut face2.upgrade().unwrap(),
-//         &WireExpr::from(31).with_suffix("/**"),
-//         &sub_info,
-//     );
-
-//     primitives0.clear_data();
-//     primitives1.clear_data();
-//     primitives2.clear_data();
-
-//     full_reentrant_route_data(
-//         &tables.tables,
-//         &face0.upgrade().unwrap(),
-//         &"test/client/z1_wr1".into(),
-//         ext::QoSType::default(),
-//         PushBody::Put(Put {
-//             timestamp: None,
-//             encoding: Encoding::default(),
-//             ext_sinfo: None,
-//             #[cfg(feature = "shared-memory")]
-//             ext_shm: None,
-//             ext_unknown: vec![],
-//             payload: ZBuf::empty(),
-//         }),
-//         0,
-//     );
-
-//     // functionnal check
-//     assert!(primitives1.get_last_name().is_some());
-//     assert_eq!(primitives1.get_last_name().unwrap(), "test/client/z1_wr1");
-//     // mapping strategy check
-//     // assert_eq!(primitives1.get_last_key().unwrap(), KeyExpr::IdWithSuffix(21, "/z1_wr1".to_string()));
-
-//     // functionnal check
-//     assert!(primitives2.get_last_name().is_some());
-//     assert_eq!(primitives2.get_last_name().unwrap(), "test/client/z1_wr1");
-//     // mapping strategy check
-//     // assert_eq!(primitives2.get_last_key().unwrap(), KeyExpr::IdWithSuffix(31, "/z1_wr1".to_string()));
-
-//     primitives0.clear_data();
-//     primitives1.clear_data();
-//     primitives2.clear_data();
-//     full_reentrant_route_data(
-//         &tables.tables,
-//         &face0.upgrade().unwrap(),
-//         &WireExpr::from(11).with_suffix("/z1_wr2"),
-//         ext::QoSType::default(),
-//         PushBody::Put(Put {
-//             timestamp: None,
-//             encoding: Encoding::default(),
-//             ext_sinfo: None,
-//             #[cfg(feature = "shared-memory")]
-//             ext_shm: None,
-//             ext_unknown: vec![],
-//             payload: ZBuf::empty(),
-//         }),
-//         0,
-//     );
-
-//     // functionnal check
-//     assert!(primitives1.get_last_name().is_some());
-//     assert_eq!(primitives1.get_last_name().unwrap(), "test/client/z1_wr2");
-//     // mapping strategy check
-//     // assert_eq!(primitives1.get_last_key().unwrap(), KeyExpr::IdWithSuffix(21, "/z1_wr2".to_string()));
-
-//     // functionnal check
-//     assert!(primitives2.get_last_name().is_some());
-//     assert_eq!(primitives2.get_last_name().unwrap(), "test/client/z1_wr2");
-//     // mapping strategy check
-//     // assert_eq!(primitives2.get_last_key().unwrap(), KeyExpr::IdWithSuffix(31, "/z1_wr2".to_string()));
-
-//     primitives0.clear_data();
-//     primitives1.clear_data();
-//     primitives2.clear_data();
-//     full_reentrant_route_data(
-//         &tables.tables,
-//         &face1.upgrade().unwrap(),
-//         &"test/client/**".into(),
-//         ext::QoSType::default(),
-//         PushBody::Put(Put {
-//             timestamp: None,
-//             encoding: Encoding::default(),
-//             ext_sinfo: None,
-//             #[cfg(feature = "shared-memory")]
-//             ext_shm: None,
-//             ext_unknown: vec![],
-//             payload: ZBuf::empty(),
-//         }),
-//         0,
-//     );
-
-//     // functionnal check
-//     assert!(primitives0.get_last_name().is_some());
-//     assert_eq!(primitives0.get_last_name().unwrap(), "test/client/**");
-//     // mapping strategy check
-//     // assert_eq!(primitives1.get_last_key().unwrap(), KeyExpr::IdWithSuffix(11, "/**".to_string()));
-
-//     // functionnal check
-//     assert!(primitives2.get_last_name().is_some());
-//     assert_eq!(primitives2.get_last_name().unwrap(), "test/client/**");
-//     // mapping strategy check
-//     // assert_eq!(primitives2.get_last_key().unwrap(), KeyExpr::IdWithSuffix(31, "/**".to_string()));
-
-//     primitives0.clear_data();
-//     primitives1.clear_data();
-//     primitives2.clear_data();
-//     full_reentrant_route_data(
-//         &tables.tables,
-//         &face0.upgrade().unwrap(),
-//         &12.into(),
-//         ext::QoSType::default(),
-//         PushBody::Put(Put {
-//             timestamp: None,
-//             encoding: Encoding::default(),
-//             ext_sinfo: None,
-//             #[cfg(feature = "shared-memory")]
-//             ext_shm: None,
-//             ext_unknown: vec![],
-//             payload: ZBuf::empty(),
-//         }),
-//         0,
-//     );
-
-//     // functionnal check
-//     assert!(primitives1.get_last_name().is_some());
-//     assert_eq!(primitives1.get_last_name().unwrap(), "test/client/z1_pub1");
-//     // mapping strategy check
-//     // assert_eq!(primitives1.get_last_key().unwrap(), KeyExpr::IdWithSuffix(21, "/z1_pub1".to_string()));
-
-//     // functionnal check
-//     assert!(primitives2.get_last_name().is_some());
-//     assert_eq!(primitives2.get_last_name().unwrap(), "test/client/z1_pub1");
-//     // mapping strategy check
-//     // assert_eq!(primitives2.get_last_key().unwrap(), KeyExpr::IdWithSuffix(31, "/z1_pub1".to_string()));
-
-//     primitives0.clear_data();
-//     primitives1.clear_data();
-//     primitives2.clear_data();
-//     full_reentrant_route_data(
-//         &tables.tables,
-//         &face1.upgrade().unwrap(),
-//         &22.into(),
-//         ext::QoSType::default(),
-//         PushBody::Put(Put {
-//             timestamp: None,
-//             encoding: Encoding::default(),
-//             ext_sinfo: None,
-//             #[cfg(feature = "shared-memory")]
-//             ext_shm: None,
-//             ext_unknown: vec![],
-//             payload: ZBuf::empty(),
-//         }),
-//         0,
-//     );
-
-//     // functionnal check
-//     assert!(primitives0.get_last_name().is_some());
-//     assert_eq!(primitives0.get_last_name().unwrap(), "test/client/z2_pub1");
-//     // mapping strategy check
-//     // assert_eq!(primitives1.get_last_key().unwrap(), KeyExpr::IdWithSuffix(11, "/z2_pub1".to_string()));
-
-//     // functionnal check
-//     assert!(primitives2.get_last_name().is_some());
-//     assert_eq!(primitives2.get_last_name().unwrap(), "test/client/z2_pub1");
-//     // mapping strategy check
-//     // assert_eq!(primitives2.get_last_key().unwrap(), KeyExpr::IdWithSuffix(31, "/z2_pub1".to_string()));
-// }
-=======
 //
 // Copyright (c) 2023 ZettaScale Technology
 //
@@ -792,8 +38,7 @@
         WhatAmI::Client,
         Some(Arc::new(HLC::default())),
         &config,
-    )
-    .unwrap();
+    );
     let tables = router.tables.clone();
 
     let primitives = Arc::new(DummyPrimitives {});
@@ -888,8 +133,7 @@
         WhatAmI::Client,
         Some(Arc::new(HLC::default())),
         &config,
-    )
-    .unwrap();
+    );
     let tables = router.tables.clone();
 
     let primitives = Arc::new(DummyPrimitives {});
@@ -928,8 +172,7 @@
         WhatAmI::Client,
         Some(Arc::new(HLC::default())),
         &config,
-    )
-    .unwrap();
+    );
     let tables = router.tables.clone();
 
     let primitives = Arc::new(DummyPrimitives {});
@@ -1235,8 +478,7 @@
         WhatAmI::Client,
         Some(Arc::new(HLC::default())),
         &config,
-    )
-    .unwrap();
+    );
     let tables = router.tables.clone();
 
     let sub_info = SubscriberInfo {
@@ -1532,5 +774,4 @@
     assert_eq!(primitives2.get_last_name().unwrap(), "test/client/z2_pub1");
     // mapping strategy check
     // assert_eq!(primitives2.get_last_key().unwrap(), KeyExpr::IdWithSuffix(31, "/z2_pub1".to_string()));
-}
->>>>>>> 7ebdb3ca
+}