--- conflicted
+++ resolved
@@ -11,9 +11,8 @@
 // Contributors:
 //   ZettaScale Zenoh Team, <zenoh@zettascale.tech>
 //
-<<<<<<< HEAD
-
-// FIXME(fuzzypixelz): uncomment this
+
+// FIXME(regions): uncomment this
 // use std::{
 //     convert::{TryFrom, TryInto},
 //     sync::{Arc, Weak},
@@ -905,897 +904,4 @@
 //     root.get_best_key(&key_expr, face.state.id);
 //     res.get_best_key("/a", face.state.id + 1);
 //     Resource::get_matches(&face.tables.tables.read().unwrap().data, &key_expr);
-// }
-=======
-use std::{
-    convert::{TryFrom, TryInto},
-    sync::{Arc, Weak},
-};
-
-use uhlc::HLC;
-use zenoh_config::Config;
-use zenoh_core::zlock;
-use zenoh_protocol::{
-    core::{
-        key_expr::keyexpr, ExprId, Reliability, WhatAmI, WireExpr, ZenohIdProto, EMPTY_EXPR_ID,
-    },
-    network::{ext, Declare, DeclareBody, DeclareKeyExpr, Push},
-    zenoh::Put,
-};
-
-use crate::{
-    key_expr::KeyExpr,
-    net::{
-        primitives::{DummyPrimitives, EPrimitives, Primitives},
-        routing::{
-            dispatcher::{
-                face::{Face, FaceState},
-                pubsub::SubscriberInfo,
-                tables::Tables,
-            },
-            router::*,
-            RoutingContext,
-        },
-    },
-};
-
-#[test]
-fn base_test() {
-    let config = Config::default();
-    let router = Router::new(
-        ZenohIdProto::try_from([1]).unwrap(),
-        WhatAmI::Client,
-        Some(Arc::new(HLC::default())),
-        &config,
-    )
-    .unwrap();
-    let tables = router.tables.clone();
-
-    let primitives = Arc::new(DummyPrimitives {});
-    let face = Arc::downgrade(&router.new_primitives(primitives).state);
-    register_expr(
-        &tables,
-        &mut face.upgrade().unwrap(),
-        1,
-        &"one/two/three".into(),
-    );
-    register_expr(
-        &tables,
-        &mut face.upgrade().unwrap(),
-        2,
-        &"one/deux/trois".into(),
-    );
-
-    let sub_info = SubscriberInfo;
-
-    declare_subscription(
-        tables.hat_code.as_ref(),
-        &tables,
-        &mut face.upgrade().unwrap(),
-        0,
-        &WireExpr::from(1).with_suffix("four/five"),
-        &sub_info,
-        NodeId::default(),
-        &mut |p, m| m.with_mut(|m| p.send_declare(m)),
-    );
-
-    Tables::print(&zread!(tables.tables));
-}
-
-#[test]
-fn match_test() {
-    let key_exprs = [
-        "**",
-        "a",
-        "a/b",
-        "*",
-        "a/*",
-        "a/b$*",
-        "abc",
-        "xx",
-        "ab$*",
-        "abcd",
-        "ab$*d",
-        "ab",
-        "ab/*",
-        "a/*/c/*/e",
-        "a/b/c/d/e",
-        "a/$*b/c/$*d/e",
-        "a/xb/c/xd/e",
-        "a/c/e",
-        "a/b/c/d/x/e",
-        "ab$*cd",
-        "abxxcxxd",
-        "abxxcxxcd",
-        "abxxcxxcdx",
-        "a/b/c",
-        "ab/**",
-        "**/xyz",
-        "a/b/xyz/d/e/f/xyz",
-        "**/xyz$*xyz",
-        "a/b/xyz/d/e/f/xyz",
-        "a/**/c/**/e",
-        "a/b/b/b/c/d/d/d/e",
-        "a/**/c/*/e/*",
-        "a/b/b/b/c/d/d/c/d/e/f",
-        "a/**/c/*/e/*",
-        "x/abc",
-        "x/*",
-        "x/abc$*",
-        "x/$*abc",
-        "x/a$*",
-        "x/a$*de",
-        "x/abc$*de",
-        "x/a$*d$*e",
-        "x/a$*e",
-        "x/a$*c$*e",
-        "x/ade",
-        "x/c$*",
-        "x/$*d",
-        "x/$*e",
-    ]
-    .map(|s| keyexpr::new(s).unwrap());
-
-    let config = Config::default();
-    let router = Router::new(
-        ZenohIdProto::try_from([1]).unwrap(),
-        WhatAmI::Client,
-        Some(Arc::new(HLC::default())),
-        &config,
-    )
-    .unwrap();
-    let tables = router.tables.clone();
-
-    let primitives = Arc::new(DummyPrimitives {});
-    let face = Arc::downgrade(&router.new_primitives(primitives).state);
-    for (i, key_expr) in key_exprs.iter().enumerate() {
-        register_expr(
-            &tables,
-            &mut face.upgrade().unwrap(),
-            i.try_into().unwrap(),
-            &(*key_expr).into(),
-        );
-    }
-
-    for key_expr1 in key_exprs.iter() {
-        let res_matches = Resource::get_matches(&zread!(tables.tables), key_expr1);
-        dbg!(res_matches.len());
-        for key_expr2 in key_exprs.iter() {
-            if res_matches
-                .iter()
-                .any(|m| m.upgrade().unwrap().expr() == key_expr2.as_str())
-            {
-                assert!(dbg!(dbg!(key_expr1).intersects(dbg!(key_expr2))));
-            } else {
-                assert!(!dbg!(dbg!(key_expr1).intersects(dbg!(key_expr2))));
-            }
-        }
-    }
-}
-
-#[test]
-fn multisub_test() {
-    let config = Config::default();
-    let router = Router::new(
-        ZenohIdProto::try_from([1]).unwrap(),
-        WhatAmI::Client,
-        Some(Arc::new(HLC::default())),
-        &config,
-    )
-    .unwrap();
-    let tables = router.tables.clone();
-
-    let primitives = Arc::new(DummyPrimitives {});
-    let face0 = &router.new_primitives(primitives);
-
-    // --------------
-    let sub_info = SubscriberInfo;
-    declare_subscription(
-        tables.hat_code.as_ref(),
-        &tables,
-        &mut face0.state.clone(),
-        0,
-        &"sub".into(),
-        &sub_info,
-        NodeId::default(),
-        &mut |p, m| m.with_mut(|m| p.send_declare(m)),
-    );
-    let optres = Resource::get_resource(zread!(tables.tables)._get_root(), "sub")
-        .map(|res| Arc::downgrade(&res));
-    assert!(optres.is_some());
-    let res = optres.unwrap();
-    assert!(res.upgrade().is_some());
-
-    declare_subscription(
-        tables.hat_code.as_ref(),
-        &tables,
-        &mut face0.state.clone(),
-        1,
-        &"sub".into(),
-        &sub_info,
-        NodeId::default(),
-        &mut |p, m| m.with_mut(|m| p.send_declare(m)),
-    );
-    assert!(res.upgrade().is_some());
-
-    undeclare_subscription(
-        tables.hat_code.as_ref(),
-        &tables,
-        &mut face0.state.clone(),
-        0,
-        &WireExpr::empty(),
-        NodeId::default(),
-        &mut |p, m| m.with_mut(|m| p.send_declare(m)),
-    );
-    assert!(res.upgrade().is_some());
-
-    undeclare_subscription(
-        tables.hat_code.as_ref(),
-        &tables,
-        &mut face0.state.clone(),
-        1,
-        &WireExpr::empty(),
-        NodeId::default(),
-        &mut |p, m| m.with_mut(|m| p.send_declare(m)),
-    );
-    assert!(res.upgrade().is_none());
-
-    face0.send_close();
-}
-
-#[tokio::test(flavor = "multi_thread", worker_threads = 1)]
-async fn clean_test() {
-    let config = Config::default();
-    let router = Router::new(
-        ZenohIdProto::try_from([1]).unwrap(),
-        WhatAmI::Client,
-        Some(Arc::new(HLC::default())),
-        &config,
-    )
-    .unwrap();
-    let tables = router.tables.clone();
-
-    let primitives = Arc::new(DummyPrimitives {});
-    let face0 = &router.new_primitives(primitives);
-
-    // --------------
-    register_expr(&tables, &mut face0.state.clone(), 1, &"todrop1".into());
-    let optres1 = Resource::get_resource(zread!(tables.tables)._get_root(), "todrop1")
-        .map(|res| Arc::downgrade(&res));
-    assert!(optres1.is_some());
-    let res1 = optres1.unwrap();
-    assert!(res1.upgrade().is_some());
-
-    register_expr(
-        &tables,
-        &mut face0.state.clone(),
-        2,
-        &"todrop1/todrop11".into(),
-    );
-    let optres2 = Resource::get_resource(zread!(tables.tables)._get_root(), "todrop1/todrop11")
-        .map(|res| Arc::downgrade(&res));
-    assert!(optres2.is_some());
-    let res2 = optres2.unwrap();
-    assert!(res2.upgrade().is_some());
-
-    register_expr(&tables, &mut face0.state.clone(), 3, &"**".into());
-    let optres3 = Resource::get_resource(zread!(tables.tables)._get_root(), "**")
-        .map(|res| Arc::downgrade(&res));
-    assert!(optres3.is_some());
-    let res3 = optres3.unwrap();
-    assert!(res3.upgrade().is_some());
-
-    unregister_expr(&tables, &mut face0.state.clone(), 1);
-    assert!(res1.upgrade().is_some());
-    assert!(res2.upgrade().is_some());
-    assert!(res3.upgrade().is_some());
-
-    unregister_expr(&tables, &mut face0.state.clone(), 2);
-    assert!(res1.upgrade().is_none());
-    assert!(res2.upgrade().is_none());
-    assert!(res3.upgrade().is_some());
-
-    unregister_expr(&tables, &mut face0.state.clone(), 3);
-    assert!(res1.upgrade().is_none());
-    assert!(res2.upgrade().is_none());
-    assert!(res3.upgrade().is_none());
-
-    // --------------
-    register_expr(&tables, &mut face0.state.clone(), 1, &"todrop1".into());
-    let optres1 = Resource::get_resource(zread!(tables.tables)._get_root(), "todrop1")
-        .map(|res| Arc::downgrade(&res));
-    assert!(optres1.is_some());
-    let res1 = optres1.unwrap();
-    assert!(res1.upgrade().is_some());
-
-    let sub_info = SubscriberInfo;
-
-    declare_subscription(
-        tables.hat_code.as_ref(),
-        &tables,
-        &mut face0.state.clone(),
-        0,
-        &"todrop1/todrop11".into(),
-        &sub_info,
-        NodeId::default(),
-        &mut |p, m| m.with_mut(|m| p.send_declare(m)),
-    );
-    let optres2 = Resource::get_resource(zread!(tables.tables)._get_root(), "todrop1/todrop11")
-        .map(|res| Arc::downgrade(&res));
-    assert!(optres2.is_some());
-    let res2 = optres2.unwrap();
-    assert!(res2.upgrade().is_some());
-
-    declare_subscription(
-        tables.hat_code.as_ref(),
-        &tables,
-        &mut face0.state.clone(),
-        1,
-        &WireExpr::from(1).with_suffix("/todrop12"),
-        &sub_info,
-        NodeId::default(),
-        &mut |p, m| m.with_mut(|m| p.send_declare(m)),
-    );
-    let optres3 = Resource::get_resource(zread!(tables.tables)._get_root(), "todrop1/todrop12")
-        .map(|res| Arc::downgrade(&res));
-    assert!(optres3.is_some());
-    let res3 = optres3.unwrap();
-    println!("COUNT: {}", res3.strong_count());
-    assert!(res3.upgrade().is_some());
-
-    undeclare_subscription(
-        tables.hat_code.as_ref(),
-        &tables,
-        &mut face0.state.clone(),
-        1,
-        &WireExpr::empty(),
-        NodeId::default(),
-        &mut |p, m| m.with_mut(|m| p.send_declare(m)),
-    );
-
-    println!("COUNT2: {}", res3.strong_count());
-
-    assert!(res1.upgrade().is_some());
-    assert!(res2.upgrade().is_some());
-    assert!(res3.upgrade().is_none());
-
-    undeclare_subscription(
-        tables.hat_code.as_ref(),
-        &tables,
-        &mut face0.state.clone(),
-        0,
-        &WireExpr::empty(),
-        NodeId::default(),
-        &mut |p, m| m.with_mut(|m| p.send_declare(m)),
-    );
-    assert!(res1.upgrade().is_some());
-    assert!(res2.upgrade().is_none());
-    assert!(res3.upgrade().is_none());
-
-    unregister_expr(&tables, &mut face0.state.clone(), 1);
-    assert!(res1.upgrade().is_none());
-    assert!(res2.upgrade().is_none());
-    assert!(res3.upgrade().is_none());
-
-    // --------------
-    register_expr(&tables, &mut face0.state.clone(), 2, &"todrop3".into());
-    declare_subscription(
-        tables.hat_code.as_ref(),
-        &tables,
-        &mut face0.state.clone(),
-        2,
-        &"todrop3".into(),
-        &sub_info,
-        NodeId::default(),
-        &mut |p, m| m.with_mut(|m| p.send_declare(m)),
-    );
-    let optres1 = Resource::get_resource(zread!(tables.tables)._get_root(), "todrop3")
-        .map(|res| Arc::downgrade(&res));
-    assert!(optres1.is_some());
-    let res1 = optres1.unwrap();
-    assert!(res1.upgrade().is_some());
-
-    undeclare_subscription(
-        tables.hat_code.as_ref(),
-        &tables,
-        &mut face0.state.clone(),
-        2,
-        &WireExpr::empty(),
-        NodeId::default(),
-        &mut |p, m| m.with_mut(|m| p.send_declare(m)),
-    );
-    assert!(res1.upgrade().is_some());
-
-    unregister_expr(&tables, &mut face0.state.clone(), 2);
-    assert!(res1.upgrade().is_none());
-
-    // --------------
-    register_expr(&tables, &mut face0.state.clone(), 3, &"todrop4".into());
-    register_expr(&tables, &mut face0.state.clone(), 4, &"todrop5".into());
-    declare_subscription(
-        tables.hat_code.as_ref(),
-        &tables,
-        &mut face0.state.clone(),
-        3,
-        &"todrop5".into(),
-        &sub_info,
-        NodeId::default(),
-        &mut |p, m| m.with_mut(|m| p.send_declare(m)),
-    );
-    declare_subscription(
-        tables.hat_code.as_ref(),
-        &tables,
-        &mut face0.state.clone(),
-        4,
-        &"todrop6".into(),
-        &sub_info,
-        NodeId::default(),
-        &mut |p, m| m.with_mut(|m| p.send_declare(m)),
-    );
-
-    let optres1 = Resource::get_resource(zread!(tables.tables)._get_root(), "todrop4")
-        .map(|res| Arc::downgrade(&res));
-    assert!(optres1.is_some());
-    let res1 = optres1.unwrap();
-    let optres2 = Resource::get_resource(zread!(tables.tables)._get_root(), "todrop5")
-        .map(|res| Arc::downgrade(&res));
-    assert!(optres2.is_some());
-    let res2 = optres2.unwrap();
-    let optres3 = Resource::get_resource(zread!(tables.tables)._get_root(), "todrop6")
-        .map(|res| Arc::downgrade(&res));
-    assert!(optres3.is_some());
-    let res3 = optres3.unwrap();
-
-    assert!(res1.upgrade().is_some());
-    assert!(res2.upgrade().is_some());
-    assert!(res3.upgrade().is_some());
-
-    face0.send_close();
-    assert!(res1.upgrade().is_none());
-    assert!(res2.upgrade().is_none());
-    assert!(res3.upgrade().is_none());
-}
-
-pub struct ClientPrimitives {
-    data: std::sync::Mutex<Option<WireExpr<'static>>>,
-    mapping: std::sync::Mutex<std::collections::HashMap<ExprId, String>>,
-}
-
-impl ClientPrimitives {
-    pub fn new() -> ClientPrimitives {
-        ClientPrimitives {
-            data: std::sync::Mutex::new(None),
-            mapping: std::sync::Mutex::new(std::collections::HashMap::new()),
-        }
-    }
-
-    pub fn clear_data(&self) {
-        *self.data.lock().unwrap() = None;
-    }
-}
-
-impl Default for ClientPrimitives {
-    fn default() -> Self {
-        Self::new()
-    }
-}
-
-impl ClientPrimitives {
-    fn get_name(&self, key_expr: &WireExpr) -> String {
-        let mapping = self.mapping.lock().unwrap();
-        let (scope, suffix) = key_expr.as_id_and_suffix();
-        if scope == EMPTY_EXPR_ID {
-            suffix.to_string()
-        } else if suffix.is_empty() {
-            mapping.get(&scope).unwrap().clone()
-        } else {
-            format!("{}{}", mapping.get(&scope).unwrap(), suffix)
-        }
-    }
-
-    fn get_last_name(&self) -> Option<String> {
-        self.data
-            .lock()
-            .unwrap()
-            .as_ref()
-            .map(|data| self.get_name(data))
-    }
-
-    #[allow(dead_code)]
-    fn get_last_key(&self) -> Option<WireExpr<'_>> {
-        self.data.lock().unwrap().as_ref().cloned()
-    }
-}
-
-impl Primitives for ClientPrimitives {
-    fn send_interest(&self, _msg: &mut zenoh_protocol::network::Interest) {}
-
-    fn send_declare(&self, msg: &mut zenoh_protocol::network::Declare) {
-        match &msg.body {
-            DeclareBody::DeclareKeyExpr(d) => {
-                let name = self.get_name(&d.wire_expr);
-                zlock!(self.mapping).insert(d.id, name);
-            }
-            DeclareBody::UndeclareKeyExpr(u) => {
-                zlock!(self.mapping).remove(&u.id);
-            }
-            _ => (),
-        }
-    }
-
-    fn send_push(&self, msg: &mut zenoh_protocol::network::Push, _reliability: Reliability) {
-        *zlock!(self.data) = Some(msg.wire_expr.to_owned());
-    }
-
-    fn send_request(&self, _msg: &mut zenoh_protocol::network::Request) {}
-
-    fn send_response(&self, _msg: &mut zenoh_protocol::network::Response) {}
-
-    fn send_response_final(&self, _msg: &mut zenoh_protocol::network::ResponseFinal) {}
-
-    fn send_close(&self) {}
-
-    fn as_any(&self) -> &dyn std::any::Any {
-        self
-    }
-}
-
-impl EPrimitives for ClientPrimitives {
-    fn send_interest(&self, _ctx: RoutingContext<&mut zenoh_protocol::network::Interest>) {}
-
-    fn send_declare(&self, ctx: RoutingContext<&mut zenoh_protocol::network::Declare>) {
-        match &ctx.msg.body {
-            DeclareBody::DeclareKeyExpr(d) => {
-                let name = self.get_name(&d.wire_expr);
-                zlock!(self.mapping).insert(d.id, name);
-            }
-            DeclareBody::UndeclareKeyExpr(u) => {
-                zlock!(self.mapping).remove(&u.id);
-            }
-            _ => (),
-        }
-    }
-
-    fn send_push(&self, msg: &mut zenoh_protocol::network::Push, _reliability: Reliability) {
-        *zlock!(self.data) = Some(msg.wire_expr.to_owned());
-    }
-
-    fn send_request(&self, msg: &mut zenoh_protocol::network::Request) {
-        *zlock!(self.data) = Some(msg.wire_expr.to_owned());
-    }
-
-    fn send_response(&self, msg: &mut zenoh_protocol::network::Response) {
-        *zlock!(self.data) = Some(msg.wire_expr.to_owned());
-    }
-
-    fn send_response_final(&self, _msg: &mut zenoh_protocol::network::ResponseFinal) {}
-
-    fn as_any(&self) -> &dyn std::any::Any {
-        self
-    }
-}
-
-#[test]
-fn client_test() {
-    let config = Config::default();
-    let router = Router::new(
-        ZenohIdProto::try_from([1]).unwrap(),
-        WhatAmI::Client,
-        Some(Arc::new(HLC::default())),
-        &config,
-    )
-    .unwrap();
-    let tables = router.tables.clone();
-
-    let sub_info = SubscriberInfo;
-
-    let primitives0 = Arc::new(ClientPrimitives::new());
-    let face0 = Arc::downgrade(&router.new_primitives(primitives0.clone()).state);
-    register_expr(
-        &tables,
-        &mut face0.upgrade().unwrap(),
-        11,
-        &"test/client".into(),
-    );
-    Primitives::send_declare(
-        primitives0.as_ref(),
-        &mut Declare {
-            interest_id: None,
-            ext_qos: ext::QoSType::DECLARE,
-            ext_tstamp: None,
-            ext_nodeid: ext::NodeIdType::DEFAULT,
-            body: DeclareBody::DeclareKeyExpr(DeclareKeyExpr {
-                id: 11,
-                wire_expr: "test/client".into(),
-            }),
-        },
-    );
-    declare_subscription(
-        tables.hat_code.as_ref(),
-        &tables,
-        &mut face0.upgrade().unwrap(),
-        0,
-        &WireExpr::from(11).with_suffix("/**"),
-        &sub_info,
-        NodeId::default(),
-        &mut |p, m| m.with_mut(|m| p.send_declare(m)),
-    );
-    register_expr(
-        &tables,
-        &mut face0.upgrade().unwrap(),
-        12,
-        &WireExpr::from(11).with_suffix("/z1_pub1"),
-    );
-    Primitives::send_declare(
-        primitives0.as_ref(),
-        &mut Declare {
-            interest_id: None,
-            ext_qos: ext::QoSType::DECLARE,
-            ext_tstamp: None,
-            ext_nodeid: ext::NodeIdType::DEFAULT,
-            body: DeclareBody::DeclareKeyExpr(DeclareKeyExpr {
-                id: 12,
-                wire_expr: WireExpr::from(11).with_suffix("/z1_pub1"),
-            }),
-        },
-    );
-
-    let primitives1 = Arc::new(ClientPrimitives::new());
-    let face1 = Arc::downgrade(&router.new_primitives(primitives1.clone()).state);
-    register_expr(
-        &tables,
-        &mut face1.upgrade().unwrap(),
-        21,
-        &"test/client".into(),
-    );
-    Primitives::send_declare(
-        primitives1.as_ref(),
-        &mut Declare {
-            interest_id: None,
-            ext_qos: ext::QoSType::DECLARE,
-            ext_tstamp: None,
-            ext_nodeid: ext::NodeIdType::DEFAULT,
-            body: DeclareBody::DeclareKeyExpr(DeclareKeyExpr {
-                id: 21,
-                wire_expr: "test/client".into(),
-            }),
-        },
-    );
-    declare_subscription(
-        tables.hat_code.as_ref(),
-        &tables,
-        &mut face1.upgrade().unwrap(),
-        0,
-        &WireExpr::from(21).with_suffix("/**"),
-        &sub_info,
-        NodeId::default(),
-        &mut |p, m| m.with_mut(|m| p.send_declare(m)),
-    );
-    register_expr(
-        &tables,
-        &mut face1.upgrade().unwrap(),
-        22,
-        &WireExpr::from(21).with_suffix("/z2_pub1"),
-    );
-    Primitives::send_declare(
-        primitives1.as_ref(),
-        &mut Declare {
-            interest_id: None,
-            ext_qos: ext::QoSType::DECLARE,
-            ext_tstamp: None,
-            ext_nodeid: ext::NodeIdType::DEFAULT,
-            body: DeclareBody::DeclareKeyExpr(DeclareKeyExpr {
-                id: 22,
-                wire_expr: WireExpr::from(21).with_suffix("/z2_pub1"),
-            }),
-        },
-    );
-
-    let primitives2 = Arc::new(ClientPrimitives::new());
-    let face2 = Arc::downgrade(&router.new_primitives(primitives2.clone()).state);
-    register_expr(
-        &tables,
-        &mut face2.upgrade().unwrap(),
-        31,
-        &"test/client".into(),
-    );
-    Primitives::send_declare(
-        primitives2.as_ref(),
-        &mut Declare {
-            interest_id: None,
-            ext_qos: ext::QoSType::DECLARE,
-            ext_tstamp: None,
-            ext_nodeid: ext::NodeIdType::DEFAULT,
-            body: DeclareBody::DeclareKeyExpr(DeclareKeyExpr {
-                id: 31,
-                wire_expr: "test/client".into(),
-            }),
-        },
-    );
-    declare_subscription(
-        tables.hat_code.as_ref(),
-        &tables,
-        &mut face2.upgrade().unwrap(),
-        0,
-        &WireExpr::from(31).with_suffix("/**"),
-        &sub_info,
-        NodeId::default(),
-        &mut |p, m| m.with_mut(|m| p.send_declare(m)),
-    );
-
-    primitives0.clear_data();
-    primitives1.clear_data();
-    primitives2.clear_data();
-
-    let route_dummy_data = |face: &Weak<FaceState>, wire_expr| {
-        route_data(
-            &tables,
-            &face.upgrade().unwrap(),
-            &mut Push {
-                wire_expr,
-                ..Put::default().into()
-            },
-            Reliability::Reliable,
-        );
-    };
-
-    route_dummy_data(&face0, "test/client/z1_wr1".into());
-
-    // functional check
-    assert!(primitives1.get_last_name().is_some());
-    assert_eq!(primitives1.get_last_name().unwrap(), "test/client/z1_wr1");
-    // mapping strategy check
-    // assert_eq!(primitives1.get_last_key().unwrap(), KeyExpr::IdWithSuffix(21, "/z1_wr1".to_string()));
-
-    // functional check
-    assert!(primitives2.get_last_name().is_some());
-    assert_eq!(primitives2.get_last_name().unwrap(), "test/client/z1_wr1");
-    // mapping strategy check
-    // assert_eq!(primitives2.get_last_key().unwrap(), KeyExpr::IdWithSuffix(31, "/z1_wr1".to_string()));
-
-    primitives0.clear_data();
-    primitives1.clear_data();
-    primitives2.clear_data();
-    route_dummy_data(&face0, WireExpr::from(11).with_suffix("/z1_wr2"));
-
-    // functional check
-    assert!(primitives1.get_last_name().is_some());
-    assert_eq!(primitives1.get_last_name().unwrap(), "test/client/z1_wr2");
-    // mapping strategy check
-    // assert_eq!(primitives1.get_last_key().unwrap(), KeyExpr::IdWithSuffix(21, "/z1_wr2".to_string()));
-
-    // functional check
-    assert!(primitives2.get_last_name().is_some());
-    assert_eq!(primitives2.get_last_name().unwrap(), "test/client/z1_wr2");
-    // mapping strategy check
-    // assert_eq!(primitives2.get_last_key().unwrap(), KeyExpr::IdWithSuffix(31, "/z1_wr2".to_string()));
-
-    primitives0.clear_data();
-    primitives1.clear_data();
-    primitives2.clear_data();
-    route_dummy_data(&face1, "test/client/**".into());
-
-    // functional check
-    assert!(primitives0.get_last_name().is_some());
-    assert_eq!(primitives0.get_last_name().unwrap(), "test/client/**");
-    // mapping strategy check
-    // assert_eq!(primitives1.get_last_key().unwrap(), KeyExpr::IdWithSuffix(11, "/**".to_string()));
-
-    // functional check
-    assert!(primitives2.get_last_name().is_some());
-    assert_eq!(primitives2.get_last_name().unwrap(), "test/client/**");
-    // mapping strategy check
-    // assert_eq!(primitives2.get_last_key().unwrap(), KeyExpr::IdWithSuffix(31, "/**".to_string()));
-
-    primitives0.clear_data();
-    primitives1.clear_data();
-    primitives2.clear_data();
-    route_dummy_data(&face0, 12.into());
-
-    // functional check
-    assert!(primitives1.get_last_name().is_some());
-    assert_eq!(primitives1.get_last_name().unwrap(), "test/client/z1_pub1");
-    // mapping strategy check
-    // assert_eq!(primitives1.get_last_key().unwrap(), KeyExpr::IdWithSuffix(21, "/z1_pub1".to_string()));
-
-    // functional check
-    assert!(primitives2.get_last_name().is_some());
-    assert_eq!(primitives2.get_last_name().unwrap(), "test/client/z1_pub1");
-    // mapping strategy check
-    // assert_eq!(primitives2.get_last_key().unwrap(), KeyExpr::IdWithSuffix(31, "/z1_pub1".to_string()));
-
-    primitives0.clear_data();
-    primitives1.clear_data();
-    primitives2.clear_data();
-    route_dummy_data(&face1, 22.into());
-
-    // functional check
-    assert!(primitives0.get_last_name().is_some());
-    assert_eq!(primitives0.get_last_name().unwrap(), "test/client/z2_pub1");
-    // mapping strategy check
-    // assert_eq!(primitives1.get_last_key().unwrap(), KeyExpr::IdWithSuffix(11, "/z2_pub1".to_string()));
-
-    // functional check
-    assert!(primitives2.get_last_name().is_some());
-    assert_eq!(primitives2.get_last_name().unwrap(), "test/client/z2_pub1");
-    // mapping strategy check
-    // assert_eq!(primitives2.get_last_key().unwrap(), KeyExpr::IdWithSuffix(31, "/z2_pub1".to_string()));
-}
-
-#[test]
-fn get_best_key_test() {
-    let config = Config::default();
-    let router = Router::new(
-        ZenohIdProto::try_from([1]).unwrap(),
-        WhatAmI::Client,
-        None,
-        &config,
-    )
-    .unwrap();
-
-    let primitives = Arc::new(DummyPrimitives {});
-    let face1 = router.new_primitives(primitives.clone());
-    let face2 = router.new_primitives(primitives.clone());
-    let face3 = router.new_primitives(primitives);
-
-    let root = zread!(router.tables.tables)._get_root().clone();
-    let register_expr = |face: &Face, id: ExprId, expr: &str| {
-        register_expr(&router.tables, &mut face.state.clone(), id, &expr.into());
-    };
-    let get_best_key = |resource, suffix, face: &Face| {
-        Resource::get_resource(&root, resource)
-            .unwrap()
-            .get_best_key(suffix, face.state.id)
-    };
-
-    register_expr(&face1, 1, "a");
-    register_expr(&face2, 2, "a/b");
-    register_expr(&face2, 3, "a/b/c");
-    register_expr(&face3, 4, "a/d");
-
-    macro_rules! assert_wire_expr {
-        ($key:expr, {scope: $scope:expr, suffix: $suffix:expr}) => {
-            assert_eq!($key.scope, $scope);
-            assert_eq!($key.suffix, $suffix);
-        };
-    }
-    assert_wire_expr!(get_best_key("", "a", &face1), { scope: 1, suffix: "" });
-    assert_wire_expr!(get_best_key("", "a/b", &face1), { scope: 1, suffix: "/b" });
-    assert_wire_expr!(get_best_key("a", "", &face1), { scope: 1, suffix: "" });
-    assert_wire_expr!(get_best_key("a", "/b", &face1), { scope: 1, suffix: "/b" });
-    assert_wire_expr!(get_best_key("a/b", "", &face1), { scope: 1, suffix: "/b" });
-    assert_wire_expr!(get_best_key("", "e", &face1), { scope: 0, suffix: "e" });
-    assert_wire_expr!(get_best_key("", "a", &face2), { scope: 0, suffix: "a" });
-    assert_wire_expr!(get_best_key("", "a/b", &face2), { scope: 2, suffix: "" });
-    assert_wire_expr!(get_best_key("", "a/b/c", &face2), { scope: 3, suffix: "" });
-    assert_wire_expr!(get_best_key("", "a/b/c/d", &face2), { scope: 3, suffix: "/d" });
-    assert_wire_expr!(get_best_key("a", "", &face2), { scope: 0, suffix: "a" });
-    assert_wire_expr!(get_best_key("a", "/b", &face2), { scope: 2, suffix: "" });
-    assert_wire_expr!(get_best_key("a", "/d", &face2), { scope: 0, suffix: "a/d" });
-    assert_wire_expr!(get_best_key("a/b", "", &face2), { scope: 2, suffix: "" });
-}
-
-#[test]
-fn big_key_expr() {
-    let config = Config::default();
-    let router = Router::new(
-        ZenohIdProto::try_from([1]).unwrap(),
-        WhatAmI::Client,
-        None,
-        &config,
-    )
-    .unwrap();
-
-    let primitives = Arc::new(DummyPrimitives {});
-    let face = router.new_primitives(primitives.clone());
-
-    let root = zread!(router.tables.tables)._get_root().clone();
-    let key_expr = KeyExpr::new(vec!["a/"; 10000].concat() + "a").unwrap();
-    let wire_expr = WireExpr::from(&**key_expr);
-    register_expr(&router.tables, &mut face.state.clone(), 1, &wire_expr);
-    let res = Resource::get_resource(&root, &key_expr).unwrap();
-    root.get_best_key(&key_expr, face.state.id);
-    res.get_best_key("/a", face.state.id + 1);
-    Resource::get_matches(&face.tables.tables.read().unwrap(), &key_expr);
-}
->>>>>>> 60e5946b
+// }