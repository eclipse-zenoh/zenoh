//
// Copyright (c) 2023 ZettaScale Technology
//
// This program and the accompanying materials are made available under the
// terms of the Eclipse Public License 2.0 which is available at
// http://www.eclipse.org/legal/epl-2.0, or the Apache License, Version 2.0
// which is available at https://www.apache.org/licenses/LICENSE-2.0.
//
// SPDX-License-Identifier: EPL-2.0 OR Apache-2.0
//
// Contributors:
//   ZettaScale Zenoh Team, <zenoh@zettascale.tech>
//
use std::{collections::HashMap, fmt::Debug, num::NonZeroU16};

use zenoh_config::TransportWeight;
use zenoh_protocol::core::{Locator, WhatAmI, ZenohIdProto};
use zenoh_result::ZResult;

pub const PID: u64 = 1; // 0x01
pub const WAI: u64 = 1 << 1; // 0x02
pub const LOC: u64 = 1 << 2; // 0x04
pub const WGT: u64 = 1 << 3; // 0x08
pub const GWY: u64 = 1 << 4; // 0x16

//  7 6 5 4 3 2 1 0
// +-+-+-+-+-+-+-+-+
// ~X|X|X|G|H|L|W|P~
// +-+-+-+-+-+-+-+-+
// ~     psid      ~
// +---------------+
// ~      sn       ~
// +---------------+
// ~      zid      ~ if P == 1
// +---------------+
// ~    whatami    ~ if W == 1
// +---------------+
// ~  [locators]   ~ if L == 1
// +---------------+
// ~    [links]    ~
// +---------------+
// ~    [weights]  ~ if H = 1
// +---------------+
#[derive(Debug, Clone, PartialEq, Eq)]
pub(crate) struct LinkState {
    pub(crate) psid: u64,
    pub(crate) sn: u64,
    pub(crate) zid: Option<ZenohIdProto>,
    pub(crate) whatami: Option<WhatAmI>,
    pub(crate) locators: Option<Vec<Locator>>,
    pub(crate) links: Vec<u64>,
    pub(crate) link_weights: Option<Vec<u16>>,
    pub(crate) is_gateway: bool,
}

#[derive(Default, Copy, Clone, PartialEq, Eq)]
pub(crate) struct LinkEdgeWeight(pub(crate) Option<NonZeroU16>);

impl Debug for LinkEdgeWeight {
    fn fmt(&self, f: &mut std::fmt::Formatter<'_>) -> std::fmt::Result {
        match &self.0 {
            Some(w) => w.fmt(f),
            None => self.0.fmt(f),
        }
    }
}

impl LinkEdgeWeight {
    const DEFAULT_LINK_WEIGHT: u16 = 100;

    pub(crate) fn new(val: NonZeroU16) -> Self {
        LinkEdgeWeight(Some(val))
    }

    pub(crate) fn from_raw(val: u16) -> Self {
        LinkEdgeWeight(NonZeroU16::new(val))
    }

    pub(crate) fn value(&self) -> u16 {
        match self.0 {
            Some(v) => v.get(),
            None => Self::DEFAULT_LINK_WEIGHT,
        }
    }

    pub(crate) fn as_raw(&self) -> u16 {
        match self.0 {
            Some(v) => v.get(),
            None => 0,
        }
    }

    pub(crate) fn is_set(&self) -> bool {
        self.0.is_some()
    }
}

#[derive(Debug, Clone, PartialEq, Eq)]
pub(crate) struct LocalLinkState {
    pub(crate) sn: u64,
    pub(crate) zid: ZenohIdProto,
    pub(crate) whatami: WhatAmI,
    pub(crate) locators: Option<Vec<Locator>>,
    pub(crate) links: HashMap<ZenohIdProto, LinkEdgeWeight>,
    pub(crate) is_gateway: bool,
}

impl LinkState {
    #[cfg(test)]
    #[doc(hidden)]
    #[allow(dead_code)]
    pub fn rand() -> Self {
        use rand::Rng;

        const MIN: usize = 1;
        const MAX: usize = 16;

        let mut rng = rand::thread_rng();

        let psid: u64 = rng.gen();
        let sn: u64 = rng.gen();
        let zid = if rng.gen_bool(0.5) {
            Some(ZenohIdProto::default())
        } else {
            None
        };
        let whatami = if rng.gen_bool(0.5) {
            Some(WhatAmI::rand())
        } else {
            None
        };
        let locators = if rng.gen_bool(0.5) {
            let n = rng.gen_range(MIN..=MAX);
            let locators = (0..n).map(|_| Locator::rand()).collect::<Vec<Locator>>();
            Some(locators)
        } else {
            None
        };
        let n = rng.gen_range(MIN..=MAX);
        let links = (0..n).map(|_| rng.gen()).collect::<Vec<u64>>();
<<<<<<< HEAD
        let is_gateway = rng.gen_bool(0.5);
=======
        let link_weights = if rng.gen_bool(0.5) {
            let n = rng.gen_range(MIN..=MAX);
            let weights = (0..n).map(|_| rng.gen()).collect::<Vec<u16>>();
            Some(weights)
        } else {
            None
        };
>>>>>>> ce5c03ea

        Self {
            psid,
            sn,
            zid,
            whatami,
            locators,
            links,
<<<<<<< HEAD
            is_gateway,
=======
            link_weights,
>>>>>>> ce5c03ea
        }
    }
}

//  7 6 5 4 3 2 1 0
// +-+-+-+-+-+-+-+-+
// |X|X|X|LK_ST_LS |
// +-+-+-+---------+
// ~ [link_states] ~
// +---------------+
#[derive(Debug, Clone, PartialEq, Eq)]
pub(crate) struct LinkStateList {
    pub(crate) link_states: Vec<LinkState>,
}

impl LinkStateList {
    #[cfg(test)]
    #[doc(hidden)]
    #[allow(dead_code)]
    pub fn rand() -> Self {
        use rand::Rng;

        const MIN: usize = 1;
        const MAX: usize = 16;

        let mut rng = rand::thread_rng();

        let n = rng.gen_range(MIN..=MAX);
        let link_states = (0..n)
            .map(|_| LinkState::rand())
            .collect::<Vec<LinkState>>();

        Self { link_states }
    }
}

pub(crate) fn link_weights_from_config(
    link_weights: Vec<TransportWeight>,
    network_name: &str,
) -> ZResult<HashMap<ZenohIdProto, LinkEdgeWeight>> {
    let mut link_weights_by_zid = HashMap::new();
    for lw in link_weights {
        if link_weights_by_zid
            .insert(lw.dst_zid.into(), LinkEdgeWeight::new(lw.weight))
            .is_some()
        {
            bail!(
                "{} config contains a duplicate zid value for transport weight: {}",
                network_name,
                lw.dst_zid
            );
        }
    }
    Ok(link_weights_by_zid)
}

impl From<LinkEdgeWeight> for Option<u16> {
    fn from(value: LinkEdgeWeight) -> Self {
        value.is_set().then_some(value.value())
    }
}

#[derive(PartialEq, Debug, serde::Serialize)]
pub(crate) struct LinkInfo {
    pub(crate) src_weight: Option<u16>,
    pub(crate) dst_weight: Option<u16>,
    pub(crate) actual_weight: u16,
}<|MERGE_RESOLUTION|>--- conflicted
+++ resolved
@@ -138,9 +138,6 @@
         };
         let n = rng.gen_range(MIN..=MAX);
         let links = (0..n).map(|_| rng.gen()).collect::<Vec<u64>>();
-<<<<<<< HEAD
-        let is_gateway = rng.gen_bool(0.5);
-=======
         let link_weights = if rng.gen_bool(0.5) {
             let n = rng.gen_range(MIN..=MAX);
             let weights = (0..n).map(|_| rng.gen()).collect::<Vec<u16>>();
@@ -148,7 +145,7 @@
         } else {
             None
         };
->>>>>>> ce5c03ea
+        let is_gateway = rng.gen_bool(0.5);
 
         Self {
             psid,
@@ -157,11 +154,8 @@
             whatami,
             locators,
             links,
-<<<<<<< HEAD
+            link_weights,
             is_gateway,
-=======
-            link_weights,
->>>>>>> ce5c03ea
         }
     }
 }
