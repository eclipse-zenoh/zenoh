--- conflicted
+++ resolved
@@ -15,24 +15,7 @@
 //! Value primitives.
 use crate::{encoding::Encoding, payload::Payload, sample::builder::ValueBuilderTrait};
 
-<<<<<<< HEAD
-use base64::{engine::general_purpose::STANDARD as b64_std_engine, Engine};
-use std::borrow::Cow;
-use std::convert::TryFrom;
-use zenoh_buffers::ZSlice;
-#[cfg(all(feature = "unstable", feature = "shared-memory"))]
-use zenoh_shm::api::provider::zsliceshmmut::ZSliceShmMut;
-
-use zenoh_collections::Properties;
-use zenoh_result::ZError;
-
-use crate::buffers::ZBuf;
-use crate::prelude::{Encoding, KnownEncoding, Sample, SplitBuffer};
-
-/// A zenoh Value.
-=======
 /// A zenoh [`Value`] contains a `payload` and an [`Encoding`] that indicates how the [`Payload`] should be interpreted.
->>>>>>> 66f46814
 #[non_exhaustive]
 #[derive(Clone, Debug, PartialEq, Eq)]
 pub struct Value {
@@ -43,309 +26,11 @@
 }
 
 impl Value {
-<<<<<<< HEAD
-    /// Creates a new zenoh Value.
-    pub fn new(payload: ZBuf) -> Self {
-        Value {
-            payload,
-            encoding: KnownEncoding::AppOctetStream.into(),
-        }
-    }
-
-    /// Creates an empty Value.
-    pub fn empty() -> Self {
-        Value {
-            payload: ZBuf::empty(),
-            encoding: KnownEncoding::AppOctetStream.into(),
-        }
-    }
-
-    /// Sets the encoding of this zenoh Value.
-    #[inline(always)]
-    pub fn encoding(mut self, encoding: Encoding) -> Self {
-        self.encoding = encoding;
-        self
-    }
-}
-
-impl std::fmt::Debug for Value {
-    fn fmt(&self, f: &mut std::fmt::Formatter) -> std::fmt::Result {
-        write!(
-            f,
-            "Value{{ payload: {:?}, encoding: {} }}",
-            self.payload, self.encoding
-        )
-    }
-}
-
-impl std::fmt::Display for Value {
-    fn fmt(&self, f: &mut std::fmt::Formatter) -> std::fmt::Result {
-        let payload = self.payload.contiguous();
-        write!(
-            f,
-            "{}",
-            String::from_utf8(payload.clone().into_owned())
-                .unwrap_or_else(|_| b64_std_engine.encode(payload))
-        )
-    }
-}
-
-impl std::error::Error for Value {}
-
-// Shared memory conversion
-#[cfg(all(feature = "unstable", feature = "shared-memory"))]
-impl From<ZSliceShmMut> for Value {
-    fn from(slice: ZSliceShmMut) -> Self {
-        Value {
-            payload: slice.into(),
-            encoding: KnownEncoding::AppOctetStream.into(),
-        }
-    }
-}
-
-// ZSlice conversion
-impl From<ZSlice> for Value {
-    fn from(slice: ZSlice) -> Self {
-        Value {
-            payload: slice.into(),
-            encoding: KnownEncoding::AppOctetStream.into(),
-        }
-    }
-}
-
-// Bytes conversion
-impl From<ZBuf> for Value {
-    fn from(buf: ZBuf) -> Self {
-        Value {
-            payload: buf,
-            encoding: KnownEncoding::AppOctetStream.into(),
-        }
-    }
-}
-
-impl TryFrom<&Value> for ZBuf {
-    type Error = ZError;
-
-    fn try_from(v: &Value) -> Result<Self, Self::Error> {
-        match v.encoding.prefix() {
-            KnownEncoding::AppOctetStream => Ok(v.payload.clone()),
-            unexpected => Err(zerror!(
-                "{:?} can not be converted into Cow<'a, [u8]>",
-                unexpected
-            )),
-        }
-    }
-}
-
-impl TryFrom<Value> for ZBuf {
-    type Error = ZError;
-
-    fn try_from(v: Value) -> Result<Self, Self::Error> {
-        Self::try_from(&v)
-    }
-}
-
-impl From<&[u8]> for Value {
-    fn from(buf: &[u8]) -> Self {
-        Value::from(ZBuf::from(buf.to_vec()))
-    }
-}
-
-impl<'a> TryFrom<&'a Value> for Cow<'a, [u8]> {
-    type Error = ZError;
-
-    fn try_from(v: &'a Value) -> Result<Self, Self::Error> {
-        match v.encoding.prefix() {
-            KnownEncoding::AppOctetStream => Ok(v.payload.contiguous()),
-            unexpected => Err(zerror!(
-                "{:?} can not be converted into Cow<'a, [u8]>",
-                unexpected
-            )),
-        }
-    }
-}
-
-impl From<Vec<u8>> for Value {
-    fn from(buf: Vec<u8>) -> Self {
-        Value::from(ZBuf::from(buf))
-    }
-}
-
-impl TryFrom<&Value> for Vec<u8> {
-    type Error = ZError;
-
-    fn try_from(v: &Value) -> Result<Self, Self::Error> {
-        match v.encoding.prefix() {
-            KnownEncoding::AppOctetStream => Ok(v.payload.contiguous().to_vec()),
-            unexpected => Err(zerror!(
-                "{:?} can not be converted into Vec<u8>",
-                unexpected
-            )),
-        }
-    }
-}
-
-impl TryFrom<Value> for Vec<u8> {
-    type Error = ZError;
-
-    fn try_from(v: Value) -> Result<Self, Self::Error> {
-        Self::try_from(&v)
-    }
-}
-
-// String conversion
-impl From<String> for Value {
-    fn from(s: String) -> Self {
-        Value {
-            payload: ZBuf::from(s.into_bytes()),
-            encoding: KnownEncoding::TextPlain.into(),
-        }
-    }
-}
-
-impl From<&str> for Value {
-    fn from(s: &str) -> Self {
-        Value {
-            payload: ZBuf::from(Vec::<u8>::from(s)),
-            encoding: KnownEncoding::TextPlain.into(),
-        }
-    }
-}
-
-impl TryFrom<&Value> for String {
-    type Error = ZError;
-
-    fn try_from(v: &Value) -> Result<Self, Self::Error> {
-        match v.encoding.prefix() {
-            KnownEncoding::TextPlain => {
-                String::from_utf8(v.payload.contiguous().to_vec()).map_err(|e| zerror!("{}", e))
-            }
-            unexpected => Err(zerror!("{:?} can not be converted into String", unexpected)),
-        }
-    }
-}
-
-impl TryFrom<Value> for String {
-    type Error = ZError;
-
-    fn try_from(v: Value) -> Result<Self, Self::Error> {
-        Self::try_from(&v)
-    }
-}
-
-// Sample conversion
-impl From<Sample> for Value {
-    fn from(s: Sample) -> Self {
-        s.value
-    }
-}
-
-// i64 conversion
-impl From<i64> for Value {
-    fn from(i: i64) -> Self {
-        Value {
-            payload: ZBuf::from(Vec::<u8>::from(i.to_string())),
-            encoding: KnownEncoding::AppInteger.into(),
-        }
-    }
-}
-
-impl TryFrom<&Value> for i64 {
-    type Error = ZError;
-
-    fn try_from(v: &Value) -> Result<Self, Self::Error> {
-        match v.encoding.prefix() {
-            KnownEncoding::AppInteger => std::str::from_utf8(&v.payload.contiguous())
-                .map_err(|e| zerror!("{}", e))?
-                .parse()
-                .map_err(|e| zerror!("{}", e)),
-            unexpected => Err(zerror!("{:?} can not be converted into i64", unexpected)),
-        }
-    }
-}
-
-impl TryFrom<Value> for i64 {
-    type Error = ZError;
-
-    fn try_from(v: Value) -> Result<Self, Self::Error> {
-        Self::try_from(&v)
-    }
-}
-
-// i32 conversion
-impl From<i32> for Value {
-    fn from(i: i32) -> Self {
-        Value {
-            payload: ZBuf::from(Vec::<u8>::from(i.to_string())),
-            encoding: KnownEncoding::AppInteger.into(),
-        }
-    }
-}
-
-impl TryFrom<&Value> for i32 {
-    type Error = ZError;
-
-    fn try_from(v: &Value) -> Result<Self, Self::Error> {
-        match v.encoding.prefix() {
-            KnownEncoding::AppInteger => std::str::from_utf8(&v.payload.contiguous())
-                .map_err(|e| zerror!("{}", e))?
-                .parse()
-                .map_err(|e| zerror!("{}", e)),
-            unexpected => Err(zerror!("{:?} can not be converted into i32", unexpected)),
-        }
-    }
-}
-
-impl TryFrom<Value> for i32 {
-    type Error = ZError;
-
-    fn try_from(v: Value) -> Result<Self, Self::Error> {
-        Self::try_from(&v)
-    }
-}
-
-// i16 conversion
-impl From<i16> for Value {
-    fn from(i: i16) -> Self {
-        Value {
-            payload: ZBuf::from(Vec::<u8>::from(i.to_string())),
-            encoding: KnownEncoding::AppInteger.into(),
-        }
-    }
-}
-
-impl TryFrom<&Value> for i16 {
-    type Error = ZError;
-
-    fn try_from(v: &Value) -> Result<Self, Self::Error> {
-        match v.encoding.prefix() {
-            KnownEncoding::AppInteger => std::str::from_utf8(&v.payload.contiguous())
-                .map_err(|e| zerror!("{}", e))?
-                .parse()
-                .map_err(|e| zerror!("{}", e)),
-            unexpected => Err(zerror!("{:?} can not be converted into i16", unexpected)),
-        }
-    }
-}
-
-impl TryFrom<Value> for i16 {
-    type Error = ZError;
-
-    fn try_from(v: Value) -> Result<Self, Self::Error> {
-        Self::try_from(&v)
-    }
-}
-
-// i8 conversion
-impl From<i8> for Value {
-    fn from(i: i8) -> Self {
-=======
     /// Creates a new [`Value`] with default [`Encoding`].
     pub fn new<T>(payload: T) -> Self
     where
         T: Into<Payload>,
     {
->>>>>>> 66f46814
         Value {
             payload: payload.into(),
             encoding: Encoding::default(),
