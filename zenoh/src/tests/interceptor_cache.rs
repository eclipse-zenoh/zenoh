//
// Copyright (c) 2025 ZettaScale Technology
//
// This program and the accompanying materials are made available under the
// terms of the Eclipse Public License 2.0 which is available at
// http://www.eclipse.org/legal/epl-2.0, or the Apache License, Version 2.0
// which is available at https://www.apache.org/licenses/LICENSE-2.0.
//
// SPDX-License-Identifier: EPL-2.0 OR Apache-2.0
//
// Contributors:
//   ZettaScale Zenoh Team, <zenoh@zettascale.tech>
//
use std::str::FromStr;

use zenoh_buffers::ZBuf;
use zenoh_keyexpr::keyexpr;
use zenoh_protocol::{
    network::{NetworkBodyMut, NetworkMessageMut, Push},
    zenoh::PushBody,
};
use zenoh_transport::{multicast::TransportMulticast, unicast::TransportUnicast};

use crate::net::routing::{interceptor::*, RoutingContext};

#[derive(Clone)]
struct TestInterceptorConf {
    flow: InterceptorFlow,
    data: String,
}

fn test_interceptor_factories(config: &Vec<TestInterceptorConf>) -> Vec<InterceptorFactory> {
    let mut res: Vec<InterceptorFactory> = vec![];
    for c in config {
        res.push(Box::new(TestInterceptorFactory::new(c.clone())));
    }
    res
}

struct TestInterceptorFactory {
    conf: TestInterceptorConf,
}

impl TestInterceptorFactory {
    pub fn new(conf: TestInterceptorConf) -> Self {
        Self { conf }
    }
}

impl InterceptorFactoryTrait for TestInterceptorFactory {
    fn new_transport_unicast(
        &self,
        _transport: &TransportUnicast,
    ) -> (Option<IngressInterceptor>, Option<EgressInterceptor>) {
        match self.conf.flow {
            InterceptorFlow::Egress => {
                (None, Some(Box::new(TestInterceptor::new(&self.conf.data))))
            }
            InterceptorFlow::Ingress => {
                (Some(Box::new(TestInterceptor::new(&self.conf.data))), None)
            }
        }
    }

    fn new_transport_multicast(
        &self,
        _transport: &TransportMulticast,
    ) -> Option<EgressInterceptor> {
        None
    }

    fn new_peer_multicast(&self, _transport: &TransportMulticast) -> Option<IngressInterceptor> {
        None
    }
}

struct TestInterceptor {
    data: String,
}

impl TestInterceptor {
    fn new(data: &str) -> Self {
        TestInterceptor {
            data: data.to_owned(),
        }
    }
}

impl InterceptorTrait for TestInterceptor {
    fn compute_keyexpr_cache(&self, _key_expr: &keyexpr) -> Option<Box<dyn Any + Send + Sync>> {
        Some(Box::new(self.data.clone()))
    }

    fn intercept(
        &self,
        ctx: &mut RoutingContext<NetworkMessageMut<'_>>,
        cache: Option<&Box<dyn Any + Send + Sync>>,
    ) -> bool {
        if let NetworkBodyMut::Push(&mut Push {
            payload: PushBody::Put(ref mut p),
            ..
        }) = &mut ctx.msg.body
        {
            let out = format!("Cache hit: {}, data: {}", cache.is_some(), &self.data);
            p.payload = ZBuf::from(out.as_bytes().to_owned());
        }
        true
    }
}

use std::{any::Any, time::Duration};

use zenoh_config::{InterceptorFlow, ZenohId};
use zenoh_core::ztimeout;

use crate::{config::WhatAmI, init_log_from_env_or, open};

const TIMEOUT: Duration = Duration::from_secs(60);
const SLEEP: Duration = Duration::from_secs(1);

fn get_basic_router_config(port: u16) -> zenoh_config::Config {
    let mut config = zenoh_config::Config::default();
    config.set_mode(Some(WhatAmI::Router)).unwrap();
    config
        .listen
        .endpoints
        .set(vec![format!("tcp/127.0.0.1:{port}").parse().unwrap()])
        .unwrap();
    config.scouting.multicast.set_enabled(Some(false)).unwrap();
    config
}

fn get_basic_client_config(port: u16) -> zenoh_config::Config {
    let mut config = zenoh_config::Config::default();
    config.set_mode(Some(WhatAmI::Client)).unwrap();
    config
        .connect
        .endpoints
        .set(vec![format!("tcp/127.0.0.1:{port}").parse().unwrap()])
        .unwrap();
    config.scouting.multicast.set_enabled(Some(false)).unwrap();
    config
}

#[tokio::test(flavor = "multi_thread", worker_threads = 4)]
async fn test_interceptors_cache_update_ingress() {
    let router_id = ZenohId::from_str("a1").unwrap();
    let c = TestInterceptorConf {
        flow: InterceptorFlow::Ingress,
        data: "1".to_string(),
    };
    let f = move || test_interceptor_factories(&vec![c.clone()]);
    let _ = crate::net::routing::interceptor::tests::ID_TO_INTERCEPTOR_FACTORIES
        .lock()
        .unwrap()
        .insert(router_id, Box::new(f));

    init_log_from_env_or("error");
<<<<<<< HEAD
    let mut config_router = get_basic_router_config(27701);
    config_router.set_id(router_id).unwrap();
=======
    let mut config_router = get_basic_router_config(27701).await;
    config_router.set_id(Some(router_id)).unwrap();
>>>>>>> 287d5aca

    let config_client1 = get_basic_client_config(27701);
    let config_client2 = get_basic_client_config(27701);

    let router = ztimeout!(open(config_router.clone())).unwrap();
    tokio::time::sleep(SLEEP).await;
    let session1 = ztimeout!(open(config_client1)).unwrap();
    let session2 = ztimeout!(open(config_client2)).unwrap();
    tokio::time::sleep(SLEEP).await;
    let sub = ztimeout!(session2.declare_subscriber("test/cache")).unwrap();
    let pub1 = ztimeout!(session1.declare_publisher("test/cache")).unwrap();
    let pub2 = ztimeout!(session1.declare_publisher("test/*")).unwrap();
    tokio::time::sleep(SLEEP).await;
    ztimeout!(pub1.put("some_data_1")).unwrap();
    tokio::time::sleep(SLEEP).await;
    ztimeout!(pub2.put("some_data_2")).unwrap();

    let msg1 = ztimeout!(sub.recv_async()).unwrap();
    let msg2 = ztimeout!(sub.recv_async()).unwrap();

    assert_eq!(
        msg1.payload().try_to_string().unwrap().as_ref(),
        "Cache hit: true, data: 1"
    );
    assert_eq!(
        msg2.payload().try_to_string().unwrap().as_ref(),
        "Cache hit: false, data: 1"
    );

    let c = TestInterceptorConf {
        flow: InterceptorFlow::Ingress,
        data: "2".to_string(),
    };
    let f = move || test_interceptor_factories(&vec![c.clone()]);
    let _ = crate::net::routing::interceptor::tests::ID_TO_INTERCEPTOR_FACTORIES
        .lock()
        .unwrap()
        .insert(router_id, Box::new(f));

    router
        .0
        .runtime
        .router()
        .tables
        .regen_interceptors(&config_router)
        .unwrap();
    tokio::time::sleep(SLEEP).await;

    ztimeout!(pub1.put("some_data_1")).unwrap();
    tokio::time::sleep(SLEEP).await;
    ztimeout!(pub2.put("some_data_2")).unwrap();
    let sub2 = ztimeout!(session2.declare_subscriber("test2/cache")).unwrap();
    let pub3 = ztimeout!(session1.declare_publisher("test2/cache")).unwrap();
    tokio::time::sleep(SLEEP).await;
    ztimeout!(pub3.put("some_data_3")).unwrap();

    let msg1 = ztimeout!(sub.recv_async()).unwrap();
    let msg2 = ztimeout!(sub.recv_async()).unwrap();
    let msg3 = ztimeout!(sub2.recv_async()).unwrap();

    assert_eq!(
        msg1.payload().try_to_string().unwrap().as_ref(),
        "Cache hit: true, data: 2"
    );
    assert_eq!(
        msg2.payload().try_to_string().unwrap().as_ref(),
        "Cache hit: false, data: 2"
    );
    assert_eq!(
        msg3.payload().try_to_string().unwrap().as_ref(),
        "Cache hit: true, data: 2"
    );
}

#[tokio::test(flavor = "multi_thread", worker_threads = 4)]
async fn test_interceptors_cache_update_egress() {
    let router_id = ZenohId::from_str("a1").unwrap();
    let c = TestInterceptorConf {
        flow: InterceptorFlow::Egress,
        data: "1".to_string(),
    };
    let f = move || test_interceptor_factories(&vec![c.clone()]);
    let _ = crate::net::routing::interceptor::tests::ID_TO_INTERCEPTOR_FACTORIES
        .lock()
        .unwrap()
        .insert(router_id, Box::new(f));

    init_log_from_env_or("error");
<<<<<<< HEAD
    let mut config_router = get_basic_router_config(27702);
    config_router.set_id(router_id).unwrap();
=======
    let mut config_router = get_basic_router_config(27702).await;
    config_router.set_id(Some(router_id)).unwrap();
>>>>>>> 287d5aca

    let config_client1 = get_basic_client_config(27702);
    let config_client2 = get_basic_client_config(27702);

    let router = ztimeout!(open(config_router.clone())).unwrap();
    tokio::time::sleep(SLEEP).await;
    let session1 = ztimeout!(open(config_client1)).unwrap();
    let session2 = ztimeout!(open(config_client2)).unwrap();
    tokio::time::sleep(SLEEP).await;
    let sub = ztimeout!(session2.declare_subscriber("test/cache")).unwrap();
    let pub1 = ztimeout!(session1.declare_publisher("test/cache")).unwrap();
    let pub2 = ztimeout!(session1.declare_publisher("test/*")).unwrap();
    tokio::time::sleep(SLEEP).await;
    ztimeout!(pub1.put("some_data_1")).unwrap();
    tokio::time::sleep(SLEEP).await;
    ztimeout!(pub2.put("some_data_2")).unwrap();

    let msg1 = ztimeout!(sub.recv_async()).unwrap();
    let msg2 = ztimeout!(sub.recv_async()).unwrap();

    assert_eq!(
        msg1.payload().try_to_string().unwrap().as_ref(),
        "Cache hit: true, data: 1"
    );
    assert_eq!(
        msg2.payload().try_to_string().unwrap().as_ref(),
        "Cache hit: false, data: 1"
    );

    let c = TestInterceptorConf {
        flow: InterceptorFlow::Egress,
        data: "2".to_string(),
    };
    let f = move || test_interceptor_factories(&vec![c.clone()]);
    let _ = crate::net::routing::interceptor::tests::ID_TO_INTERCEPTOR_FACTORIES
        .lock()
        .unwrap()
        .insert(router_id, Box::new(f));

    router
        .0
        .runtime
        .router()
        .tables
        .regen_interceptors(&config_router)
        .unwrap();
    tokio::time::sleep(SLEEP).await;

    ztimeout!(pub1.put("some_data_1")).unwrap();
    tokio::time::sleep(SLEEP).await;
    ztimeout!(pub2.put("some_data_2")).unwrap();
    let sub2 = ztimeout!(session2.declare_subscriber("test2/cache")).unwrap();
    let pub3 = ztimeout!(session1.declare_publisher("test2/cache")).unwrap();
    tokio::time::sleep(SLEEP).await;
    ztimeout!(pub3.put("some_data_3")).unwrap();

    let msg1 = ztimeout!(sub.recv_async()).unwrap();
    let msg2 = ztimeout!(sub.recv_async()).unwrap();
    let msg3 = ztimeout!(sub2.recv_async()).unwrap();

    assert_eq!(
        msg1.payload().try_to_string().unwrap().as_ref(),
        "Cache hit: true, data: 2"
    );
    assert_eq!(
        msg2.payload().try_to_string().unwrap().as_ref(),
        "Cache hit: false, data: 2"
    );
    assert_eq!(
        msg3.payload().try_to_string().unwrap().as_ref(),
        "Cache hit: true, data: 2"
    );
}

#[tokio::test(flavor = "multi_thread", worker_threads = 4)]
async fn test_interceptors_cache_update_egress_then_ingress() {
    let router_id = ZenohId::from_str("a1").unwrap();
    let c = TestInterceptorConf {
        flow: InterceptorFlow::Egress,
        data: "1".to_string(),
    };
    let f = move || test_interceptor_factories(&vec![c.clone()]);
    let _ = crate::net::routing::interceptor::tests::ID_TO_INTERCEPTOR_FACTORIES
        .lock()
        .unwrap()
        .insert(router_id, Box::new(f));

    init_log_from_env_or("error");
<<<<<<< HEAD
    let mut config_router = get_basic_router_config(27703);
    config_router.set_id(router_id).unwrap();
=======
    let mut config_router = get_basic_router_config(27703).await;
    config_router.set_id(Some(router_id)).unwrap();
>>>>>>> 287d5aca

    let config_client1 = get_basic_client_config(27703);
    let config_client2 = get_basic_client_config(27703);

    let router = ztimeout!(open(config_router.clone())).unwrap();
    tokio::time::sleep(SLEEP).await;
    let session1 = ztimeout!(open(config_client1)).unwrap();
    let session2 = ztimeout!(open(config_client2)).unwrap();
    tokio::time::sleep(SLEEP).await;
    let sub = ztimeout!(session2.declare_subscriber("test/cache")).unwrap();
    let pub1 = ztimeout!(session1.declare_publisher("test/cache")).unwrap();
    let pub2 = ztimeout!(session1.declare_publisher("test/*")).unwrap();
    tokio::time::sleep(SLEEP).await;
    ztimeout!(pub1.put("some_data_1")).unwrap();
    tokio::time::sleep(SLEEP).await;
    ztimeout!(pub2.put("some_data_2")).unwrap();

    let msg1 = ztimeout!(sub.recv_async()).unwrap();
    let msg2 = ztimeout!(sub.recv_async()).unwrap();

    assert_eq!(
        msg1.payload().try_to_string().unwrap().as_ref(),
        "Cache hit: true, data: 1"
    );
    assert_eq!(
        msg2.payload().try_to_string().unwrap().as_ref(),
        "Cache hit: false, data: 1"
    );

    let c = TestInterceptorConf {
        flow: InterceptorFlow::Ingress,
        data: "2".to_string(),
    };
    let f = move || test_interceptor_factories(&vec![c.clone()]);
    let _ = crate::net::routing::interceptor::tests::ID_TO_INTERCEPTOR_FACTORIES
        .lock()
        .unwrap()
        .insert(router_id, Box::new(f));

    router
        .0
        .runtime
        .router()
        .tables
        .regen_interceptors(&config_router)
        .unwrap();
    tokio::time::sleep(SLEEP).await;

    ztimeout!(pub1.put("some_data_1")).unwrap();
    tokio::time::sleep(SLEEP).await;
    ztimeout!(pub2.put("some_data_2")).unwrap();
    let sub2 = ztimeout!(session2.declare_subscriber("test2/cache")).unwrap();
    let pub3 = ztimeout!(session1.declare_publisher("test2/cache")).unwrap();
    tokio::time::sleep(SLEEP).await;
    ztimeout!(pub3.put("some_data_3")).unwrap();

    let msg1 = ztimeout!(sub.recv_async()).unwrap();
    let msg2 = ztimeout!(sub.recv_async()).unwrap();
    let msg3 = ztimeout!(sub2.recv_async()).unwrap();

    assert_eq!(
        msg1.payload().try_to_string().unwrap().as_ref(),
        "Cache hit: true, data: 2"
    );
    assert_eq!(
        msg2.payload().try_to_string().unwrap().as_ref(),
        "Cache hit: false, data: 2"
    );
    assert_eq!(
        msg3.payload().try_to_string().unwrap().as_ref(),
        "Cache hit: true, data: 2"
    );
}<|MERGE_RESOLUTION|>--- conflicted
+++ resolved
@@ -156,13 +156,8 @@
         .insert(router_id, Box::new(f));
 
     init_log_from_env_or("error");
-<<<<<<< HEAD
-    let mut config_router = get_basic_router_config(27701);
-    config_router.set_id(router_id).unwrap();
-=======
     let mut config_router = get_basic_router_config(27701).await;
     config_router.set_id(Some(router_id)).unwrap();
->>>>>>> 287d5aca
 
     let config_client1 = get_basic_client_config(27701);
     let config_client2 = get_basic_client_config(27701);
@@ -251,13 +246,8 @@
         .insert(router_id, Box::new(f));
 
     init_log_from_env_or("error");
-<<<<<<< HEAD
-    let mut config_router = get_basic_router_config(27702);
-    config_router.set_id(router_id).unwrap();
-=======
     let mut config_router = get_basic_router_config(27702).await;
     config_router.set_id(Some(router_id)).unwrap();
->>>>>>> 287d5aca
 
     let config_client1 = get_basic_client_config(27702);
     let config_client2 = get_basic_client_config(27702);
@@ -346,13 +336,8 @@
         .insert(router_id, Box::new(f));
 
     init_log_from_env_or("error");
-<<<<<<< HEAD
-    let mut config_router = get_basic_router_config(27703);
-    config_router.set_id(router_id).unwrap();
-=======
     let mut config_router = get_basic_router_config(27703).await;
     config_router.set_id(Some(router_id)).unwrap();
->>>>>>> 287d5aca
 
     let config_client1 = get_basic_client_config(27703);
     let config_client2 = get_basic_client_config(27703);
