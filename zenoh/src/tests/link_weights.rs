//
// Copyright (c) 2025 ZettaScale Technology
//
// This program and the accompanying materials are made available under the
// terms of the Eclipse Public License 2.0 which is available at
// http://www.eclipse.org/legal/epl-2.0, or the Apache License, Version 2.0
// which is available at https://www.apache.org/licenses/LICENSE-2.0.
//
// SPDX-License-Identifier: EPL-2.0 OR Apache-2.0
//
// Contributors:
//   ZettaScale Zenoh Team, <zenoh@zettascale.tech>
//
#![cfg(feature = "internal_config")]
#![cfg(feature = "internal")]

use std::{
    any::Any,
    collections::HashMap,
    str::{self, FromStr},
};

use zenoh_buffers::ZBuf;
use zenoh_config::{InterceptorFlow, TransportWeight};
use zenoh_keyexpr::keyexpr;
use zenoh_protocol::{
    core::ZenohIdProto,
    network::{NetworkBodyMut, NetworkMessageMut, Push},
    zenoh::PushBody,
};
use zenoh_transport::{multicast::TransportMulticast, unicast::TransportUnicast};

use crate::{
    net::{protocol::linkstate::LinkInfo, routing::interceptor::*},
    Session,
};

#[derive(Clone)]
struct LinkTraceInterceptorConf {
    flow: InterceptorFlow,
}

fn link_trace_interceptor_factories(
    config: &Vec<LinkTraceInterceptorConf>,
) -> Vec<InterceptorFactory> {
    let mut res: Vec<InterceptorFactory> = vec![];
    for c in config {
        res.push(Box::new(LinkTraceInterceptorFactory::new(c.clone())));
    }
    res
}

struct LinkTraceInterceptorFactory {
    conf: LinkTraceInterceptorConf,
}

impl LinkTraceInterceptorFactory {
    pub fn new(conf: LinkTraceInterceptorConf) -> Self {
        Self { conf }
    }
}

impl InterceptorFactoryTrait for LinkTraceInterceptorFactory {
    fn new_transport_unicast(
        &self,
        transport: &TransportUnicast,
    ) -> (Option<IngressInterceptor>, Option<EgressInterceptor>) {
        let zid = transport
            .get_zid()
            .map(|z| z.to_string())
            .unwrap_or_default();
        match self.conf.flow {
            InterceptorFlow::Egress => (
                None,
                Some(Box::new(LinkTraceInterceptor { zid: zid.clone() })),
            ),
            InterceptorFlow::Ingress => (
                Some(Box::new(LinkTraceInterceptor { zid: zid.clone() })),
                None,
            ),
        }
    }

    fn new_transport_multicast(
        &self,
        _transport: &TransportMulticast,
    ) -> Option<EgressInterceptor> {
        None
    }

    fn new_peer_multicast(&self, _transport: &TransportMulticast) -> Option<IngressInterceptor> {
        None
    }
}

struct LinkTraceInterceptor {
    zid: String,
}

impl InterceptorTrait for LinkTraceInterceptor {
    fn compute_keyexpr_cache(&self, _key_expr: &keyexpr) -> Option<Box<dyn Any + Send + Sync>> {
        None
    }

    fn intercept(&self, msg: &mut NetworkMessageMut, _ctx: &mut dyn InterceptorContext) -> bool {
        if let NetworkBodyMut::Push(&mut Push {
            payload: PushBody::Put(ref mut p),
            ..
        }) = &mut msg.body
        {
            let s = str::from_utf8(p.payload.to_zslice().as_slice())
                .unwrap()
                .to_string();
            let s = s + "->" + &self.zid;
            p.payload = ZBuf::from(s.as_bytes().to_owned());
        }
        true
    }
}

use std::time::Duration;

use zenoh_config::ZenohId;
use zenoh_core::ztimeout;

use crate::{config::WhatAmI, init_log_from_env_or, open, Config};

const TIMEOUT: Duration = Duration::from_secs(60);
const SLEEP: Duration = Duration::from_secs(1);

async fn get_basic_router_config(
    listen_ports: &[u16],
    connect_ports: &[u16],
    wai: WhatAmI,
) -> Config {
    let mut config = Config::default();
    config.set_mode(Some(wai)).unwrap();
    config
        .listen
        .endpoints
        .set(
            listen_ports
                .iter()
                .map(|p| format!("tcp/127.0.0.1:{p}").parse().unwrap())
                .collect::<Vec<_>>(),
        )
        .unwrap();
    config
        .connect
        .endpoints
        .set(
            connect_ports
                .iter()
                .map(|p| format!("tcp/127.0.0.1:{p}").parse().unwrap())
                .collect::<Vec<_>>(),
        )
        .unwrap();
    config.scouting.multicast.set_enabled(Some(false)).unwrap();
    config.scouting.gossip.set_enabled(Some(false)).unwrap();
    config
}

async fn get_basic_client_config(port: u16) -> Config {
    let mut config = Config::default();
    config.set_mode(Some(WhatAmI::Client)).unwrap();
    config
        .connect
        .endpoints
        .set(vec![format!("tcp/127.0.0.1:{port}").parse().unwrap()])
        .unwrap();
    config.scouting.multicast.set_enabled(Some(false)).unwrap();
    config
}

struct Net {
    routers: Vec<Session>,
    source: Session,
    dest: Session,
}

impl Net {
    #[allow(clippy::type_complexity)]
    async fn update_weights(&mut self, net: Vec<(u16, Vec<(u16, Option<u16>)>)>) {
        for (i, v) in net.iter().enumerate() {
            let weights =
                v.1.iter()
                    .filter_map(|(e, w)| {
                        w.map(|w| TransportWeight {
                            dst_zid: ZenohId::from_str(&e.to_string()).unwrap(),
                            weight: w.try_into().unwrap(),
                        })
                    })
                    .collect::<Vec<_>>();

<<<<<<< HEAD
            self.routers[i]
                .0
                .runtime
                .config()
                .lock()
                .routing
                .router
                .linkstate
                .set_transport_weights(weights)
                .unwrap();
            self.routers[i].0.runtime.update_network().unwrap();
=======
            match self.wai {
                WhatAmI::Router => self.routers[i]
                    .0
                    .static_runtime()
                    .unwrap()
                    .config()
                    .lock()
                    .routing
                    .router
                    .linkstate
                    .set_transport_weights(weights)
                    .unwrap(),
                WhatAmI::Peer => self.routers[i]
                    .0
                    .static_runtime()
                    .unwrap()
                    .config()
                    .lock()
                    .routing
                    .peer
                    .linkstate
                    .set_transport_weights(weights)
                    .unwrap(),
                WhatAmI::Client => unreachable!(),
            };
            self.routers[i]
                .0
                .static_runtime()
                .unwrap()
                .update_network()
                .unwrap();
>>>>>>> ce5c03ea
        }
    }
}

#[allow(clippy::type_complexity)]
async fn create_routers_net(
    net: Vec<(u16, Vec<(u16, Option<u16>)>)>,
    source: u16,
    dest: u16,
    port_offset: u16,
) -> Net {
    create_net(net, source, dest, port_offset).await
}

#[allow(clippy::type_complexity)]
async fn create_net(
    net: Vec<(u16, Vec<(u16, Option<u16>)>)>,
    source: u16,
    dest: u16,
    port_offset: u16,
) -> Net {
    let start_id = ZenohId::from_str("a").unwrap();
    let end_id = ZenohId::from_str("b").unwrap();

    {
        let c = LinkTraceInterceptorConf {
            flow: InterceptorFlow::Egress,
        };
        let f = move || link_trace_interceptor_factories(&vec![c.clone()]);
        let mut lk = crate::net::routing::interceptor::tests::ID_TO_INTERCEPTOR_FACTORIES
            .lock()
            .unwrap();

        lk.insert(start_id, Box::new(f.clone()));

        for v in &net {
            let zid = ZenohId::from_str(&v.0.to_string()).unwrap();
            lk.insert(zid, Box::new(f.clone()));
        }
    }
    let mut routers = Vec::new();

    for v in &net {
        let zid = ZenohId::from_str(&v.0.to_string()).unwrap();
        let connect =
            v.1.iter()
                .map(|(id, _)| id + port_offset)
                .collect::<Vec<_>>();
        let mut config =
            get_basic_router_config(&[port_offset + v.0], &connect, WhatAmI::Router).await;
        config.set_id(Some(zid)).unwrap();
        let weights =
            v.1.iter()
                .filter_map(|(e, w)| {
                    w.map(|w| TransportWeight {
                        dst_zid: ZenohId::from_str(&e.to_string()).unwrap(),
                        weight: w.try_into().unwrap(),
                    })
                })
                .collect::<Vec<_>>();
        config
            .routing
            .router
            .linkstate
            .set_transport_weights(weights)
            .unwrap();

        let router = ztimeout!(open(config)).unwrap();
        routers.push(router);
    }

    let mut config_client_a = get_basic_client_config(source + port_offset).await;
    config_client_a.set_id(Some(start_id)).unwrap();
    let mut config_client_b = get_basic_client_config(dest + port_offset).await;
    config_client_b.set_id(Some(end_id)).unwrap();

    let session_a = ztimeout!(open(config_client_a)).unwrap();
    let session_b = ztimeout!(open(config_client_b)).unwrap();
    tokio::time::sleep(SLEEP).await;

    Net {
        routers,
        source: session_a,
        dest: session_b,
    }
}

#[allow(clippy::type_complexity)]
async fn test_link_weights_inner(
    net: Vec<(u16, Vec<(u16, Option<u16>)>)>,
    source: u16,
    dest: u16,
    port_offset: u16,
) -> String {
    let net = create_routers_net(net, source, dest, port_offset).await;

    let sub = ztimeout!(net.dest.declare_subscriber("test/link_weights")).unwrap();

    tokio::time::sleep(3 * SLEEP).await;
    ztimeout!(net.source.put("test/link_weights", "a")).unwrap();

    let msg = ztimeout!(sub.recv_async()).unwrap();

    msg.payload().try_to_string().unwrap().to_string()
}

#[tokio::test(flavor = "multi_thread", worker_threads = 4)]
async fn test_link_weights_diamond() {
    init_log_from_env_or("error");
    //       2
    //      / \
    // a - 1   4 - b
    //      \ /
    //       3

    let res = test_link_weights_inner(
        vec![
            (1, vec![(2, Some(10)), (3, None)]),
            (2, vec![(4, None)]),
            (3, vec![(4, None)]),
            (4, vec![]),
        ],
        1,
        4,
        28000,
    )
    .await;

    assert_eq!(res, "a->1->2->4->b");

    let res = test_link_weights_inner(
        vec![
            (1, vec![(3, None)]),
            (2, vec![(1, Some(10)), (4, None)]),
            (3, vec![(4, None)]),
            (4, vec![]),
        ],
        1,
        4,
        28100,
    )
    .await;

    assert_eq!(res, "a->1->2->4->b");

    let res = test_link_weights_inner(
        vec![
            (1, vec![(2, None), (3, None)]),
            (2, vec![(4, None)]),
            (3, vec![]),
            (4, vec![(3, Some(10))]),
        ],
        1,
        4,
        28200,
    )
    .await;

    assert_eq!(res, "a->1->3->4->b");

    let res = test_link_weights_inner(
        vec![
            (1, vec![(2, None), (3, None)]),
            (2, vec![(4, None)]),
            (3, vec![(4, Some(10))]),
            (4, vec![]),
        ],
        1,
        4,
        28300,
    )
    .await;

    assert_eq!(res, "a->1->3->4->b");
}

#[tokio::test(flavor = "multi_thread", worker_threads = 4)]
async fn test_link_weights_triangle() {
    init_log_from_env_or("error");
    //       2
    //      / \
    // a - 1 - 3 - b

    let res = test_link_weights_inner(
        vec![
            (1, vec![(2, Some(10)), (3, None)]),
            (2, vec![(3, Some(10))]),
            (3, vec![]),
        ],
        1,
        3,
        29000,
    )
    .await;

    assert_eq!(res, "a->1->2->3->b");

    let res = test_link_weights_inner(
        vec![
            (1, vec![(2, None), (3, Some(300))]),
            (2, vec![(3, None)]),
            (3, vec![]),
        ],
        1,
        3,
        29100,
    )
    .await;

    assert_eq!(res, "a->1->2->3->b");

    let res = test_link_weights_inner(
        vec![
            (1, vec![(2, None), (3, None)]),
            (2, vec![(3, None)]),
            (3, vec![]),
        ],
        1,
        3,
        29200,
    )
    .await;

    assert_eq!(res, "a->1->3->b");

    // should resolve weights to 55 on 1-2 and 2-3, so will pick 1-3 path (with default cost of 100)
    let res = test_link_weights_inner(
        vec![
            (1, vec![(2, Some(10)), (3, None)]),
            (2, vec![(1, Some(55)), (3, Some(10))]),
            (3, vec![(2, Some(55))]),
        ],
        1,
        3,
        29300,
    )
    .await;

    assert_eq!(res, "a->1->3->b");

    // should resolve weights to 45 on 1-2 and 2-3, so will pick 1-2-3 path with total cost of 2 * 45 = 90
    let res = test_link_weights_inner(
        vec![
            (1, vec![(2, Some(45)), (3, None)]),
            (2, vec![(1, Some(10)), (3, Some(45))]),
            (3, vec![(2, Some(10))]),
        ],
        1,
        3,
        29400,
    )
    .await;

    assert_eq!(res, "a->1->2->3->b");
}

#[tokio::test(flavor = "multi_thread", worker_threads = 4)]
async fn test_link_weights_hexagon() {
    init_log_from_env_or("error");
    //       2 - 5
    //      / \ / \
    // a - 1 - 4 - 7 - b
    //      \ / \ /
    //       3 - 6

    let res = test_link_weights_inner(
        vec![
            (1, vec![(2, Some(1)), (3, None), (4, None)]),
            (2, vec![(4, Some(1)), (5, None)]),
            (3, vec![(4, None), (6, None)]),
            (4, vec![(5, None), (6, Some(1)), (7, None)]),
            (5, vec![(7, None)]),
            (6, vec![(7, Some(1))]),
            (7, vec![]),
        ],
        1,
        7,
        30000,
    )
    .await;

    assert_eq!(res, "a->1->2->4->6->7->b");

    let res = test_link_weights_inner(
        vec![
            (1, vec![(2, None), (3, None), (4, None)]),
            (2, vec![(4, None), (5, None)]),
            (3, vec![(4, None), (6, None)]),
            (4, vec![(5, None), (6, None), (7, None)]),
            (5, vec![(7, None)]),
            (6, vec![(7, None)]),
            (7, vec![]),
        ],
        1,
        7,
        30100,
    )
    .await;

    assert_eq!(res, "a->1->4->7->b");
}

#[tokio::test(flavor = "multi_thread", worker_threads = 4)]
async fn test_link_weights_update_diamond() {
    init_log_from_env_or("error");
    //       2
    //      / \
    // a - 1   4 - b
    //      \ /
    //       3

    let mut net = create_routers_net(
        vec![
            (1, vec![(2, Some(10)), (3, None)]),
            (2, vec![(4, None)]),
            (3, vec![(4, None)]),
            (4, vec![]),
        ],
        1,
        4,
        31000,
    )
    .await;

    let sub = ztimeout!(net.dest.declare_subscriber("test/link_weights")).unwrap();

    tokio::time::sleep(3 * SLEEP).await;
    ztimeout!(net.source.put("test/link_weights", "a")).unwrap();

    let msg = ztimeout!(sub.recv_async())
        .unwrap()
        .payload()
        .try_to_string()
        .unwrap()
        .to_string();
    assert_eq!(msg, "a->1->2->4->b");

    ztimeout!(net.update_weights(vec![
        (1, vec![(2, None), (3, Some(10))]),
        (2, vec![(4, None)]),
        (3, vec![(4, None)]),
        (4, vec![]),
    ]));

    tokio::time::sleep(3 * SLEEP).await;
    ztimeout!(net.source.put("test/link_weights", "a")).unwrap();

    let msg = ztimeout!(sub.recv_async())
        .unwrap()
        .payload()
        .try_to_string()
        .unwrap()
        .to_string();
    assert_eq!(msg, "a->1->3->4->b");

    ztimeout!(net.update_weights(vec![
        (1, vec![(2, None), (3, Some(200))]),
        (2, vec![(4, None)]),
        (3, vec![(4, None)]),
        (4, vec![]),
    ]));

    tokio::time::sleep(3 * SLEEP).await;
    ztimeout!(net.source.put("test/link_weights", "a")).unwrap();

    let msg = ztimeout!(sub.recv_async())
        .unwrap()
        .payload()
        .try_to_string()
        .unwrap()
        .to_string();
    assert_eq!(msg, "a->1->2->4->b");
}

#[tokio::test(flavor = "multi_thread", worker_threads = 4)]
async fn test_link_weights_update_hexagon() {
    init_log_from_env_or("error");
    //       2 - 5
    //      / \ / \
    // a - 1 - 4 - 7 - b
    //      \ / \ /
    //       3 - 6

    let mut net = create_routers_net(
        vec![
            (1, vec![(2, Some(1)), (3, None), (4, None)]),
            (2, vec![(4, Some(1)), (5, None)]),
            (3, vec![(4, None), (6, None)]),
            (4, vec![(5, None), (6, Some(1)), (7, None)]),
            (5, vec![(7, None)]),
            (6, vec![(7, Some(1))]),
            (7, vec![]),
        ],
        1,
        7,
        32000,
    )
    .await;

    let sub = ztimeout!(net.dest.declare_subscriber("test/link_weights")).unwrap();

    tokio::time::sleep(3 * SLEEP).await;
    ztimeout!(net.source.put("test/link_weights", "a")).unwrap();

    let msg = ztimeout!(sub.recv_async())
        .unwrap()
        .payload()
        .try_to_string()
        .unwrap()
        .to_string();

    assert_eq!(msg, "a->1->2->4->6->7->b");

    ztimeout!(net.update_weights(vec![
        (1, vec![(2, None), (3, None), (4, None)]),
        (2, vec![(4, None), (5, None)]),
        (3, vec![(4, None), (6, None)]),
        (4, vec![(5, None), (6, None), (7, None)]),
        (5, vec![(7, None)]),
        (6, vec![(7, None)]),
        (7, vec![]),
    ],));

    tokio::time::sleep(3 * SLEEP).await;
    ztimeout!(net.source.put("test/link_weights", "a")).unwrap();

    let msg = ztimeout!(sub.recv_async())
        .unwrap()
        .payload()
        .try_to_string()
        .unwrap()
        .to_string();

    assert_eq!(msg, "a->1->4->7->b");
}

async fn test_link_weights_info_diamond_inner(port_offset: u16) {
    //       2
    //      / \
    // a - 1 - 4 - b
    //      \ /
    //       3

    let net = create_net(
        vec![
            (1, vec![(2, Some(10)), (3, None), (4, Some(20))]),
            (2, vec![(4, None)]),
            (3, vec![(4, None)]),
            (4, vec![(1, Some(30))]),
        ],
        1,
        4,
        port_offset,
    )
    .await;

    let info = net.routers[0].0.static_runtime().unwrap().get_links_info();

    let expected = HashMap::from([
        (
            ZenohIdProto::from_str("2").unwrap(),
            LinkInfo {
                src_weight: Some(10),
                dst_weight: None,
                actual_weight: 10,
            },
        ),
        (
            ZenohIdProto::from_str("3").unwrap(),
            LinkInfo {
                src_weight: None,
                dst_weight: None,
                actual_weight: 100,
            },
        ),
        (
            ZenohIdProto::from_str("4").unwrap(),
            LinkInfo {
                src_weight: Some(20),
                dst_weight: Some(30),
                actual_weight: 30,
            },
        ),
    ]);

    assert_eq!(info, expected);
}

#[tokio::test(flavor = "multi_thread", worker_threads = 4)]
async fn test_link_weights_info_diamond_routers() {
    init_log_from_env_or("error");
    test_link_weights_info_diamond_inner(36000).await;
}<|MERGE_RESOLUTION|>--- conflicted
+++ resolved
@@ -192,10 +192,10 @@
                     })
                     .collect::<Vec<_>>();
 
-<<<<<<< HEAD
             self.routers[i]
                 .0
-                .runtime
+                .static_runtime()
+                .unwrap()
                 .config()
                 .lock()
                 .routing
@@ -203,40 +203,12 @@
                 .linkstate
                 .set_transport_weights(weights)
                 .unwrap();
-            self.routers[i].0.runtime.update_network().unwrap();
-=======
-            match self.wai {
-                WhatAmI::Router => self.routers[i]
-                    .0
-                    .static_runtime()
-                    .unwrap()
-                    .config()
-                    .lock()
-                    .routing
-                    .router
-                    .linkstate
-                    .set_transport_weights(weights)
-                    .unwrap(),
-                WhatAmI::Peer => self.routers[i]
-                    .0
-                    .static_runtime()
-                    .unwrap()
-                    .config()
-                    .lock()
-                    .routing
-                    .peer
-                    .linkstate
-                    .set_transport_weights(weights)
-                    .unwrap(),
-                WhatAmI::Client => unreachable!(),
-            };
             self.routers[i]
                 .0
                 .static_runtime()
                 .unwrap()
                 .update_network()
                 .unwrap();
->>>>>>> ce5c03ea
         }
     }
 }
