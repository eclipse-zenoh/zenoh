--- conflicted
+++ resolved
@@ -17,22 +17,15 @@
 use crate::payload::Payload;
 use crate::prelude::{KeyExpr, ZenohId};
 use crate::time::{new_reception_timestamp, Timestamp};
-<<<<<<< HEAD
+use crate::Priority;
 use crate::Value;
-=======
-use crate::Priority;
->>>>>>> 77ab6764
 #[zenoh_macros::unstable]
 use serde::Serialize;
 use std::{
     convert::{TryFrom, TryInto},
     fmt,
 };
-<<<<<<< HEAD
-=======
-use zenoh_protocol::core::{CongestionControl, Encoding};
-use zenoh_protocol::network::push::ext::QoSType;
->>>>>>> 77ab6764
+use zenoh_protocol::{core::CongestionControl, network::push::ext::QoSType};
 
 pub type SourceSn = u64;
 
@@ -450,7 +443,7 @@
             if let Some(encoding) = data_info.encoding.take() {
                 self.encoding = encoding;
             }
-<<<<<<< HEAD
+            self.qos = data_info.qos;
             self.timestamp = data_info.timestamp;
             #[cfg(feature = "unstable")]
             {
@@ -458,30 +451,6 @@
                     source_id: data_info.source_id,
                     source_sn: data_info.source_sn,
                 };
-=======
-            Sample {
-                key_expr,
-                value,
-                kind: data_info.kind,
-                timestamp: data_info.timestamp,
-                qos: data_info.qos,
-                #[cfg(feature = "unstable")]
-                source_info: data_info.into(),
-                #[cfg(feature = "unstable")]
-                attachment: None,
-            }
-        } else {
-            Sample {
-                key_expr,
-                value,
-                kind: SampleKind::default(),
-                timestamp: None,
-                qos: QoS::default(),
-                #[cfg(feature = "unstable")]
-                source_info: SourceInfo::empty(),
-                #[cfg(feature = "unstable")]
-                attachment: None,
->>>>>>> 77ab6764
             }
         }
         self
