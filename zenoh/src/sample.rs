//
// Copyright (c) 2022 ZettaScale Technology
//
// This program and the accompanying materials are made available under the
// terms of the Eclipse Public License 2.0 which is available at
// http://www.eclipse.org/legal/epl-2.0, or the Apache License, Version 2.0
// which is available at https://www.apache.org/licenses/LICENSE-2.0.
//
// SPDX-License-Identifier: EPL-2.0 OR Apache-2.0
//
// Contributors:
//   ZettaScale Zenoh Team, <zenoh@zettascale.tech>
//

//! Sample primitives
use crate::buffers::ZBuf;
#[zenoh_macros::unstable]
use crate::prelude::ZenohId;
use crate::prelude::{KeyExpr, SampleKind, Value};
use crate::time::{new_reception_timestamp, Timestamp};
#[zenoh_macros::unstable]
use serde::Serialize;
use std::convert::TryInto;
#[zenoh_macros::unstable]
use zenoh_protocol::core::ZInt;
use zenoh_protocol::zenoh::DataInfo;

/// The locality of samples to be received by subscribers or targeted by publishers.
<<<<<<< HEAD
#[zenoh_macros::unstable]
#[derive(Clone, Copy, Debug, Serialize, PartialEq, Eq)]
=======
#[zenoh_core::unstable]
#[derive(Clone, Copy, Debug, Default, Serialize, PartialEq, Eq)]
>>>>>>> cdc1eec0
pub enum Locality {
    SessionLocal,
    Remote,
    #[default]
    Any,
}
#[cfg(not(feature = "unstable"))]
#[derive(Clone, Copy, Debug, PartialEq, Eq)]
pub(crate) enum Locality {
    SessionLocal,
    Remote,
    Any,
}

/// Informations on the source of a zenoh [`Sample`].
#[zenoh_macros::unstable]
#[derive(Debug, Clone)]
pub struct SourceInfo {
    /// The [`ZenohId`] of the zenoh instance that published the concerned [`Sample`].
    pub source_id: Option<ZenohId>,
    /// The sequence number of the [`Sample`] from the source.
    pub source_sn: Option<ZInt>,
}

#[test]
#[cfg(feature = "unstable")]
fn source_info_stack_size() {
    assert_eq!(std::mem::size_of::<SourceInfo>(), 16 * 2);
}

#[zenoh_macros::unstable]
impl SourceInfo {
    pub(crate) fn empty() -> Self {
        SourceInfo {
            source_id: None,
            source_sn: None,
        }
    }
}

#[zenoh_macros::unstable]
impl From<DataInfo> for SourceInfo {
    fn from(data_info: DataInfo) -> Self {
        SourceInfo {
            source_id: data_info.source_id,
            source_sn: data_info.source_sn,
        }
    }
}

#[zenoh_macros::unstable]
impl From<Option<DataInfo>> for SourceInfo {
    fn from(data_info: Option<DataInfo>) -> Self {
        match data_info {
            Some(data_info) => data_info.into(),
            None => SourceInfo::empty(),
        }
    }
}

/// A zenoh sample.
#[non_exhaustive]
#[derive(Clone, Debug)]
pub struct Sample {
    /// The key expression on which this Sample was published.
    pub key_expr: KeyExpr<'static>,
    /// The value of this Sample.
    pub value: Value,
    /// The kind of this Sample.
    pub kind: SampleKind,
    /// The [`Timestamp`] of this Sample.
    pub timestamp: Option<Timestamp>,

    #[cfg(feature = "unstable")]
    /// <div class="stab unstable">
    ///   <span class="emoji">🔬</span>
    ///   This API has been marked as unstable: it works as advertised, but we may change it in a future release.
    ///   To use it, you must enable zenoh's <code>unstable</code> feature flag.
    /// </div>
    ///
    /// Infos on the source of this Sample.
    pub source_info: SourceInfo,
}

impl Sample {
    /// Creates a new Sample.
    #[inline]
    pub fn new<IntoKeyExpr, IntoValue>(key_expr: IntoKeyExpr, value: IntoValue) -> Self
    where
        IntoKeyExpr: Into<KeyExpr<'static>>,
        IntoValue: Into<Value>,
    {
        Sample {
            key_expr: key_expr.into(),
            value: value.into(),
            kind: SampleKind::default(),
            timestamp: None,
            #[cfg(feature = "unstable")]
            source_info: SourceInfo::empty(),
        }
    }
    /// Creates a new Sample.
    #[inline]
    pub fn try_from<TryIntoKeyExpr, IntoValue>(
        key_expr: TryIntoKeyExpr,
        value: IntoValue,
    ) -> Result<Self, zenoh_result::Error>
    where
        TryIntoKeyExpr: TryInto<KeyExpr<'static>>,
        <TryIntoKeyExpr as TryInto<KeyExpr<'static>>>::Error: Into<zenoh_result::Error>,
        IntoValue: Into<Value>,
    {
        Ok(Sample {
            key_expr: key_expr.try_into().map_err(Into::into)?,
            value: value.into(),
            kind: SampleKind::default(),
            timestamp: None,
            #[cfg(feature = "unstable")]
            source_info: SourceInfo::empty(),
        })
    }

    /// Creates a new Sample with optional data info.
    #[inline]
    pub(crate) fn with_info(
        key_expr: KeyExpr<'static>,
        payload: ZBuf,
        data_info: Option<DataInfo>,
    ) -> Self {
        let mut value: Value = payload.into();
        if let Some(data_info) = data_info {
            if let Some(encoding) = &data_info.encoding {
                value.encoding = encoding.clone();
            }
            Sample {
                key_expr,
                value,
                kind: data_info.kind,
                timestamp: data_info.timestamp,
                #[cfg(feature = "unstable")]
                source_info: data_info.into(),
            }
        } else {
            Sample {
                key_expr,
                value,
                kind: SampleKind::default(),
                timestamp: None,
                #[cfg(feature = "unstable")]
                source_info: SourceInfo::empty(),
            }
        }
    }

    #[inline]
    pub(crate) fn split(self) -> (KeyExpr<'static>, ZBuf, DataInfo) {
        let info = DataInfo {
            kind: self.kind,
            encoding: Some(self.value.encoding),
            timestamp: self.timestamp,
            #[cfg(feature = "shared-memory")]
            sliced: false,
            #[cfg(feature = "unstable")]
            source_id: self.source_info.source_id,
            #[cfg(not(feature = "unstable"))]
            source_id: None,
            #[cfg(feature = "unstable")]
            source_sn: self.source_info.source_sn,
            #[cfg(not(feature = "unstable"))]
            source_sn: None,
        };
        (self.key_expr, self.value.payload, info)
    }

    /// Gets the timestamp of this Sample.
    #[inline]
    pub fn get_timestamp(&self) -> Option<&Timestamp> {
        self.timestamp.as_ref()
    }

    /// Sets the timestamp of this Sample.
    #[inline]
    pub fn with_timestamp(mut self, timestamp: Timestamp) -> Self {
        self.timestamp = Some(timestamp);
        self
    }

    /// Sets the source info of this Sample.
    #[zenoh_macros::unstable]
    #[inline]
    pub fn with_source_info(mut self, source_info: SourceInfo) -> Self {
        self.source_info = source_info;
        self
    }

    #[inline]
    /// Ensure that an associated Timestamp is present in this Sample.
    /// If not, a new one is created with the current system time and 0x00 as id.
    /// Get the timestamp of this sample (either existing one or newly created)
    pub fn ensure_timestamp(&mut self) -> &Timestamp {
        if let Some(ref timestamp) = self.timestamp {
            timestamp
        } else {
            let timestamp = new_reception_timestamp();
            self.timestamp = Some(timestamp);
            self.timestamp.as_ref().unwrap()
        }
    }
}

impl std::ops::Deref for Sample {
    type Target = Value;

    fn deref(&self) -> &Self::Target {
        &self.value
    }
}

impl std::ops::DerefMut for Sample {
    fn deref_mut(&mut self) -> &mut Self::Target {
        &mut self.value
    }
}

impl std::fmt::Display for Sample {
    fn fmt(&self, f: &mut std::fmt::Formatter<'_>) -> std::fmt::Result {
        match self.kind {
            SampleKind::Delete => write!(f, "{}({})", self.kind, self.key_expr),
            _ => write!(f, "{}({}: {})", self.kind, self.key_expr, self.value),
        }
    }
}<|MERGE_RESOLUTION|>--- conflicted
+++ resolved
@@ -26,13 +26,8 @@
 use zenoh_protocol::zenoh::DataInfo;
 
 /// The locality of samples to be received by subscribers or targeted by publishers.
-<<<<<<< HEAD
-#[zenoh_macros::unstable]
-#[derive(Clone, Copy, Debug, Serialize, PartialEq, Eq)]
-=======
-#[zenoh_core::unstable]
+#[zenoh_macros::unstable]
 #[derive(Clone, Copy, Debug, Default, Serialize, PartialEq, Eq)]
->>>>>>> cdc1eec0
 pub enum Locality {
     SessionLocal,
     Remote,
