//
// Copyright (c) 2023 ZettaScale Technology
//
// This program and the accompanying materials are made available under the
// terms of the Eclipse Public License 2.0 which is available at
// http://www.eclipse.org/legal/epl-2.0, or the Apache License, Version 2.0
// which is available at https://www.apache.org/licenses/LICENSE-2.0.
//
// SPDX-License-Identifier: EPL-2.0 OR Apache-2.0
//
// Contributors:
//   ZettaScale Zenoh Team, <zenoh@zettascale.tech>
//
use crate::{
    encoding::Encoding,
    keyexpr,
    prelude::sync::{KeyExpr, Locality, SampleKind},
    queryable::Query,
    sample::DataInfo,
<<<<<<< HEAD
    subscriber::SubscriberKind,
    Payload, Session, ZResult,
=======
    Session, ZBytes, ZResult,
>>>>>>> c6e8b53a
};
use std::{
    collections::hash_map::DefaultHasher,
    hash::{Hash, Hasher},
    sync::Arc,
};
use zenoh_core::SyncResolve;
use zenoh_protocol::{core::WireExpr, network::NetworkMessage};
use zenoh_transport::{
    TransportEventHandler, TransportMulticastEventHandler, TransportPeer, TransportPeerEventHandler,
};

macro_rules! ke_for_sure {
    ($val:expr) => {
        unsafe { keyexpr::from_str_unchecked($val) }
    };
}

lazy_static::lazy_static!(
    static ref KE_STARSTAR: &'static keyexpr = ke_for_sure!("**");
    static ref KE_PREFIX: &'static keyexpr = ke_for_sure!("@/session");
    static ref KE_TRANSPORT_UNICAST: &'static keyexpr = ke_for_sure!("transport/unicast");
    static ref KE_LINK: &'static keyexpr = ke_for_sure!("link");
);

pub(crate) fn init(session: &Session) {
    if let Ok(own_zid) = keyexpr::new(&session.zid().to_string()) {
        let admin_key = KeyExpr::from(*KE_PREFIX / own_zid / *KE_STARSTAR)
            .to_wire(session)
            .to_owned();

        let _admin_qabl = session.declare_queryable_inner(
            &admin_key,
            true,
            Locality::SessionLocal,
            Arc::new({
                let session = session.clone();
                move |q| super::admin::on_admin_query(&session, q)
            }),
        );
    }
}

pub(crate) fn on_admin_query(session: &Session, query: Query) {
    fn reply_peer(own_zid: &keyexpr, query: &Query, peer: TransportPeer) {
        let zid = peer.zid.to_string();
        if let Ok(zid) = keyexpr::new(&zid) {
            let key_expr = *KE_PREFIX / own_zid / *KE_TRANSPORT_UNICAST / zid;
            if query.key_expr().intersects(&key_expr) {
                if let Ok(value) = serde_json::value::to_value(peer.clone()) {
                    match ZBytes::try_from(value) {
                        Ok(zbuf) => {
                            let _ = query.reply(key_expr, zbuf).res_sync();
                        }
                        Err(e) => tracing::debug!("Admin query error: {}", e),
                    }
                }
            }

            for link in peer.links {
                let mut s = DefaultHasher::new();
                link.hash(&mut s);
                if let Ok(lid) = keyexpr::new(&s.finish().to_string()) {
                    let key_expr =
                        *KE_PREFIX / own_zid / *KE_TRANSPORT_UNICAST / zid / *KE_LINK / lid;
                    if query.key_expr().intersects(&key_expr) {
                        if let Ok(value) = serde_json::value::to_value(link) {
                            match ZBytes::try_from(value) {
                                Ok(zbuf) => {
                                    let _ = query.reply(key_expr, zbuf).res_sync();
                                }
                                Err(e) => tracing::debug!("Admin query error: {}", e),
                            }
                        }
                    }
                }
            }
        }
    }

    if let Ok(own_zid) = keyexpr::new(&session.zid().to_string()) {
        for transport in zenoh_runtime::ZRuntime::Net
            .block_in_place(session.runtime.manager().get_transports_unicast())
        {
            if let Ok(peer) = transport.get_peer() {
                reply_peer(own_zid, &query, peer);
            }
        }
        for transport in zenoh_runtime::ZRuntime::Net
            .block_in_place(session.runtime.manager().get_transports_multicast())
        {
            for peer in transport.get_peers().unwrap_or_default() {
                reply_peer(own_zid, &query, peer);
            }
        }
    }
}

#[derive(Clone)]
pub(crate) struct Handler {
    pub(crate) session: Arc<Session>,
}

impl Handler {
    pub(crate) fn new(session: Session) -> Self {
        Self {
            session: Arc::new(session),
        }
    }
}

impl TransportEventHandler for Handler {
    fn new_unicast(
        &self,
        peer: zenoh_transport::TransportPeer,
        _transport: zenoh_transport::unicast::TransportUnicast,
    ) -> ZResult<Arc<dyn zenoh_transport::TransportPeerEventHandler>> {
        self.new_peer(peer)
    }

    fn new_multicast(
        &self,
        _transport: zenoh_transport::multicast::TransportMulticast,
    ) -> ZResult<Arc<dyn zenoh_transport::TransportMulticastEventHandler>> {
        Ok(Arc::new(self.clone()))
    }
}

impl TransportMulticastEventHandler for Handler {
    fn new_peer(
        &self,
        peer: zenoh_transport::TransportPeer,
    ) -> ZResult<Arc<dyn TransportPeerEventHandler>> {
        if let Ok(own_zid) = keyexpr::new(&self.session.zid().to_string()) {
            if let Ok(zid) = keyexpr::new(&peer.zid.to_string()) {
                let expr = WireExpr::from(&(*KE_PREFIX / own_zid / *KE_TRANSPORT_UNICAST / zid))
                    .to_owned();
                let info = DataInfo {
                    encoding: Some(Encoding::APPLICATION_JSON),
                    ..Default::default()
                };
                self.session.execute_subscriber_callbacks(
                    true,
                    &expr,
                    Some(info),
                    serde_json::to_vec(&peer).unwrap().into(),
                    SubscriberKind::Subscriber,
                    #[cfg(feature = "unstable")]
                    None,
                );
                Ok(Arc::new(PeerHandler {
                    expr,
                    session: self.session.clone(),
                }))
            } else {
                bail!("Unable to build keyexpr from zid")
            }
        } else {
            bail!("Unable to build keyexpr from zid")
        }
    }

    fn closing(&self) {}

    fn closed(&self) {}

    fn as_any(&self) -> &dyn std::any::Any {
        self
    }
}

pub(crate) struct PeerHandler {
    pub(crate) expr: WireExpr<'static>,
    pub(crate) session: Arc<Session>,
}

impl TransportPeerEventHandler for PeerHandler {
    fn handle_message(&self, _msg: NetworkMessage) -> ZResult<()> {
        Ok(())
    }

    fn new_link(&self, link: zenoh_link::Link) {
        let mut s = DefaultHasher::new();
        link.hash(&mut s);
        let info = DataInfo {
            encoding: Some(Encoding::APPLICATION_JSON),
            ..Default::default()
        };
        self.session.execute_subscriber_callbacks(
            true,
            &self
                .expr
                .clone()
                .with_suffix(&format!("/link/{}", s.finish())),
            Some(info),
            serde_json::to_vec(&link).unwrap().into(),
            SubscriberKind::Subscriber,
            #[cfg(feature = "unstable")]
            None,
        );
    }

    fn del_link(&self, link: zenoh_link::Link) {
        let mut s = DefaultHasher::new();
        link.hash(&mut s);
        let info = DataInfo {
            kind: SampleKind::Delete,
            ..Default::default()
        };
        self.session.execute_subscriber_callbacks(
            true,
            &self
                .expr
                .clone()
                .with_suffix(&format!("/link/{}", s.finish())),
            Some(info),
            vec![0u8; 0].into(),
            SubscriberKind::Subscriber,
            #[cfg(feature = "unstable")]
            None,
        );
    }

    fn closing(&self) {}

    fn closed(&self) {
        let info = DataInfo {
            kind: SampleKind::Delete,
            ..Default::default()
        };
        self.session.execute_subscriber_callbacks(
            true,
            &self.expr,
            Some(info),
            vec![0u8; 0].into(),
            SubscriberKind::Subscriber,
            #[cfg(feature = "unstable")]
            None,
        );
    }

    fn as_any(&self) -> &dyn std::any::Any {
        self
    }
}<|MERGE_RESOLUTION|>--- conflicted
+++ resolved
@@ -17,12 +17,8 @@
     prelude::sync::{KeyExpr, Locality, SampleKind},
     queryable::Query,
     sample::DataInfo,
-<<<<<<< HEAD
     subscriber::SubscriberKind,
-    Payload, Session, ZResult,
-=======
     Session, ZBytes, ZResult,
->>>>>>> c6e8b53a
 };
 use std::{
     collections::hash_map::DefaultHasher,
