--- conflicted
+++ resolved
@@ -27,17 +27,11 @@
 use std::ops::Deref;
 use std::sync::Arc;
 use zenoh_core::{AsyncResolve, Resolvable, SyncResolve};
-<<<<<<< HEAD
 use zenoh_protocol::{
-    core::WireExpr,
+    core::{EntityId, WireExpr},
     network::{response, Mapping, RequestId, Response, ResponseFinal},
     zenoh::{self, reply::ReplyBody, Del, Put, ResponseBody},
 };
-=======
-use zenoh_protocol::core::{EntityId, WireExpr};
-use zenoh_protocol::network::{response, Mapping, RequestId, Response, ResponseFinal};
-use zenoh_protocol::zenoh::{self, ext::ValueType, reply::ReplyBody, Del, Put, ResponseBody};
->>>>>>> 41e25579
 use zenoh_result::ZResult;
 
 pub(crate) struct QueryInner {
