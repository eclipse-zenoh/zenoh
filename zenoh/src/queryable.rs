--- conflicted
+++ resolved
@@ -338,30 +338,6 @@
                         ext_unknown: vec![],
                         payload: self.payload.into(),
                     }),
-<<<<<<< HEAD
-                    ext_qos: response::ext::QoSType::RESPONSE,
-                    ext_tstamp: None,
-                    ext_respid: Some(response::ext::ResponderIdType {
-                        zid: self.query.inner.zid,
-                        eid: self.query.eid,
-                    }),
-                });
-                Ok(())
-            }
-            Err(payload) => {
-                self.query.inner.primitives.send_response(Response {
-                    rid: self.query.inner.qid,
-                    wire_expr: WireExpr {
-                        scope: 0,
-                        suffix: std::borrow::Cow::Owned(self.query.key_expr().as_str().to_owned()),
-                        mapping: Mapping::Sender,
-                    },
-                    payload: ResponseBody::Err(zenoh::Err {
-                        encoding: payload.encoding.into(),
-                        ext_sinfo: None,
-                        ext_unknown: vec![],
-                        payload: payload.payload.into(),
-=======
                     SampleKind::Delete => ReplyBody::Del(Del {
                         timestamp: self.timestamp,
                         ext_sinfo,
@@ -370,7 +346,6 @@
                         #[cfg(not(feature = "unstable"))]
                         ext_attachment: None,
                         ext_unknown: vec![],
->>>>>>> f12f3382
                     }),
                 },
             }),
@@ -407,17 +382,10 @@
                 mapping: Mapping::Sender,
             },
             payload: ResponseBody::Err(zenoh::Err {
-                timestamp: None,
-                is_infrastructure: false,
+                encoding: self.value.encoding.into(),
                 ext_sinfo: None,
                 ext_unknown: vec![],
-                ext_body: Some(ValueType {
-                    #[cfg(feature = "shared-memory")]
-                    ext_shm: None,
-                    payload: self.value.payload.into(),
-                    encoding: self.value.encoding.into(),
-                }),
-                code: 0, // TODO
+                payload: self.value.payload.into(),
             }),
             ext_qos: response::ext::QoSType::RESPONSE,
             ext_tstamp: None,
