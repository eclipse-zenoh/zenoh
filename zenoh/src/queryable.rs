--- conflicted
+++ resolved
@@ -241,26 +241,7 @@
                         mapping: Mapping::Sender,
                     },
                     payload: ResponseBody::Reply(zenoh::Reply {
-<<<<<<< HEAD
-                        timestamp: data_info.timestamp,
-                        encoding: data_info.encoding.unwrap_or_default(),
-                        ext_sinfo: if data_info.source_id.is_some() || data_info.source_sn.is_some()
-                        {
-                            Some(zenoh::reply::ext::SourceInfoType {
-                                zid: data_info.source_id.unwrap_or_default(),
-                                eid: 0, // @TODO use proper EntityId (#703)
-                                sn: data_info.source_sn.unwrap_or_default() as u32,
-                            })
-                        } else {
-                            None
-                        },
-                        ext_consolidation: ConsolidationType::DEFAULT,
-                        #[cfg(feature = "shared-memory")]
-                        ext_shm: None,
-                        ext_attachment,
-=======
-                        consolidation: zenoh::Consolidation::default(),
->>>>>>> ba1c2170
+                        consolidation: zenoh::Consolidation::DEFAULT,
                         ext_unknown: vec![],
                         payload: match kind {
                             SampleKind::Put => ReplyBody::Put(Put {
