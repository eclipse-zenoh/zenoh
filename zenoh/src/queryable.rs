--- conflicted
+++ resolved
@@ -191,25 +191,12 @@
                     value: Value { payload, encoding },
                     kind,
                     timestamp,
-                    qos,
                     #[cfg(feature = "unstable")]
                     source_info,
                     #[cfg(feature = "unstable")]
                     attachment,
+                    ..
                 } = sample;
-<<<<<<< HEAD
-=======
-                #[allow(unused_mut)]
-                let mut data_info = DataInfo {
-                    kind,
-                    encoding: Some(encoding),
-                    timestamp,
-                    qos,
-                    source_id: None,
-                    source_sn: None,
-                };
-
->>>>>>> 77ab6764
                 // Use a macro for inferring the proper const extension ID between Put and Del cases
                 macro_rules! ext_attachment {
                     () => {{
