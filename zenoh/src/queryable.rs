//
// Copyright (c) 2023 ZettaScale Technology
//
// This program and the accompanying materials are made available under the
// terms of the Eclipse Public License 2.0 which is available at
// http://www.eclipse.org/legal/epl-2.0, or the Apache License, Version 2.0
// which is available at https://www.apache.org/licenses/LICENSE-2.0.
//
// SPDX-License-Identifier: EPL-2.0 OR Apache-2.0
//
// Contributors:
//   ZettaScale Zenoh Team, <zenoh@zettascale.tech>
//

//! Queryable primitives.

use crate::handlers::{locked, DefaultHandler};
use crate::net::primitives::Primitives;
use crate::prelude::*;
<<<<<<< HEAD
#[zenoh_macros::unstable]
use crate::query::ReplyKeyExpr;
#[zenoh_macros::unstable]
use crate::sample::Attachment;
use crate::sample::SampleKind;
#[zenoh_macros::unstable]
use crate::sample::SourceInfo;
=======
use crate::sample::DataInfo;
use crate::Id;
>>>>>>> b11a20e1
use crate::SessionRef;
use crate::Undeclarable;
#[cfg(feature = "unstable")]
use crate::{query::ReplyKeyExpr, sample::Attachment};
use std::fmt;
use std::future::Ready;
use std::ops::Deref;
use std::sync::Arc;
use uhlc::Timestamp;
use zenoh_buffers::ZBuf;
use zenoh_core::{AsyncResolve, Resolvable, SyncResolve};
use zenoh_protocol::{
    core::WireExpr,
    network::{response, Mapping, RequestId, Response, ResponseFinal},
    zenoh::{self, ext::ValueType, reply::ReplyBody, Del, Put, ResponseBody},
};
use zenoh_result::ZResult;

pub(crate) struct QueryInner {
    /// The key expression of this Query.
    pub(crate) key_expr: KeyExpr<'static>,
    /// This Query's selector parameters.
    pub(crate) parameters: String,
    /// This Query's body.
    pub(crate) value: Option<Value>,

    pub(crate) qid: RequestId,
    pub(crate) zid: ZenohId,
    pub(crate) primitives: Arc<dyn Primitives>,
    #[cfg(feature = "unstable")]
    pub(crate) attachment: Option<Attachment>,
}

impl Drop for QueryInner {
    fn drop(&mut self) {
        self.primitives.send_response_final(ResponseFinal {
            rid: self.qid,
            ext_qos: response::ext::QoSType::RESPONSE_FINAL,
            ext_tstamp: None,
        });
    }
}

/// Structs received by a [`Queryable`].
#[derive(Clone)]
pub struct Query {
    pub(crate) inner: Arc<QueryInner>,
}

impl Query {
    /// The full [`Selector`] of this Query.
    #[inline(always)]
    pub fn selector(&self) -> Selector<'_> {
        Selector {
            key_expr: self.inner.key_expr.clone(),
            parameters: (&self.inner.parameters).into(),
        }
    }

    /// The key selector part of this Query.
    #[inline(always)]
    pub fn key_expr(&self) -> &KeyExpr<'static> {
        &self.inner.key_expr
    }

    /// This Query's selector parameters.
    #[inline(always)]
    pub fn parameters(&self) -> &str {
        &self.inner.parameters
    }

    /// This Query's value.
    #[inline(always)]
    pub fn value(&self) -> Option<&Value> {
        self.inner.value.as_ref()
    }

    #[zenoh_macros::unstable]
    pub fn attachment(&self) -> Option<&Attachment> {
        self.inner.attachment.as_ref()
    }
    /// Sends a reply in the form of [`Sample`] to this Query.
    ///
    /// By default, queries only accept replies whose key expression intersects with the query's.
    /// Unless the query has enabled disjoint replies (you can check this through [`Query::accepts_replies`]),
    /// replying on a disjoint key expression will result in an error when resolving the reply.
    /// This api is for internal use only.
    #[inline(always)]
    #[cfg(feature = "unstable")]
    #[doc(hidden)]
    pub fn reply_sample(&self, sample: Sample) -> ReplyBuilder<'_> {
        let Sample {
            key_expr,
            value,
            kind,
            timestamp,
            #[cfg(feature = "unstable")]
            source_info,
            #[cfg(feature = "unstable")]
            attachment,
        } = sample;
        ReplyBuilder {
            query: self,
            key_expr,
            value,
            kind,
            timestamp,
            #[cfg(feature = "unstable")]
            source_info,
            #[cfg(feature = "unstable")]
            attachment,
        }
    }

    /// Sends a reply to this Query.
    ///
    /// By default, queries only accept replies whose key expression intersects with the query's.
    /// Unless the query has enabled disjoint replies (you can check this through [`Query::accepts_replies`]),
    /// replying on a disjoint key expression will result in an error when resolving the reply.
    #[inline(always)]
    pub fn reply<IntoKeyExpr, IntoValue>(
        &self,
        key_expr: IntoKeyExpr,
        value: IntoValue,
    ) -> ReplyBuilder<'_>
    where
        IntoKeyExpr: Into<KeyExpr<'static>>,
        IntoValue: Into<Value>,
    {
        ReplyBuilder {
            query: self,
            key_expr: key_expr.into(),
            value: value.into(),
            kind: SampleKind::Put,
            timestamp: None,
            #[cfg(feature = "unstable")]
            source_info: SourceInfo::empty(),
            #[cfg(feature = "unstable")]
            attachment: None,
        }
    }
    /// Sends a error reply to this Query.
    ///
    #[inline(always)]
    pub fn reply_err<IntoValue>(&self, value: IntoValue) -> ReplyErrBuilder<'_>
    where
        IntoValue: Into<Value>,
    {
        ReplyErrBuilder {
            query: self,
            value: value.into(),
        }
    }

    /// Sends a delete reply to this Query.
    ///
    /// By default, queries only accept replies whose key expression intersects with the query's.
    /// Unless the query has enabled disjoint replies (you can check this through [`Query::accepts_replies`]),
    /// replying on a disjoint key expression will result in an error when resolving the reply.
    #[inline(always)]
    pub fn reply_del<IntoKeyExpr>(&self, key_expr: IntoKeyExpr) -> ReplyBuilder<'_>
    where
        IntoKeyExpr: Into<KeyExpr<'static>>,
    {
        ReplyBuilder {
            query: self,
            key_expr: key_expr.into(),
            value: ZBuf::empty().into(),
            kind: SampleKind::Delete,
            timestamp: None,
            #[cfg(feature = "unstable")]
            source_info: SourceInfo::empty(),
            #[cfg(feature = "unstable")]
            attachment: None,
        }
    }

    /// Queries may or may not accept replies on key expressions that do not intersect with their own key expression.
    /// This getter allows you to check whether or not a specific query does.
    #[zenoh_macros::unstable]
    pub fn accepts_replies(&self) -> ZResult<ReplyKeyExpr> {
        self._accepts_any_replies().map(|any| {
            if any {
                ReplyKeyExpr::Any
            } else {
                ReplyKeyExpr::MatchingQuery
            }
        })
    }
    fn _accepts_any_replies(&self) -> ZResult<bool> {
        self.parameters()
            .get_bools([crate::query::_REPLY_KEY_EXPR_ANY_SEL_PARAM])
            .map(|a| a[0])
    }
}

impl fmt::Debug for Query {
    fn fmt(&self, f: &mut fmt::Formatter) -> fmt::Result {
        f.debug_struct("Query")
            .field("key_selector", &self.inner.key_expr)
            .field("parameters", &self.inner.parameters)
            .finish()
    }
}

impl fmt::Display for Query {
    fn fmt(&self, f: &mut fmt::Formatter) -> fmt::Result {
        f.debug_struct("Query")
            .field(
                "selector",
                &format!("{}{}", &self.inner.key_expr, &self.inner.parameters),
            )
            .finish()
    }
}

/// A builder returned by [`Query::reply()`](Query::reply) or [`Query::reply()`](Query::reply).
#[must_use = "Resolvables do nothing unless you resolve them using the `res` method from either `SyncResolve` or `AsyncResolve`"]
#[derive(Debug)]
pub struct ReplyBuilder<'a> {
    query: &'a Query,
    key_expr: KeyExpr<'static>,
    value: Value,
    kind: SampleKind,
    timestamp: Option<Timestamp>,
    #[cfg(feature = "unstable")]
    source_info: SourceInfo,
    #[cfg(feature = "unstable")]
    attachment: Option<Attachment>,
}

/// A builder returned by [`Query::reply_err()`](Query::reply_err).
#[must_use = "Resolvables do nothing unless you resolve them using the `res` method from either `SyncResolve` or `AsyncResolve`"]
#[derive(Debug)]
pub struct ReplyErrBuilder<'a> {
    query: &'a Query,
    value: Value,
}

impl<'a> ReplyBuilder<'a> {
    #[zenoh_macros::unstable]
    pub fn with_attachment(mut self, attachment: Attachment) -> Self {
        self.attachment = Some(attachment);
        self
    }
    #[zenoh_macros::unstable]
    pub fn with_source_info(mut self, source_info: SourceInfo) -> Self {
        self.source_info = source_info;
        self
    }
    pub fn with_timestamp(mut self, timestamp: Timestamp) -> Self {
        self.timestamp = Some(timestamp);
        self
    }
}

impl<'a> Resolvable for ReplyBuilder<'a> {
    type To = ZResult<()>;
}

impl SyncResolve for ReplyBuilder<'_> {
    fn res_sync(self) -> <Self as Resolvable>::To {
<<<<<<< HEAD
        if !self.query._accepts_any_replies().unwrap_or(false)
            && !self.query.key_expr().intersects(&self.key_expr)
        {
            bail!("Attempted to reply on `{}`, which does not intersect with query `{}`, despite query only allowing replies on matching key expressions", self.key_expr, self.query.key_expr())
        }
        #[allow(unused_mut)] //will be unused if feature = "unstable" is not enabled
        let mut ext_sinfo = None;
        #[cfg(feature = "unstable")]
        {
            if self.source_info.source_id.is_some() || self.source_info.source_sn.is_some() {
                ext_sinfo = Some(zenoh::put::ext::SourceInfoType {
                    zid: self.source_info.source_id.unwrap_or_default(),
                    eid: 0, // @TODO use proper EntityId (#703)
                    sn: self.source_info.source_sn.unwrap_or_default() as u32,
                })
            }
        }
        self.query.inner.primitives.send_response(Response {
            rid: self.query.inner.qid,
            wire_expr: WireExpr {
                scope: 0,
                suffix: std::borrow::Cow::Owned(self.key_expr.into()),
                mapping: Mapping::Sender,
            },
            payload: ResponseBody::Reply(zenoh::Reply {
                consolidation: zenoh::Consolidation::DEFAULT,
                ext_unknown: vec![],
                payload: match self.kind {
                    SampleKind::Put => ReplyBody::Put(Put {
                        timestamp: self.timestamp,
                        encoding: self.value.encoding,
                        ext_sinfo,
                        #[cfg(feature = "shared-memory")]
                        ext_shm: None,
=======
        match self.result {
            Ok(sample) => {
                if !self.query._accepts_any_replies().unwrap_or(false)
                    && !self.query.key_expr().intersects(&sample.key_expr)
                {
                    bail!("Attempted to reply on `{}`, which does not intersect with query `{}`, despite query only allowing replies on matching key expressions", sample.key_expr, self.query.key_expr())
                }
                let Sample {
                    key_expr,
                    payload,
                    kind,
                    encoding,
                    timestamp,
                    qos,
                    #[cfg(feature = "unstable")]
                    source_info,
                    #[cfg(feature = "unstable")]
                    attachment,
                } = sample;
                #[allow(unused_mut)]
                let mut data_info = DataInfo {
                    kind,
                    encoding: Some(encoding),
                    timestamp,
                    qos,
                    source_id: None,
                    source_sn: None,
                };

                // Use a macro for inferring the proper const extension ID between Put and Del cases
                macro_rules! ext_attachment {
                    () => {{
                        #[allow(unused_mut)]
                        let mut ext_attachment = None;
>>>>>>> b11a20e1
                        #[cfg(feature = "unstable")]
                        ext_attachment: self.attachment.map(|a| a.into()),
                        #[cfg(not(feature = "unstable"))]
                        ext_attachment: None,
                        ext_unknown: vec![],
<<<<<<< HEAD
                        payload: self.value.payload,
=======
                        payload: match kind {
                            SampleKind::Put => ReplyBody::Put(Put {
                                timestamp: data_info.timestamp,
                                encoding: data_info.encoding.unwrap_or_default().into(),
                                ext_sinfo,
                                #[cfg(feature = "shared-memory")]
                                ext_shm: None,
                                ext_attachment: ext_attachment!(),
                                ext_unknown: vec![],
                                payload: payload.into(),
                            }),
                            SampleKind::Delete => ReplyBody::Del(Del {
                                timestamp,
                                ext_sinfo,
                                ext_attachment: ext_attachment!(),
                                ext_unknown: vec![],
                            }),
                        },
                    }),
                    ext_qos: response::ext::QoSType::RESPONSE,
                    ext_tstamp: None,
                    ext_respid: Some(response::ext::ResponderIdType {
                        zid: self.query.inner.zid,
                        eid: 0, // @TODO use proper EntityId (#703)
>>>>>>> b11a20e1
                    }),
                    SampleKind::Delete => ReplyBody::Del(Del {
                        timestamp: self.timestamp,
                        ext_sinfo,
                        #[cfg(feature = "unstable")]
                        ext_attachment: self.attachment.map(|a| a.into()),
                        #[cfg(not(feature = "unstable"))]
                        ext_attachment: None,
                        ext_unknown: vec![],
<<<<<<< HEAD
=======
                        ext_body: Some(ValueType {
                            #[cfg(feature = "shared-memory")]
                            ext_shm: None,
                            payload: payload.payload.into(),
                            encoding: payload.encoding.into(),
                        }),
                        code: 0, // TODO
>>>>>>> b11a20e1
                    }),
                },
            }),
            ext_qos: response::ext::QoSType::RESPONSE,
            ext_tstamp: None,
            ext_respid: Some(response::ext::ResponderIdType {
                zid: self.query.inner.zid,
                eid: 0, // @TODO use proper EntityId (#703)
            }),
        });
        Ok(())
    }
}

impl<'a> AsyncResolve for ReplyBuilder<'a> {
    type Future = Ready<Self::To>;

    fn res_async(self) -> Self::Future {
        std::future::ready(self.res_sync())
    }
}

impl<'a> Resolvable for ReplyErrBuilder<'a> {
    type To = ZResult<()>;
}

impl SyncResolve for ReplyErrBuilder<'_> {
    fn res_sync(self) -> <Self as Resolvable>::To {
        self.query.inner.primitives.send_response(Response {
            rid: self.query.inner.qid,
            wire_expr: WireExpr {
                scope: 0,
                suffix: std::borrow::Cow::Owned(self.query.key_expr().as_str().to_owned()),
                mapping: Mapping::Sender,
            },
            payload: ResponseBody::Err(zenoh::Err {
                timestamp: None,
                is_infrastructure: false,
                ext_sinfo: None,
                ext_unknown: vec![],
                ext_body: Some(ValueType {
                    #[cfg(feature = "shared-memory")]
                    ext_shm: None,
                    payload: self.value.payload,
                    encoding: self.value.encoding,
                }),
                code: 0, // TODO
            }),
            ext_qos: response::ext::QoSType::RESPONSE,
            ext_tstamp: None,
            ext_respid: Some(response::ext::ResponderIdType {
                zid: self.query.inner.zid,
                eid: 0, // @TODO use proper EntityId (#703)
            }),
        });
        Ok(())
    }
}
impl<'a> AsyncResolve for ReplyErrBuilder<'a> {
    type Future = Ready<Self::To>;

    fn res_async(self) -> Self::Future {
        std::future::ready(self.res_sync())
    }
}

pub(crate) struct QueryableState {
    pub(crate) id: Id,
    pub(crate) key_expr: WireExpr<'static>,
    pub(crate) complete: bool,
    pub(crate) origin: Locality,
    pub(crate) callback: Arc<dyn Fn(Query) + Send + Sync>,
}

impl fmt::Debug for QueryableState {
    fn fmt(&self, f: &mut fmt::Formatter) -> fmt::Result {
        f.debug_struct("Queryable")
            .field("id", &self.id)
            .field("key_expr", &self.key_expr)
            .field("complete", &self.complete)
            .finish()
    }
}

/// An entity able to reply to queries through a callback.
///
/// CallbackQueryables can be created from a zenoh [`Session`](crate::Session)
/// with the [`declare_queryable`](crate::Session::declare_queryable) function
/// and the [`callback`](QueryableBuilder::callback) function
/// of the resulting builder.
///
/// Queryables are automatically undeclared when dropped.
///
/// # Examples
/// ```no_run
/// # async_std::task::block_on(async {
/// use futures::prelude::*;
/// use zenoh::prelude::r#async::*;
///
/// let session = zenoh::open(config::peer()).res().await.unwrap();
/// let queryable = session.declare_queryable("key/expression").res().await.unwrap();
/// while let Ok(query) = queryable.recv_async().await {
///     println!(">> Handling query '{}'", query.selector());
///     query.reply(KeyExpr::try_from("key/expression").unwrap(), "value")
///         .res()
///         .await
///         .unwrap();
/// }
/// # })
/// ```
#[derive(Debug)]
pub(crate) struct CallbackQueryable<'a> {
    pub(crate) session: SessionRef<'a>,
    pub(crate) state: Arc<QueryableState>,
    pub(crate) alive: bool,
}

impl<'a> Undeclarable<(), QueryableUndeclaration<'a>> for CallbackQueryable<'a> {
    fn undeclare_inner(self, _: ()) -> QueryableUndeclaration<'a> {
        QueryableUndeclaration { queryable: self }
    }
}

/// A [`Resolvable`] returned when undeclaring a queryable.
///
/// # Examples
/// ```
/// # async_std::task::block_on(async {
/// use zenoh::prelude::r#async::*;
///
/// let session = zenoh::open(config::peer()).res().await.unwrap();
/// let queryable = session.declare_queryable("key/expression").res().await.unwrap();
/// queryable.undeclare().res().await.unwrap();
/// # })
/// ```
#[must_use = "Resolvables do nothing unless you resolve them using the `res` method from either `SyncResolve` or `AsyncResolve`"]
pub struct QueryableUndeclaration<'a> {
    queryable: CallbackQueryable<'a>,
}

impl Resolvable for QueryableUndeclaration<'_> {
    type To = ZResult<()>;
}

impl SyncResolve for QueryableUndeclaration<'_> {
    fn res_sync(mut self) -> <Self as Resolvable>::To {
        self.queryable.alive = false;
        self.queryable
            .session
            .close_queryable(self.queryable.state.id)
    }
}

impl<'a> AsyncResolve for QueryableUndeclaration<'a> {
    type Future = Ready<Self::To>;

    fn res_async(self) -> Self::Future {
        std::future::ready(self.res_sync())
    }
}

impl Drop for CallbackQueryable<'_> {
    fn drop(&mut self) {
        if self.alive {
            let _ = self.session.close_queryable(self.state.id);
        }
    }
}

/// A builder for initializing a [`Queryable`].
///
/// # Examples
/// ```
/// # async_std::task::block_on(async {
/// use zenoh::prelude::r#async::*;
/// use zenoh::queryable;
///
/// let session = zenoh::open(config::peer()).res().await.unwrap();
/// let queryable = session.declare_queryable("key/expression").res().await.unwrap();
/// # })
/// ```
#[must_use = "Resolvables do nothing unless you resolve them using the `res` method from either `SyncResolve` or `AsyncResolve`"]
#[derive(Debug)]
pub struct QueryableBuilder<'a, 'b, Handler> {
    pub(crate) session: SessionRef<'a>,
    pub(crate) key_expr: ZResult<KeyExpr<'b>>,
    pub(crate) complete: bool,
    pub(crate) origin: Locality,
    pub(crate) handler: Handler,
}

impl<'a, 'b> QueryableBuilder<'a, 'b, DefaultHandler> {
    /// Receive the queries for this Queryable with a callback.
    ///
    /// # Examples
    /// ```
    /// # async_std::task::block_on(async {
    /// use zenoh::prelude::r#async::*;
    ///
    /// let session = zenoh::open(config::peer()).res().await.unwrap();
    /// let queryable = session
    ///     .declare_queryable("key/expression")
    ///     .callback(|query| {println!(">> Handling query '{}'", query.selector());})
    ///     .res()
    ///     .await
    ///     .unwrap();
    /// # })
    /// ```
    #[inline]
    pub fn callback<Callback>(self, callback: Callback) -> QueryableBuilder<'a, 'b, Callback>
    where
        Callback: Fn(Query) + Send + Sync + 'static,
    {
        let QueryableBuilder {
            session,
            key_expr,
            complete,
            origin,
            handler: _,
        } = self;
        QueryableBuilder {
            session,
            key_expr,
            complete,
            origin,
            handler: callback,
        }
    }

    /// Receive the queries for this Queryable with a mutable callback.
    ///
    /// Using this guarantees that your callback will never be called concurrently.
    /// If your callback is also accepted by the [`callback`](QueryableBuilder::callback) method, we suggest you use it instead of `callback_mut`
    ///
    /// # Examples
    /// ```
    /// # async_std::task::block_on(async {
    /// use zenoh::prelude::r#async::*;
    ///
    /// let session = zenoh::open(config::peer()).res().await.unwrap();
    /// let mut n = 0;
    /// let queryable = session
    ///     .declare_queryable("key/expression")
    ///     .callback_mut(move |query| {n += 1;})
    ///     .res()
    ///     .await
    ///     .unwrap();
    /// # })
    /// ```
    #[inline]
    pub fn callback_mut<CallbackMut>(
        self,
        callback: CallbackMut,
    ) -> QueryableBuilder<'a, 'b, impl Fn(Query) + Send + Sync + 'static>
    where
        CallbackMut: FnMut(Query) + Send + Sync + 'static,
    {
        self.callback(locked(callback))
    }

    /// Receive the queries for this Queryable with a [`Handler`](crate::prelude::IntoCallbackReceiverPair).
    ///
    /// # Examples
    /// ```no_run
    /// # async_std::task::block_on(async {
    /// use zenoh::prelude::r#async::*;
    ///
    /// let session = zenoh::open(config::peer()).res().await.unwrap();
    /// let queryable = session
    ///     .declare_queryable("key/expression")
    ///     .with(flume::bounded(32))
    ///     .res()
    ///     .await
    ///     .unwrap();
    /// while let Ok(query) = queryable.recv_async().await {
    ///     println!(">> Handling query '{}'", query.selector());
    /// }
    /// # })
    /// ```
    #[inline]
    pub fn with<Handler>(self, handler: Handler) -> QueryableBuilder<'a, 'b, Handler>
    where
        Handler: crate::prelude::IntoCallbackReceiverPair<'static, Query>,
    {
        let QueryableBuilder {
            session,
            key_expr,
            complete,
            origin,
            handler: _,
        } = self;
        QueryableBuilder {
            session,
            key_expr,
            complete,
            origin,
            handler,
        }
    }

    /// Restrict the matching queries that will be receive by this [`Queryable`]
    /// to the ones that have the given [`Locality`](crate::prelude::Locality).
    #[inline]
    #[zenoh_macros::unstable]
    pub fn allowed_origin(mut self, origin: Locality) -> Self {
        self.origin = origin;
        self
    }
}
impl<'a, 'b, Handler> QueryableBuilder<'a, 'b, Handler> {
    /// Change queryable completeness.
    #[inline]
    pub fn complete(mut self, complete: bool) -> Self {
        self.complete = complete;
        self
    }
}

/// A queryable that provides data through a [`Handler`](crate::prelude::IntoCallbackReceiverPair).
///
/// Queryables can be created from a zenoh [`Session`]
/// with the [`declare_queryable`](crate::Session::declare_queryable) function
/// and the [`with`](QueryableBuilder::with) function
/// of the resulting builder.
///
/// Queryables are automatically undeclared when dropped.
///
/// # Examples
/// ```no_run
/// # async_std::task::block_on(async {
/// use zenoh::prelude::r#async::*;
///
/// let session = zenoh::open(config::peer()).res().await.unwrap();
/// let queryable = session
///     .declare_queryable("key/expression")
///     .with(flume::bounded(32))
///     .res()
///     .await
///     .unwrap();
/// while let Ok(query) = queryable.recv_async().await {
///     println!(">> Handling query '{}'", query.selector());
///     query.reply(KeyExpr::try_from("key/expression").unwrap(), "value")
///         .res()
///         .await
///         .unwrap();
/// }
/// # })
/// ```
#[non_exhaustive]
#[derive(Debug)]
pub struct Queryable<'a, Receiver> {
    pub(crate) queryable: CallbackQueryable<'a>,
    pub receiver: Receiver,
}

impl<'a, Receiver> Queryable<'a, Receiver> {
    #[inline]
    pub fn undeclare(self) -> impl Resolve<ZResult<()>> + 'a {
        Undeclarable::undeclare_inner(self, ())
    }
}

impl<'a, T> Undeclarable<(), QueryableUndeclaration<'a>> for Queryable<'a, T> {
    fn undeclare_inner(self, _: ()) -> QueryableUndeclaration<'a> {
        Undeclarable::undeclare_inner(self.queryable, ())
    }
}

impl<Receiver> Deref for Queryable<'_, Receiver> {
    type Target = Receiver;

    fn deref(&self) -> &Self::Target {
        &self.receiver
    }
}

impl<'a, Handler> Resolvable for QueryableBuilder<'a, '_, Handler>
where
    Handler: IntoCallbackReceiverPair<'static, Query> + Send,
    Handler::Receiver: Send,
{
    type To = ZResult<Queryable<'a, Handler::Receiver>>;
}

impl<'a, Handler> SyncResolve for QueryableBuilder<'a, '_, Handler>
where
    Handler: IntoCallbackReceiverPair<'static, Query> + Send,
    Handler::Receiver: Send,
{
    fn res_sync(self) -> <Self as Resolvable>::To {
        let session = self.session;
        let (callback, receiver) = self.handler.into_cb_receiver_pair();
        session
            .declare_queryable_inner(
                &self.key_expr?.to_wire(&session),
                self.complete,
                self.origin,
                callback,
            )
            .map(|qable_state| Queryable {
                queryable: CallbackQueryable {
                    session,
                    state: qable_state,
                    alive: true,
                },
                receiver,
            })
    }
}

impl<'a, Handler> AsyncResolve for QueryableBuilder<'a, '_, Handler>
where
    Handler: IntoCallbackReceiverPair<'static, Query> + Send,
    Handler::Receiver: Send,
{
    type Future = Ready<Self::To>;

    fn res_async(self) -> Self::Future {
        std::future::ready(self.res_sync())
    }
}<|MERGE_RESOLUTION|>--- conflicted
+++ resolved
@@ -14,21 +14,13 @@
 
 //! Queryable primitives.
 
+use crate::encoding::Encoding;
 use crate::handlers::{locked, DefaultHandler};
 use crate::net::primitives::Primitives;
 use crate::prelude::*;
-<<<<<<< HEAD
-#[zenoh_macros::unstable]
-use crate::query::ReplyKeyExpr;
-#[zenoh_macros::unstable]
-use crate::sample::Attachment;
-use crate::sample::SampleKind;
-#[zenoh_macros::unstable]
+use crate::sample::QoS;
 use crate::sample::SourceInfo;
-=======
-use crate::sample::DataInfo;
 use crate::Id;
->>>>>>> b11a20e1
 use crate::SessionRef;
 use crate::Undeclarable;
 #[cfg(feature = "unstable")]
@@ -38,7 +30,6 @@
 use std::ops::Deref;
 use std::sync::Arc;
 use uhlc::Timestamp;
-use zenoh_buffers::ZBuf;
 use zenoh_core::{AsyncResolve, Resolvable, SyncResolve};
 use zenoh_protocol::{
     core::WireExpr,
@@ -122,9 +113,11 @@
     pub fn reply_sample(&self, sample: Sample) -> ReplyBuilder<'_> {
         let Sample {
             key_expr,
-            value,
+            payload,
             kind,
+            encoding,
             timestamp,
+            qos,
             #[cfg(feature = "unstable")]
             source_info,
             #[cfg(feature = "unstable")]
@@ -133,9 +126,11 @@
         ReplyBuilder {
             query: self,
             key_expr,
-            value,
+            payload,
             kind,
+            encoding,
             timestamp,
+            qos,
             #[cfg(feature = "unstable")]
             source_info,
             #[cfg(feature = "unstable")]
@@ -149,21 +144,23 @@
     /// Unless the query has enabled disjoint replies (you can check this through [`Query::accepts_replies`]),
     /// replying on a disjoint key expression will result in an error when resolving the reply.
     #[inline(always)]
-    pub fn reply<IntoKeyExpr, IntoValue>(
+    pub fn reply<IntoKeyExpr, IntoPayload>(
         &self,
         key_expr: IntoKeyExpr,
-        value: IntoValue,
+        payload: IntoPayload,
     ) -> ReplyBuilder<'_>
     where
         IntoKeyExpr: Into<KeyExpr<'static>>,
-        IntoValue: Into<Value>,
+        IntoPayload: Into<Payload>,
     {
         ReplyBuilder {
             query: self,
             key_expr: key_expr.into(),
-            value: value.into(),
+            payload: payload.into(),
             kind: SampleKind::Put,
             timestamp: None,
+            encoding: Encoding::default(),
+            qos: response::ext::QoSType::RESPONSE.into(),
             #[cfg(feature = "unstable")]
             source_info: SourceInfo::empty(),
             #[cfg(feature = "unstable")]
@@ -196,9 +193,11 @@
         ReplyBuilder {
             query: self,
             key_expr: key_expr.into(),
-            value: ZBuf::empty().into(),
+            payload: Payload::empty(),
             kind: SampleKind::Delete,
             timestamp: None,
+            encoding: Encoding::default(),
+            qos: response::ext::QoSType::RESPONSE.into(),
             #[cfg(feature = "unstable")]
             source_info: SourceInfo::empty(),
             #[cfg(feature = "unstable")]
@@ -251,9 +250,11 @@
 pub struct ReplyBuilder<'a> {
     query: &'a Query,
     key_expr: KeyExpr<'static>,
-    value: Value,
+    payload: Payload,
     kind: SampleKind,
+    encoding: Encoding,
     timestamp: Option<Timestamp>,
+    qos: QoS,
     #[cfg(feature = "unstable")]
     source_info: SourceInfo,
     #[cfg(feature = "unstable")]
@@ -283,6 +284,11 @@
         self.timestamp = Some(timestamp);
         self
     }
+
+    pub fn with_encoding(mut self, encoding: Encoding) -> Self {
+        self.encoding = encoding;
+        self
+    }
 }
 
 impl<'a> Resolvable for ReplyBuilder<'a> {
@@ -291,7 +297,6 @@
 
 impl SyncResolve for ReplyBuilder<'_> {
     fn res_sync(self) -> <Self as Resolvable>::To {
-<<<<<<< HEAD
         if !self.query._accepts_any_replies().unwrap_or(false)
             && !self.query.key_expr().intersects(&self.key_expr)
         {
@@ -322,79 +327,16 @@
                 payload: match self.kind {
                     SampleKind::Put => ReplyBody::Put(Put {
                         timestamp: self.timestamp,
-                        encoding: self.value.encoding,
+                        encoding: self.encoding.into(),
                         ext_sinfo,
                         #[cfg(feature = "shared-memory")]
                         ext_shm: None,
-=======
-        match self.result {
-            Ok(sample) => {
-                if !self.query._accepts_any_replies().unwrap_or(false)
-                    && !self.query.key_expr().intersects(&sample.key_expr)
-                {
-                    bail!("Attempted to reply on `{}`, which does not intersect with query `{}`, despite query only allowing replies on matching key expressions", sample.key_expr, self.query.key_expr())
-                }
-                let Sample {
-                    key_expr,
-                    payload,
-                    kind,
-                    encoding,
-                    timestamp,
-                    qos,
-                    #[cfg(feature = "unstable")]
-                    source_info,
-                    #[cfg(feature = "unstable")]
-                    attachment,
-                } = sample;
-                #[allow(unused_mut)]
-                let mut data_info = DataInfo {
-                    kind,
-                    encoding: Some(encoding),
-                    timestamp,
-                    qos,
-                    source_id: None,
-                    source_sn: None,
-                };
-
-                // Use a macro for inferring the proper const extension ID between Put and Del cases
-                macro_rules! ext_attachment {
-                    () => {{
-                        #[allow(unused_mut)]
-                        let mut ext_attachment = None;
->>>>>>> b11a20e1
                         #[cfg(feature = "unstable")]
                         ext_attachment: self.attachment.map(|a| a.into()),
                         #[cfg(not(feature = "unstable"))]
                         ext_attachment: None,
                         ext_unknown: vec![],
-<<<<<<< HEAD
-                        payload: self.value.payload,
-=======
-                        payload: match kind {
-                            SampleKind::Put => ReplyBody::Put(Put {
-                                timestamp: data_info.timestamp,
-                                encoding: data_info.encoding.unwrap_or_default().into(),
-                                ext_sinfo,
-                                #[cfg(feature = "shared-memory")]
-                                ext_shm: None,
-                                ext_attachment: ext_attachment!(),
-                                ext_unknown: vec![],
-                                payload: payload.into(),
-                            }),
-                            SampleKind::Delete => ReplyBody::Del(Del {
-                                timestamp,
-                                ext_sinfo,
-                                ext_attachment: ext_attachment!(),
-                                ext_unknown: vec![],
-                            }),
-                        },
-                    }),
-                    ext_qos: response::ext::QoSType::RESPONSE,
-                    ext_tstamp: None,
-                    ext_respid: Some(response::ext::ResponderIdType {
-                        zid: self.query.inner.zid,
-                        eid: 0, // @TODO use proper EntityId (#703)
->>>>>>> b11a20e1
+                        payload: self.payload.into(),
                     }),
                     SampleKind::Delete => ReplyBody::Del(Del {
                         timestamp: self.timestamp,
@@ -404,20 +346,10 @@
                         #[cfg(not(feature = "unstable"))]
                         ext_attachment: None,
                         ext_unknown: vec![],
-<<<<<<< HEAD
-=======
-                        ext_body: Some(ValueType {
-                            #[cfg(feature = "shared-memory")]
-                            ext_shm: None,
-                            payload: payload.payload.into(),
-                            encoding: payload.encoding.into(),
-                        }),
-                        code: 0, // TODO
->>>>>>> b11a20e1
                     }),
                 },
             }),
-            ext_qos: response::ext::QoSType::RESPONSE,
+            ext_qos: self.qos.into(),
             ext_tstamp: None,
             ext_respid: Some(response::ext::ResponderIdType {
                 zid: self.query.inner.zid,
@@ -457,8 +389,8 @@
                 ext_body: Some(ValueType {
                     #[cfg(feature = "shared-memory")]
                     ext_shm: None,
-                    payload: self.value.payload,
-                    encoding: self.value.encoding,
+                    payload: self.value.payload.into(),
+                    encoding: self.value.encoding.into(),
                 }),
                 code: 0, // TODO
             }),
