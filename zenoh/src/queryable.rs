--- conflicted
+++ resolved
@@ -18,11 +18,8 @@
 use crate::handlers::{locked, DefaultHandler};
 use crate::net::primitives::Primitives;
 use crate::prelude::*;
-<<<<<<< HEAD
 use crate::sample::QoS;
 use crate::sample::SourceInfo;
-=======
->>>>>>> 41e25579
 use crate::Id;
 use crate::SessionRef;
 use crate::Undeclarable;
@@ -299,20 +296,18 @@
 
 impl SyncResolve for ReplyBuilder<'_> {
     fn res_sync(self) -> <Self as Resolvable>::To {
-<<<<<<< HEAD
         if !self.query._accepts_any_replies().unwrap_or(false)
             && !self.query.key_expr().intersects(&self.key_expr)
         {
             bail!("Attempted to reply on `{}`, which does not intersect with query `{}`, despite query only allowing replies on matching key expressions", self.key_expr, self.query.key_expr())
         }
-        #[allow(unused_mut)] //will be unused if feature = "unstable" is not enabled
+        #[allow(unused_mut)] // will be unused if feature = "unstable" is not enabled
         let mut ext_sinfo = None;
         #[cfg(feature = "unstable")]
         {
             if self.source_info.source_id.is_some() || self.source_info.source_sn.is_some() {
                 ext_sinfo = Some(zenoh::put::ext::SourceInfoType {
-                    zid: self.source_info.source_id.unwrap_or_default(),
-                    eid: 0, // @TODO use proper EntityId (#703)
+                    id: self.source_info.source_id.unwrap_or_default(),
                     sn: self.source_info.source_sn.unwrap_or_default() as u32,
                 })
             }
@@ -348,127 +343,18 @@
                         ext_attachment: self.attachment.map(|a| a.into()),
                         #[cfg(not(feature = "unstable"))]
                         ext_attachment: None,
-=======
-        match self.result {
-            Ok(sample) => {
-                if !self.query._accepts_any_replies().unwrap_or(false)
-                    && !self.query.key_expr().intersects(&sample.key_expr)
-                {
-                    bail!("Attempted to reply on `{}`, which does not intersect with query `{}`, despite query only allowing replies on matching key expressions", sample.key_expr, self.query.key_expr())
-                }
-                let Sample {
-                    key_expr,
-                    payload,
-                    kind,
-                    encoding,
-                    timestamp,
-                    #[cfg(feature = "unstable")]
-                    source_info,
-                    #[cfg(feature = "unstable")]
-                    attachment,
-                    ..
-                } = sample;
-                // Use a macro for inferring the proper const extension ID between Put and Del cases
-                macro_rules! ext_attachment {
-                    () => {{
-                        #[allow(unused_mut)]
-                        let mut ext_attachment = None;
-                        #[cfg(feature = "unstable")]
-                        {
-                            if let Some(attachment) = attachment {
-                                ext_attachment = Some(attachment.into());
-                            }
-                        }
-                        ext_attachment
-                    }};
-                }
-                #[allow(unused_mut)]
-                let mut ext_sinfo = None;
-                #[cfg(feature = "unstable")]
-                {
-                    if source_info.source_id.is_some() || source_info.source_sn.is_some() {
-                        ext_sinfo = Some(zenoh::put::ext::SourceInfoType {
-                            id: source_info.source_id.unwrap_or_default(),
-                            sn: source_info.source_sn.unwrap_or_default() as u32,
-                        })
-                    }
-                }
-                self.query.inner.primitives.send_response(Response {
-                    rid: self.query.inner.qid,
-                    wire_expr: WireExpr {
-                        scope: 0,
-                        suffix: std::borrow::Cow::Owned(key_expr.into()),
-                        mapping: Mapping::Sender,
-                    },
-                    payload: ResponseBody::Reply(zenoh::Reply {
-                        consolidation: zenoh::Consolidation::DEFAULT,
-                        ext_unknown: vec![],
-                        payload: match kind {
-                            SampleKind::Put => ReplyBody::Put(Put {
-                                timestamp,
-                                encoding: encoding.into(),
-                                ext_sinfo,
-                                #[cfg(feature = "shared-memory")]
-                                ext_shm: None,
-                                ext_attachment: ext_attachment!(),
-                                ext_unknown: vec![],
-                                payload: payload.into(),
-                            }),
-                            SampleKind::Delete => ReplyBody::Del(Del {
-                                timestamp,
-                                ext_sinfo,
-                                ext_attachment: ext_attachment!(),
-                                ext_unknown: vec![],
-                            }),
-                        },
-                    }),
-                    ext_qos: response::ext::QoSType::RESPONSE,
-                    ext_tstamp: None,
-                    ext_respid: Some(response::ext::ResponderIdType {
-                        zid: self.query.inner.zid,
-                        eid: self.query.eid,
-                    }),
-                });
-                Ok(())
-            }
-            Err(payload) => {
-                self.query.inner.primitives.send_response(Response {
-                    rid: self.query.inner.qid,
-                    wire_expr: WireExpr {
-                        scope: 0,
-                        suffix: std::borrow::Cow::Owned(self.query.key_expr().as_str().to_owned()),
-                        mapping: Mapping::Sender,
-                    },
-                    payload: ResponseBody::Err(zenoh::Err {
-                        timestamp: None,
-                        is_infrastructure: false,
-                        ext_sinfo: None,
->>>>>>> 41e25579
                         ext_unknown: vec![],
                     }),
-<<<<<<< HEAD
                 },
             }),
             ext_qos: self.qos.into(),
             ext_tstamp: None,
             ext_respid: Some(response::ext::ResponderIdType {
                 zid: self.query.inner.zid,
-                eid: 0, // @TODO use proper EntityId (#703)
+                eid: self.query.eid,
             }),
         });
         Ok(())
-=======
-                    ext_qos: response::ext::QoSType::RESPONSE,
-                    ext_tstamp: None,
-                    ext_respid: Some(response::ext::ResponderIdType {
-                        zid: self.query.inner.zid,
-                        eid: self.query.eid,
-                    }),
-                });
-                Ok(())
-            }
-        }
->>>>>>> 41e25579
     }
 }
 
@@ -510,7 +396,7 @@
             ext_tstamp: None,
             ext_respid: Some(response::ext::ResponderIdType {
                 zid: self.query.inner.zid,
-                eid: 0, // @TODO use proper EntityId (#703)
+                eid: self.query.eid,
             }),
         });
         Ok(())
