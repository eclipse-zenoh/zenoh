--- conflicted
+++ resolved
@@ -1278,7 +1278,6 @@
         }
     }
 
-<<<<<<< HEAD
     #[zenoh_core::unstable]
     pub(crate) fn declare_liveliness_inner(
         &self,
@@ -1320,8 +1319,6 @@
         }
     }
 
-=======
->>>>>>> 3dc83196
     pub(crate) fn handle_data(
         &self,
         local: bool,
