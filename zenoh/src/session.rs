--- conflicted
+++ resolved
@@ -775,11 +775,7 @@
             session: self,
             selector,
             scope: Ok(None),
-<<<<<<< HEAD
-            target: QueryTarget::default(),
-=======
             target: QueryTarget::DEFAULT,
->>>>>>> d6ffebf0
             consolidation: QueryConsolidation::DEFAULT,
             destination: Locality::default(),
             timeout,
