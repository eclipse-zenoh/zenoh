--- conflicted
+++ resolved
@@ -1001,13 +1001,8 @@
         info: &SubscriberInfo,
     ) -> ZResult<Arc<SubscriberState>> {
         let mut state = zwrite!(self.state);
-<<<<<<< HEAD
-        log::trace!("subscribe({:?})", key_expr);
+        tracing::trace!("subscribe({:?})", key_expr);
         let id = self.runtime.next_id();
-=======
-        tracing::trace!("subscribe({:?})", key_expr);
-        let id = state.decl_id_counter.fetch_add(1, Ordering::SeqCst);
->>>>>>> 664efbd2
         let key_expr = match scope {
             Some(scope) => scope / key_expr,
             None => key_expr.clone(),
@@ -1200,13 +1195,8 @@
         callback: Callback<'static, Query>,
     ) -> ZResult<Arc<QueryableState>> {
         let mut state = zwrite!(self.state);
-<<<<<<< HEAD
-        log::trace!("queryable({:?})", key_expr);
+        tracing::trace!("queryable({:?})", key_expr);
         let id = self.runtime.next_id();
-=======
-        tracing::trace!("queryable({:?})", key_expr);
-        let id = state.decl_id_counter.fetch_add(1, Ordering::SeqCst);
->>>>>>> 664efbd2
         let qable_state = Arc::new(QueryableState {
             id,
             key_expr: key_expr.to_owned(),
@@ -1271,13 +1261,8 @@
         key_expr: &KeyExpr,
     ) -> ZResult<Arc<LivelinessTokenState>> {
         let mut state = zwrite!(self.state);
-<<<<<<< HEAD
-        log::trace!("declare_liveliness({:?})", key_expr);
+        tracing::trace!("declare_liveliness({:?})", key_expr);
         let id = self.runtime.next_id();
-=======
-        tracing::trace!("declare_liveliness({:?})", key_expr);
-        let id = state.decl_id_counter.fetch_add(1, Ordering::SeqCst);
->>>>>>> 664efbd2
         let key_expr = KeyExpr::from(*crate::liveliness::KE_PREFIX_LIVELINESS / key_expr);
         let tok_state = Arc::new(LivelinessTokenState {
             id,
@@ -1336,14 +1321,8 @@
         callback: Callback<'static, MatchingStatus>,
     ) -> ZResult<Arc<MatchingListenerState>> {
         let mut state = zwrite!(self.state);
-<<<<<<< HEAD
         let id = self.runtime.next_id();
-        log::trace!("matches_listener({:?}) => {id}", publisher.key_expr);
-=======
-
-        let id = state.decl_id_counter.fetch_add(1, Ordering::SeqCst);
         tracing::trace!("matches_listener({:?}) => {id}", publisher.key_expr);
->>>>>>> 664efbd2
         let listener_state = Arc::new(MatchingListenerState {
             id,
             current: std::sync::Mutex::new(false),
@@ -2082,7 +2061,6 @@
                     if let Some(expr) = state.remote_subscribers.remove(&m.id) {
                         self.update_status_down(&state, &expr);
 
-<<<<<<< HEAD
                         if expr
                             .as_str()
                             .starts_with(crate::liveliness::PREFIX_LIVELINESS)
@@ -2100,35 +2078,9 @@
                                 #[cfg(feature = "unstable")]
                                 None,
                             );
-=======
-                            if expr
-                                .as_str()
-                                .starts_with(crate::liveliness::PREFIX_LIVELINESS)
-                            {
-                                drop(state);
-                                let data_info = DataInfo {
-                                    kind: SampleKind::Delete,
-                                    ..Default::default()
-                                };
-                                self.handle_data(
-                                    false,
-                                    &m.ext_wire_expr.wire_expr,
-                                    Some(data_info),
-                                    ZBuf::default(),
-                                    #[cfg(feature = "unstable")]
-                                    None,
-                                );
-                            }
-                        }
-                        Err(err) => {
-                            tracing::error!(
-                                "Received Forget Subscriber for unkown key_expr: {}",
-                                err
-                            )
->>>>>>> 664efbd2
                         }
                     } else {
-                        log::error!("Received Undeclare Subscriber for unkown id: {}", m.id);
+                        tracing::error!("Received Undeclare Subscriber for unkown id: {}", m.id);
                     }
                 }
             }
@@ -2206,8 +2158,6 @@
     fn send_response(&self, msg: Response) {
         trace!("recv Response {:?}", msg);
         match msg.payload {
-<<<<<<< HEAD
-=======
             ResponseBody::Ack(_) => {
                 tracing::warn!(
                     "Received a ResponseBody::Ack, but this isn't supported yet. Dropping message."
@@ -2218,7 +2168,6 @@
                     "Received a ResponseBody::Put, but this isn't supported yet. Dropping message."
                 )
             }
->>>>>>> 664efbd2
             ResponseBody::Err(e) => {
                 let mut state = zwrite!(self.state);
                 match state.queries.get_mut(&msg.rid) {
