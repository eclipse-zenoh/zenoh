--- conflicted
+++ resolved
@@ -1452,12 +1452,8 @@
         destination: Locality,
     ) -> ZResult<MatchingStatus> {
         use crate::net::routing::dispatcher::tables::RoutingExpr;
-<<<<<<< HEAD
-        let tables = zread!(self.runtime.router.tables.tables);
-=======
         let router = self.runtime.router();
         let tables = zread!(router.tables.tables);
->>>>>>> 7ebdb3ca
         let res = crate::net::routing::dispatcher::resource::Resource::get_resource(
             &tables.root_res,
             key_expr.as_str(),
@@ -2634,9 +2630,6 @@
     /// # })
     /// ```
     #[zenoh_macros::unstable]
-<<<<<<< HEAD
-    fn liveliness(&self) -> Liveliness<'static>;
-=======
     fn liveliness(&'s self) -> Liveliness<'a>;
     /// Get informations about the zenoh [`Session`](Session).
     ///
@@ -2650,7 +2643,6 @@
     /// # })
     /// ```
     fn info(&'s self) -> SessionInfo<'a>;
->>>>>>> 7ebdb3ca
 }
 
 impl crate::net::primitives::EPrimitives for Session {
