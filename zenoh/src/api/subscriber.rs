--- conflicted
+++ resolved
@@ -78,12 +78,8 @@
 pub(crate) struct SubscriberInner<'a> {
     pub(crate) session: SessionRef<'a>,
     pub(crate) state: Arc<SubscriberState>,
-<<<<<<< HEAD
-    pub(crate) alive: bool,
     pub(crate) kind: SubscriberKind,
-=======
     pub(crate) undeclare_on_drop: bool,
->>>>>>> 13ed78ea
 }
 
 impl<'a> SubscriberInner<'a> {
@@ -166,15 +162,10 @@
 
 impl Drop for SubscriberInner<'_> {
     fn drop(&mut self) {
-<<<<<<< HEAD
-        if self.alive {
+        if self.undeclare_on_drop {
             let _ = self
                 .session
                 .undeclare_subscriber_inner(self.state.id, self.kind);
-=======
-        if self.undeclare_on_drop {
-            let _ = self.session.undeclare_subscriber_inner(self.state.id);
->>>>>>> 13ed78ea
         }
     }
 }
@@ -400,12 +391,8 @@
                 subscriber: SubscriberInner {
                     session,
                     state: sub_state,
-<<<<<<< HEAD
-                    alive: true,
                     kind: SubscriberKind::Subscriber,
-=======
                     undeclare_on_drop: true,
->>>>>>> 13ed78ea
                 },
                 handler: receiver,
             })
