//
// Copyright (c) 2023 ZettaScale Technology
//
// This program and the accompanying materials are made available under the
// terms of the Eclipse Public License 2.0 which is available at
// http://www.eclipse.org/legal/epl-2.0, or the Apache License, Version 2.0
// which is available at https://www.apache.org/licenses/LICENSE-2.0.
//
// SPDX-License-Identifier: EPL-2.0 OR Apache-2.0
//
// Contributors:
//   ZettaScale Zenoh Team, <zenoh@zettascale.tech>
//
use std::{
    fmt,
    future::{IntoFuture, Ready},
    ops::{Deref, DerefMut},
};

use tracing::error;
use zenoh_core::{Resolvable, Wait};
use zenoh_result::ZResult;
#[cfg(feature = "unstable")]
use {
    crate::qos::Reliability, zenoh_config::wrappers::EntityGlobalId,
    zenoh_protocol::core::EntityGlobalIdProto,
};

use crate::{
    api::{
        handlers::{locked, Callback, DefaultHandler, IntoHandler},
        key_expr::KeyExpr,
        sample::{Locality, Sample},
        session::{UndeclarableSealed, WeakSession},
        Id,
    },
    Session,
};

pub(crate) struct SubscriberState {
    pub(crate) id: Id,
    pub(crate) remote_id: Id,
    pub(crate) key_expr: KeyExpr<'static>,
    pub(crate) origin: Locality,
    pub(crate) callback: Callback<Sample>,
}

impl fmt::Debug for SubscriberState {
    fn fmt(&self, f: &mut fmt::Formatter) -> fmt::Result {
        f.debug_struct("Subscriber")
            .field("id", &self.id)
            .field("key_expr", &self.key_expr)
            .finish()
    }
}

#[derive(Debug)]
pub(crate) struct SubscriberInner {
    pub(crate) session: WeakSession,
    pub(crate) id: Id,
    pub(crate) key_expr: KeyExpr<'static>,
    pub(crate) kind: SubscriberKind,
    pub(crate) undeclare_on_drop: bool,
}

/// A [`Resolvable`] returned when undeclaring a subscriber.
///
/// # Examples
/// ```
/// # #[tokio::main]
/// # async fn main() {
///
/// let session = zenoh::open(zenoh::Config::default()).await.unwrap();
/// let subscriber = session
///     .declare_subscriber("key/expression")
///     .await
///     .unwrap();
/// subscriber.undeclare().await.unwrap();
/// # }
/// ```
#[must_use = "Resolvables do nothing unless you resolve them using the `res` method from either `SyncResolve` or `AsyncResolve`"]
pub struct SubscriberUndeclaration<Handler>(Subscriber<Handler>);

impl<Handler> Resolvable for SubscriberUndeclaration<Handler> {
    type To = ZResult<()>;
}

impl<Handler> Wait for SubscriberUndeclaration<Handler> {
    fn wait(mut self) -> <Self as Resolvable>::To {
        self.0.undeclare_impl()
    }
}

impl<Handler> IntoFuture for SubscriberUndeclaration<Handler> {
    type Output = <Self as Resolvable>::To;
    type IntoFuture = Ready<<Self as Resolvable>::To>;

    fn into_future(self) -> Self::IntoFuture {
        std::future::ready(self.wait())
    }
}

/// A builder for initializing a [`crate::pubsub::Subscriber<Handler>`].
///
/// # Examples
/// ```
/// # #[tokio::main]
/// # async fn main() {
///
/// let session = zenoh::open(zenoh::Config::default()).await.unwrap();
/// let subscriber = session
///     .declare_subscriber("key/expression")
///     .await
///     .unwrap();
/// # }
/// ```
#[must_use = "Resolvables do nothing unless you resolve them using the `res` method from either `SyncResolve` or `AsyncResolve`"]
#[derive(Debug)]
pub struct SubscriberBuilder<'a, 'b, Handler> {
    #[cfg(feature = "internal")]
    pub session: &'a Session,
    #[cfg(not(feature = "internal"))]
    pub(crate) session: &'a Session,

    #[cfg(feature = "internal")]
    pub key_expr: ZResult<KeyExpr<'b>>,
    #[cfg(not(feature = "internal"))]
    pub(crate) key_expr: ZResult<KeyExpr<'b>>,

    #[cfg(feature = "internal")]
    pub origin: Locality,
    #[cfg(not(feature = "internal"))]
    pub(crate) origin: Locality,

    #[cfg(feature = "internal")]
    pub handler: Handler,
    #[cfg(not(feature = "internal"))]
    pub(crate) handler: Handler,

    #[cfg(feature = "internal")]
    pub undeclare_on_drop: bool,
    #[cfg(not(feature = "internal"))]
    pub(crate) undeclare_on_drop: bool,
}

impl<'a, 'b> SubscriberBuilder<'a, 'b, DefaultHandler> {
    /// Receive the samples for this subscription with a callback.
    ///
    /// Subscriber will not be undeclared when dropped, with the callback running
    /// in background until the session is closed.
    ///
    /// It is in fact just a convenient shortcut for
    /// `.with(my_callback).undeclare_on_drop(false)`.
    ///
    /// # Examples
    /// ```
    /// # #[tokio::main]
    /// # async fn main() {
    ///
    /// let session = zenoh::open(zenoh::Config::default()).await.unwrap();
    /// let subscriber = session
    ///     .declare_subscriber("key/expression")
    ///     .callback(|sample| { println!("Received: {} {:?}", sample.key_expr(), sample.payload()); })
    ///     .await
    ///     .unwrap();
    /// # }
    /// ```
    #[inline]
    pub fn callback<Callback>(self, callback: Callback) -> SubscriberBuilder<'a, 'b, Callback>
    where
        Callback: Fn(Sample) + Send + Sync + 'static,
    {
        self.with(callback).undeclare_on_drop(false)
    }

    /// Receive the samples for this subscription with a mutable callback.
    ///
    /// Using this guarantees that your callback will never be called concurrently.
    /// If your callback is also accepted by the [`callback`](SubscriberBuilder::callback) method, we suggest you use it instead of `callback_mut`.
    ///
    /// Subscriber will not be undeclared when dropped, with the callback running
    /// in background until the session is closed.
    ///
    /// # Examples
    /// ```
    /// # #[tokio::main]
    /// # async fn main() {
    ///
    /// let session = zenoh::open(zenoh::Config::default()).await.unwrap();
    /// let mut n = 0;
    /// let subscriber = session
    ///     .declare_subscriber("key/expression")
    ///     .callback_mut(move |_sample| { n += 1; })
    ///     .await
    ///     .unwrap();
    /// # }
    /// ```
    #[inline]
    pub fn callback_mut<CallbackMut>(
        self,
        callback: CallbackMut,
    ) -> SubscriberBuilder<'a, 'b, impl Fn(Sample) + Send + Sync + 'static>
    where
        CallbackMut: FnMut(Sample) + Send + Sync + 'static,
    {
        self.callback(locked(callback))
    }

    /// Receive the samples for this subscription with a [`Handler`](crate::handlers::IntoHandler).
    ///
    /// # Examples
    /// ```no_run
    /// # #[tokio::main]
    /// # async fn main() {
    ///
    /// let session = zenoh::open(zenoh::Config::default()).await.unwrap();
    /// let subscriber = session
    ///     .declare_subscriber("key/expression")
    ///     .with(flume::bounded(32))
    ///     .await
    ///     .unwrap();
    /// while let Ok(sample) = subscriber.recv_async().await {
    ///     println!("Received: {} {:?}", sample.key_expr(), sample.payload());
    /// }
    /// # }
    /// ```
    #[inline]
    pub fn with<Handler>(self, handler: Handler) -> SubscriberBuilder<'a, 'b, Handler>
    where
        Handler: IntoHandler<Sample>,
    {
        let SubscriberBuilder {
            session,
            key_expr,
            origin,
            handler: _,
            undeclare_on_drop,
        } = self;
        SubscriberBuilder {
            session,
            key_expr,
            origin,
            handler,
            undeclare_on_drop,
        }
    }
}

impl<Handler> SubscriberBuilder<'_, '_, Handler> {
<<<<<<< HEAD
    /// Changes the [`crate::sample::Locality`] of received publications.
    ///
    /// Restricts the matching publications that will be receive by this [`Subscriber`] to the ones
    /// that have the given [`crate::sample::Locality`].
=======
    /// Change the subscription reliability.
    #[cfg(feature = "unstable")]
    #[deprecated(
        since = "1.0.0",
        note = "please use `reliability` on `declare_publisher` or `put`"
    )]
    #[allow(unused_mut, unused_variables)]
    pub fn reliability(mut self, reliability: Reliability) -> Self {
        self
    }

    /// Change the subscription reliability to `Reliable`.
    #[cfg(feature = "unstable")]
    #[deprecated(
        since = "1.0.0",
        note = "please use `reliability` on `declare_publisher` or `put`"
    )]
    #[allow(unused_mut)]
    pub fn reliable(mut self) -> Self {
        self
    }

    /// Change the subscription reliability to `BestEffort`.
    #[cfg(feature = "unstable")]
    #[deprecated(
        since = "1.0.0",
        note = "please use `reliability` on `declare_publisher` or `put`"
    )]
    #[allow(unused_mut)]
    pub fn best_effort(mut self) -> Self {
        self
    }

    /// Restrict the matching publications that will be receive by this [`Subscriber`]
    /// to the ones that have the given [`Locality`](Locality).
>>>>>>> 08acdf93
    #[zenoh_macros::unstable]
    #[inline]
    pub fn allowed_origin(mut self, origin: Locality) -> Self {
        self.origin = origin;
        self
    }

    /// Set whether the subscriber will be undeclared when dropped.
    ///
    /// The method is usually used in combination with a callback like in
    /// [`callback`](Self::callback) method, or a channel sender.
    /// Be careful when using it, as subscribers not undeclared will consume
    /// resources until the session is closed.
    #[inline]
    pub fn undeclare_on_drop(mut self, undeclare_on_drop: bool) -> Self {
        self.undeclare_on_drop = undeclare_on_drop;
        self
    }
}

// Push mode
impl<Handler> Resolvable for SubscriberBuilder<'_, '_, Handler>
where
    Handler: IntoHandler<Sample> + Send,
    Handler::Handler: Send,
{
    type To = ZResult<Subscriber<Handler::Handler>>;
}

impl<Handler> Wait for SubscriberBuilder<'_, '_, Handler>
where
    Handler: IntoHandler<Sample> + Send,
    Handler::Handler: Send,
{
    fn wait(self) -> <Self as Resolvable>::To {
        let key_expr = self.key_expr?;
        let session = self.session;
        let (callback, receiver) = self.handler.into_handler();
        session
            .0
            .declare_subscriber_inner(&key_expr, self.origin, callback)
            .map(|sub_state| Subscriber {
                inner: SubscriberInner {
                    session: session.downgrade(),
                    id: sub_state.id,
                    key_expr: sub_state.key_expr.clone(),
                    kind: SubscriberKind::Subscriber,
                    undeclare_on_drop: self.undeclare_on_drop,
                },
                handler: receiver,
            })
    }
}

impl<Handler> IntoFuture for SubscriberBuilder<'_, '_, Handler>
where
    Handler: IntoHandler<Sample> + Send,
    Handler::Handler: Send,
{
    type Output = <Self as Resolvable>::To;
    type IntoFuture = Ready<<Self as Resolvable>::To>;

    fn into_future(self) -> Self::IntoFuture {
        std::future::ready(self.wait())
    }
}

/// A subscriber that provides data through a [`Handler`](crate::handlers::IntoHandler).
///
/// Subscribers can be created from a zenoh [`Session`](crate::Session)
/// with the [`declare_subscriber`](crate::Session::declare_subscriber) function.
///
/// Callback subscribers will run in background until the session is closed,
/// or until it is undeclared.
/// On the other hand, subscribers with a handler are automatically undeclared when dropped.
///
/// # Examples
///
/// Using callback:
/// ```no_run
/// # #[tokio::main]
/// # async fn main() {
///
/// let session = zenoh::open(zenoh::Config::default()).await.unwrap();
/// session
///     .declare_subscriber("key/expression")
///     .callback(|sample| { println!("Received: {} {:?}", sample.key_expr(), sample.payload()) })
///     .await
///     .unwrap();
/// // subscriber run in background until the session is closed
/// # }
/// ```
///
/// Using channel handler:
/// ```no_run
/// # #[tokio::main]
/// # async fn main() {
///
/// let session = zenoh::open(zenoh::Config::default()).await.unwrap();
/// let subscriber = session
///     .declare_subscriber("key/expression")
///     .with(flume::bounded(32))
///     .await
///     .unwrap();
/// while let Ok(sample) = subscriber.recv_async().await {
///     println!("Received: {} {:?}", sample.key_expr(), sample.payload());
/// }
/// // subscriber is undeclared at the end of the scope
/// # }
/// ```
#[non_exhaustive]
#[derive(Debug)]
pub struct Subscriber<Handler> {
    pub(crate) inner: SubscriberInner,
    pub(crate) handler: Handler,
}

impl<Handler> Subscriber<Handler> {
    /// Returns the [`EntityGlobalId`] of this Subscriber.
    ///
    /// # Examples
    /// ```
    /// # #[tokio::main]
    /// # async fn main() {
    ///
    /// let session = zenoh::open(zenoh::Config::default()).await.unwrap();
    /// let subscriber = session.declare_subscriber("key/expression")
    ///     .await
    ///     .unwrap();
    /// let subscriber_id = subscriber.id();
    /// # }
    /// ```
    #[zenoh_macros::unstable]
    pub fn id(&self) -> EntityGlobalId {
        EntityGlobalIdProto {
            zid: self.inner.session.zid().into(),
            eid: self.inner.id,
        }
        .into()
    }

    /// Returns the [`KeyExpr`] this subscriber subscribes to.
    pub fn key_expr(&self) -> &KeyExpr<'static> {
        &self.inner.key_expr
    }

    /// Returns a reference to this subscriber's handler.
    /// An handler is anything that implements [`IntoHandler`].
    /// The default handler is [`DefaultHandler`].
    pub fn handler(&self) -> &Handler {
        &self.handler
    }

    /// Returns a mutable reference to this subscriber's handler.
    /// An handler is anything that implements [`IntoHandler`].
    /// The default handler is [`DefaultHandler`].
    pub fn handler_mut(&mut self) -> &mut Handler {
        &mut self.handler
    }

    /// Undeclare the [`Subscriber`].
    ///
    /// # Examples
    /// ```
    /// # #[tokio::main]
    /// # async fn main() {
    ///
    /// let session = zenoh::open(zenoh::Config::default()).await.unwrap();
    /// let subscriber = session.declare_subscriber("key/expression")
    ///     .await
    ///     .unwrap();
    /// subscriber.undeclare().await.unwrap();
    /// # }
    /// ```
    #[inline]
    pub fn undeclare(self) -> SubscriberUndeclaration<Handler>
    where
        Handler: Send,
    {
        self.undeclare_inner(())
    }

    fn undeclare_impl(&mut self) -> ZResult<()> {
        // set the flag first to avoid double panic if this function panic
        self.inner.undeclare_on_drop = false;
        self.inner
            .session
            .undeclare_subscriber_inner(self.inner.id, self.inner.kind)
    }
}

impl<Handler> Drop for Subscriber<Handler> {
    fn drop(&mut self) {
        if self.inner.undeclare_on_drop {
            if let Err(error) = self.undeclare_impl() {
                error!(error);
            }
        }
    }
}

impl<Handler: Send> UndeclarableSealed<()> for Subscriber<Handler> {
    type Undeclaration = SubscriberUndeclaration<Handler>;

    fn undeclare_inner(self, _: ()) -> Self::Undeclaration {
        SubscriberUndeclaration(self)
    }
}

impl<Handler> Deref for Subscriber<Handler> {
    type Target = Handler;

    fn deref(&self) -> &Self::Target {
        self.handler()
    }
}
impl<Handler> DerefMut for Subscriber<Handler> {
    fn deref_mut(&mut self) -> &mut Self::Target {
        self.handler_mut()
    }
}

/// A [`Subscriber`] that provides data through a `flume` channel.
pub type FlumeSubscriber = Subscriber<flume::Receiver<Sample>>;

#[derive(Debug, Clone, Copy, PartialEq, Eq)]
pub(crate) enum SubscriberKind {
    Subscriber,
    LivelinessSubscriber,
}<|MERGE_RESOLUTION|>--- conflicted
+++ resolved
@@ -247,48 +247,10 @@
 }
 
 impl<Handler> SubscriberBuilder<'_, '_, Handler> {
-<<<<<<< HEAD
     /// Changes the [`crate::sample::Locality`] of received publications.
     ///
     /// Restricts the matching publications that will be receive by this [`Subscriber`] to the ones
     /// that have the given [`crate::sample::Locality`].
-=======
-    /// Change the subscription reliability.
-    #[cfg(feature = "unstable")]
-    #[deprecated(
-        since = "1.0.0",
-        note = "please use `reliability` on `declare_publisher` or `put`"
-    )]
-    #[allow(unused_mut, unused_variables)]
-    pub fn reliability(mut self, reliability: Reliability) -> Self {
-        self
-    }
-
-    /// Change the subscription reliability to `Reliable`.
-    #[cfg(feature = "unstable")]
-    #[deprecated(
-        since = "1.0.0",
-        note = "please use `reliability` on `declare_publisher` or `put`"
-    )]
-    #[allow(unused_mut)]
-    pub fn reliable(mut self) -> Self {
-        self
-    }
-
-    /// Change the subscription reliability to `BestEffort`.
-    #[cfg(feature = "unstable")]
-    #[deprecated(
-        since = "1.0.0",
-        note = "please use `reliability` on `declare_publisher` or `put`"
-    )]
-    #[allow(unused_mut)]
-    pub fn best_effort(mut self) -> Self {
-        self
-    }
-
-    /// Restrict the matching publications that will be receive by this [`Subscriber`]
-    /// to the ones that have the given [`Locality`](Locality).
->>>>>>> 08acdf93
     #[zenoh_macros::unstable]
     #[inline]
     pub fn allowed_origin(mut self, origin: Locality) -> Self {
