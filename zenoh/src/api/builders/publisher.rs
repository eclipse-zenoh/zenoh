--- conflicted
+++ resolved
@@ -343,7 +343,6 @@
     }
 }
 
-<<<<<<< HEAD
 impl<'a, 'b> PublisherBuilder<'a, 'b> {
     pub fn new<'c, TryIntoKeyExpr>(session: &'a Session, key_expr: TryIntoKeyExpr) -> Self
     where
@@ -405,9 +404,6 @@
         }
     }
 
-=======
-impl PublisherBuilder<'_, '_> {
->>>>>>> c764bf9b
     /// Changes the [`crate::sample::Locality`] applied when routing the data.
     ///
     /// This restricts the matching subscribers that will receive the published data to the ones
