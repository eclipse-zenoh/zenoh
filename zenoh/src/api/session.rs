--- conflicted
+++ resolved
@@ -74,22 +74,13 @@
     key_expr::{KeyExpr, KeyExprInner},
     publisher::{Priority, PublisherState},
     query::{
-<<<<<<< HEAD
-        ConsolidationMode, GetBuilder, LivelinessQueryState, QueryConsolidation, QueryState,
-        QueryTarget, Reply,
-    },
-    queryable::{Query, QueryInner, QueryableBuilder, QueryableState},
-    sample::{DataInfo, DataInfoIntoSample, Locality, QoS, Sample, SampleKind},
-    selector::{Selector, TIME_RANGE_KEY},
-    subscriber::{SubscriberBuilder, SubscriberKind, SubscriberState},
-=======
-        ConsolidationMode, QueryConsolidation, QueryState, QueryTarget, Reply, SessionGetBuilder,
+        ConsolidationMode, LivelinessQueryState, QueryConsolidation, QueryState, QueryTarget,
+        Reply, SessionGetBuilder,
     },
     queryable::{Query, QueryInner, QueryableBuilder, QueryableState},
     sample::{DataInfo, DataInfoIntoSample, Locality, QoS, Sample, SampleKind},
     selector::Selector,
-    subscriber::{SubscriberBuilder, SubscriberState},
->>>>>>> 13ed78ea
+    subscriber::{SubscriberBuilder, SubscriberKind, SubscriberState},
     value::Value,
     Id,
 };
@@ -1648,12 +1639,8 @@
         key_expr: &WireExpr,
         info: Option<DataInfo>,
         payload: ZBuf,
-<<<<<<< HEAD
         kind: SubscriberKind,
-        #[cfg(feature = "unstable")] attachment: Option<ZBytes>,
-=======
         attachment: Option<ZBytes>,
->>>>>>> 13ed78ea
     ) {
         let mut callbacks = SingleOrVec::default();
         let state = zread!(self.state);
@@ -1923,7 +1910,7 @@
                                 tracing::debug!("Timeout on liveliness query {}! Send error and close.", id);
                                 (query.callback)(Reply {
                                     result: Err("Timeout".into()),
-                                    replier_id: zid,
+                                    replier_id: zid.into(),
                                 });
                             }
                         }
@@ -2233,17 +2220,6 @@
                         Ok(expr) => {
                             state.remote_subscribers.insert(m.id, expr.clone());
                             self.update_status_up(&state, &expr);
-<<<<<<< HEAD
-=======
-
-                            if expr
-                                .as_str()
-                                .starts_with(crate::api::liveliness::PREFIX_LIVELINESS)
-                            {
-                                drop(state);
-                                self.handle_data(false, &m.wire_expr, None, ZBuf::default(), None);
-                            }
->>>>>>> 13ed78ea
                         }
                         Err(err) => {
                             tracing::error!(
@@ -2261,27 +2237,6 @@
                     let mut state = zwrite!(self.state);
                     if let Some(expr) = state.remote_subscribers.remove(&m.id) {
                         self.update_status_down(&state, &expr);
-<<<<<<< HEAD
-=======
-
-                        if expr
-                            .as_str()
-                            .starts_with(crate::api::liveliness::PREFIX_LIVELINESS)
-                        {
-                            drop(state);
-                            let data_info = DataInfo {
-                                kind: SampleKind::Delete,
-                                ..Default::default()
-                            };
-                            self.handle_data(
-                                false,
-                                &expr.to_wire(self),
-                                Some(data_info),
-                                ZBuf::default(),
-                                None,
-                            );
-                        }
->>>>>>> 13ed78ea
                     } else {
                         tracing::error!("Received Undeclare Subscriber for unkown id: {}", m.id);
                     }
@@ -2318,7 +2273,7 @@
                                             #[cfg(feature = "unstable")]
                                             attachment: None,
                                         }),
-                                        replier_id: ZenohId::rand(),
+                                        replier_id: zenoh_protocol::core::ZenohId::rand(),
                                     };
 
                                     (query.callback)(reply);
@@ -2428,11 +2383,7 @@
                     &msg.wire_expr,
                     Some(info),
                     m.payload,
-<<<<<<< HEAD
                     SubscriberKind::Subscriber,
-                    #[cfg(feature = "unstable")]
-=======
->>>>>>> 13ed78ea
                     m.ext_attachment.map(Into::into),
                 )
             }
@@ -2450,11 +2401,7 @@
                     &msg.wire_expr,
                     Some(info),
                     ZBuf::empty(),
-<<<<<<< HEAD
                     SubscriberKind::Subscriber,
-                    #[cfg(feature = "unstable")]
-=======
->>>>>>> 13ed78ea
                     m.ext_attachment.map(Into::into),
                 )
             }
