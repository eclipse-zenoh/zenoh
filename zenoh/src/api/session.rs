--- conflicted
+++ resolved
@@ -73,16 +73,11 @@
     handlers::{Callback, DefaultHandler},
     info::SessionInfo,
     key_expr::{KeyExpr, KeyExprInner},
-<<<<<<< HEAD
-    publication::{Priority, PublisherState},
+    publisher::{Priority, PublisherState},
     query::{
         ConsolidationMode, GetBuilder, LivelinessQueryState, QueryConsolidation, QueryState,
         QueryTarget, Reply,
     },
-=======
-    publisher::{Priority, PublisherState},
-    query::{ConsolidationMode, GetBuilder, QueryConsolidation, QueryState, QueryTarget, Reply},
->>>>>>> 9bcfdc78
     queryable::{Query, QueryInner, QueryableBuilder, QueryableState},
     sample::{DataInfo, DataInfoIntoSample, Locality, QoS, Sample, SampleKind},
     selector::{Selector, TIME_RANGE_KEY},
