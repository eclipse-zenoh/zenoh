--- conflicted
+++ resolved
@@ -1593,7 +1593,6 @@
             }
         }
 
-<<<<<<< HEAD
         let known_tokens = if history {
             state
                 .remote_tokens
@@ -1605,10 +1604,7 @@
             vec![]
         };
 
-        let primitives = state.primitives.as_ref().unwrap().clone();
-=======
         let primitives = state.primitives()?;
->>>>>>> ac365063
         drop(state);
 
         if !known_tokens.is_empty() {
