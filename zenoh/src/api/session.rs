--- conflicted
+++ resolved
@@ -126,12 +126,7 @@
     pub(crate) primitives: Option<Arc<dyn Primitives>>, // @TODO replace with MaybeUninit ??
     pub(crate) expr_id_counter: AtomicExprId,           // @TODO: manage rollover and uniqueness
     pub(crate) qid_counter: AtomicRequestId,
-<<<<<<< HEAD
-    pub(crate) local_resources: IntHashMap<ExprId, Resource>,
-=======
-    pub(crate) liveliness_qid_counter: AtomicRequestId,
     pub(crate) local_resources: IntHashMap<ExprId, LocalResource>,
->>>>>>> fb7ce906
     pub(crate) remote_resources: IntHashMap<ExprId, Resource>,
     pub(crate) remote_subscribers: HashMap<SubscriberId, KeyExpr<'static>>,
     pub(crate) publishers: HashMap<Id, PublisherState>,
