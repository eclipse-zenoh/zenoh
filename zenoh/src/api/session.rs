--- conflicted
+++ resolved
@@ -373,7 +373,6 @@
     fn undeclare_inner(self, session: S) -> Self::Undeclaration;
 }
 
-<<<<<<< HEAD
 impl<'a, T> UndeclarableSealed<&'a Session> for T
 where
     T: UndeclarableSealed<()>,
@@ -382,59 +381,6 @@
 
     fn undeclare_inner(self, _session: &'a Session) -> Self::Undeclaration {
         self.undeclare_inner(())
-=======
-impl<'s, 'a> SessionDeclarations<'s, 'a> for SessionRef<'a> {
-    fn declare_subscriber<'b, TryIntoKeyExpr>(
-        &'s self,
-        key_expr: TryIntoKeyExpr,
-    ) -> SubscriberBuilder<'a, 'b, DefaultHandler>
-    where
-        TryIntoKeyExpr: TryInto<KeyExpr<'b>>,
-        <TryIntoKeyExpr as TryInto<KeyExpr<'b>>>::Error: Into<zenoh_result::Error>,
-    {
-        SubscriberBuilder {
-            session: self.clone(),
-            key_expr: TryIntoKeyExpr::try_into(key_expr).map_err(Into::into),
-            origin: Locality::default(),
-            handler: DefaultHandler::default(),
-        }
-    }
-    fn declare_queryable<'b, TryIntoKeyExpr>(
-        &'s self,
-        key_expr: TryIntoKeyExpr,
-    ) -> QueryableBuilder<'a, 'b, DefaultHandler>
-    where
-        TryIntoKeyExpr: TryInto<KeyExpr<'b>>,
-        <TryIntoKeyExpr as TryInto<KeyExpr<'b>>>::Error: Into<zenoh_result::Error>,
-    {
-        QueryableBuilder {
-            session: self.clone(),
-            key_expr: key_expr.try_into().map_err(Into::into),
-            complete: false,
-            origin: Locality::default(),
-            handler: DefaultHandler::default(),
-        }
-    }
-    fn declare_publisher<'b, TryIntoKeyExpr>(
-        &'s self,
-        key_expr: TryIntoKeyExpr,
-    ) -> PublisherBuilder<'a, 'b>
-    where
-        TryIntoKeyExpr: TryInto<KeyExpr<'b>>,
-        <TryIntoKeyExpr as TryInto<KeyExpr<'b>>>::Error: Into<zenoh_result::Error>,
-    {
-        PublisherBuilder {
-            session: self.clone(),
-            key_expr: key_expr.try_into().map_err(Into::into),
-            encoding: Encoding::default(),
-            congestion_control: CongestionControl::DEFAULT,
-            priority: Priority::DEFAULT,
-            is_express: false,
-            #[cfg(feature = "unstable")]
-            reliability: Reliability::DEFAULT,
-            destination: Locality::default(),
-        }
->>>>>>> 36b97aa7
     }
 }
 
@@ -2175,165 +2121,7 @@
     }
 }
 
-<<<<<<< HEAD
 impl Primitives for WeakSession {
-=======
-impl<'s> SessionDeclarations<'s, 'static> for Arc<Session> {
-    /// Create a [`Subscriber`](crate::pubsub::Subscriber) for the given key expression.
-    ///
-    /// # Arguments
-    ///
-    /// * `key_expr` - The resourkey expression to subscribe to
-    ///
-    /// # Examples
-    /// ```no_run
-    /// # #[tokio::main]
-    /// # async fn main() {
-    /// use zenoh::prelude::*;
-    ///
-    /// let session = zenoh::open(zenoh::config::peer()).await.unwrap().into_arc();
-    /// let subscriber = session.declare_subscriber("key/expression")
-    ///     .await
-    ///     .unwrap();
-    /// tokio::task::spawn(async move {
-    ///     while let Ok(sample) = subscriber.recv_async().await {
-    ///         println!("Received: {:?}", sample);
-    ///     }
-    /// }).await;
-    /// # }
-    /// ```
-    fn declare_subscriber<'b, TryIntoKeyExpr>(
-        &'s self,
-        key_expr: TryIntoKeyExpr,
-    ) -> SubscriberBuilder<'static, 'b, DefaultHandler>
-    where
-        TryIntoKeyExpr: TryInto<KeyExpr<'b>>,
-        <TryIntoKeyExpr as TryInto<KeyExpr<'b>>>::Error: Into<zenoh_result::Error>,
-    {
-        SubscriberBuilder {
-            session: SessionRef::Shared(self.clone()),
-            key_expr: key_expr.try_into().map_err(Into::into),
-            origin: Locality::default(),
-            handler: DefaultHandler::default(),
-        }
-    }
-
-    /// Create a [`Queryable`](crate::query::Queryable) for the given key expression.
-    ///
-    /// # Arguments
-    ///
-    /// * `key_expr` - The key expression matching the queries the
-    ///   [`Queryable`](crate::query::Queryable) will reply to
-    ///
-    /// # Examples
-    /// ```no_run
-    /// # #[tokio::main]
-    /// # async fn main() {
-    /// use zenoh::prelude::*;
-    ///
-    /// let session = zenoh::open(zenoh::config::peer()).await.unwrap().into_arc();
-    /// let queryable = session.declare_queryable("key/expression")
-    ///     .await
-    ///     .unwrap();
-    /// tokio::task::spawn(async move {
-    ///     while let Ok(query) = queryable.recv_async().await {
-    ///         query.reply(
-    ///             "key/expression",
-    ///             "value",
-    ///         ).await.unwrap();
-    ///     }
-    /// }).await;
-    /// # }
-    /// ```
-    fn declare_queryable<'b, TryIntoKeyExpr>(
-        &'s self,
-        key_expr: TryIntoKeyExpr,
-    ) -> QueryableBuilder<'static, 'b, DefaultHandler>
-    where
-        TryIntoKeyExpr: TryInto<KeyExpr<'b>>,
-        <TryIntoKeyExpr as TryInto<KeyExpr<'b>>>::Error: Into<zenoh_result::Error>,
-    {
-        QueryableBuilder {
-            session: SessionRef::Shared(self.clone()),
-            key_expr: key_expr.try_into().map_err(Into::into),
-            complete: false,
-            origin: Locality::default(),
-            handler: DefaultHandler::default(),
-        }
-    }
-
-    /// Create a [`Publisher`](crate::pubsub::Publisher) for the given key expression.
-    ///
-    /// # Arguments
-    ///
-    /// * `key_expr` - The key expression matching resources to write
-    ///
-    /// # Examples
-    /// ```
-    /// # #[tokio::main]
-    /// # async fn main() {
-    /// use zenoh::prelude::*;
-    ///
-    /// let session = zenoh::open(zenoh::config::peer()).await.unwrap().into_arc();
-    /// let publisher = session.declare_publisher("key/expression")
-    ///     .await
-    ///     .unwrap();
-    /// publisher.put("value").await.unwrap();
-    /// # }
-    /// ```
-    fn declare_publisher<'b, TryIntoKeyExpr>(
-        &'s self,
-        key_expr: TryIntoKeyExpr,
-    ) -> PublisherBuilder<'static, 'b>
-    where
-        TryIntoKeyExpr: TryInto<KeyExpr<'b>>,
-        <TryIntoKeyExpr as TryInto<KeyExpr<'b>>>::Error: Into<zenoh_result::Error>,
-    {
-        PublisherBuilder {
-            session: SessionRef::Shared(self.clone()),
-            key_expr: key_expr.try_into().map_err(Into::into),
-            encoding: Encoding::default(),
-            congestion_control: CongestionControl::DEFAULT,
-            priority: Priority::DEFAULT,
-            is_express: false,
-            #[cfg(feature = "unstable")]
-            reliability: Reliability::DEFAULT,
-            destination: Locality::default(),
-        }
-    }
-
-    /// Obtain a [`Liveliness`] struct tied to this Zenoh [`Session`].
-    ///
-    /// # Examples
-    /// ```
-    /// # #[tokio::main]
-    /// # async fn main() {
-    /// use zenoh::prelude::*;
-    ///
-    /// let session = zenoh::open(zenoh::config::peer()).await.unwrap().into_arc();
-    /// let liveliness = session
-    ///     .liveliness()
-    ///     .declare_token("key/expression")
-    ///     .await
-    ///     .unwrap();
-    /// # }
-    /// ```
-    #[zenoh_macros::unstable]
-    fn liveliness(&'s self) -> Liveliness<'static> {
-        Liveliness {
-            session: SessionRef::Shared(self.clone()),
-        }
-    }
-
-    fn info(&'s self) -> SessionInfo<'static> {
-        SessionInfo {
-            session: SessionRef::Shared(self.clone()),
-        }
-    }
-}
-
-impl Primitives for Session {
->>>>>>> 36b97aa7
     fn send_interest(&self, msg: zenoh_protocol::network::Interest) {
         trace!("recv Interest {} {:?}", msg.id, msg.wire_expr);
     }
