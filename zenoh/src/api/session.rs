--- conflicted
+++ resolved
@@ -46,15 +46,10 @@
             DeclareQueryable, DeclareSubscriber, DeclareToken, TokenId, UndeclareQueryable,
             UndeclareSubscriber, UndeclareToken,
         },
-<<<<<<< HEAD
         interest::{InterestId, InterestMode, InterestOptions},
-        request::{self, ext::TargetType, Request},
-        AtomicRequestId, DeclareFinal, Interest, Mapping, Push, RequestId, Response, ResponseFinal,
-=======
-        interest::{InterestMode, InterestOptions},
-        request::{self, ext::TargetType, Request},
-        AtomicRequestId, Interest, Mapping, Push, RequestId, Response, ResponseFinal,
->>>>>>> 959fb6e6
+        request::{self, ext::TargetType},
+        AtomicRequestId, DeclareFinal, Interest, Mapping, Push, Request, RequestId, Response,
+        ResponseFinal,
     },
     zenoh::{
         query::{self, ext::QueryBodyType, Consolidation},
@@ -79,14 +74,10 @@
     info::SessionInfo,
     key_expr::{KeyExpr, KeyExprInner},
     publication::{Priority, PublisherState},
-<<<<<<< HEAD
     query::{
         ConsolidationMode, GetBuilder, LivelinessQueryState, QueryConsolidation, QueryState,
         QueryTarget, Reply,
     },
-=======
-    query::{ConsolidationMode, GetBuilder, QueryConsolidation, QueryState, QueryTarget, Reply},
->>>>>>> 959fb6e6
     queryable::{Query, QueryInner, QueryableBuilder, QueryableState},
     sample::{DataInfo, DataInfoIntoSample, Locality, QoS, Sample, SampleKind},
     selector::{Selector, TIME_RANGE_KEY},
@@ -125,12 +116,9 @@
     #[cfg(feature = "unstable")]
     pub(crate) remote_subscribers: HashMap<SubscriberId, KeyExpr<'static>>,
     pub(crate) publishers: HashMap<Id, PublisherState>,
-<<<<<<< HEAD
     #[cfg(feature = "unstable")]
     pub(crate) remote_tokens: HashMap<TokenId, KeyExpr<'static>>,
     //pub(crate) publications: Vec<OwnedKeyExpr>,
-=======
->>>>>>> 959fb6e6
     pub(crate) subscribers: HashMap<Id, Arc<SubscriberState>>,
     pub(crate) liveliness_subscribers: HashMap<Id, Arc<SubscriberState>>,
     pub(crate) queryables: HashMap<Id, Arc<QueryableState>>,
@@ -159,12 +147,9 @@
             #[cfg(feature = "unstable")]
             remote_subscribers: HashMap::new(),
             publishers: HashMap::new(),
-<<<<<<< HEAD
             #[cfg(feature = "unstable")]
             remote_tokens: HashMap::new(),
             //publications: Vec::new(),
-=======
->>>>>>> 959fb6e6
             subscribers: HashMap::new(),
             liveliness_subscribers: HashMap::new(),
             queryables: HashMap::new(),
@@ -1226,42 +1211,17 @@
                 let state = zread!(self.state);
                 self.update_status_up(&state, &key_expr)
             }
-        } else {
-            #[cfg(feature = "unstable")]
-            if key_expr
-                .as_str()
-                .starts_with(crate::api::liveliness::PREFIX_LIVELINESS)
-            {
-                let primitives = state.primitives.as_ref().unwrap().clone();
-                drop(state);
-
-                primitives.send_interest(Interest {
-                    id,
-                    mode: InterestMode::CurrentFuture,
-                    options: InterestOptions::KEYEXPRS + InterestOptions::SUBSCRIBERS,
-                    wire_expr: Some(key_expr.to_wire(self).to_owned()),
-                    ext_qos: network::ext::QoSType::DEFAULT,
-                    ext_tstamp: None,
-                    ext_nodeid: network::ext::NodeIdType::DEFAULT,
-                });
-            }
         }
 
         Ok(sub_state)
     }
 
-<<<<<<< HEAD
     pub(crate) fn undeclare_subscriber_inner(&self, sid: Id, kind: SubscriberKind) -> ZResult<()> {
         let mut state = zwrite!(self.state);
         if let Some(sub_state) = state
             .subscribers_mut(SubscriberKind::Subscriber)
             .remove(&sid)
         {
-=======
-    pub(crate) fn undeclare_subscriber_inner(&self, sid: Id) -> ZResult<()> {
-        let mut state = zwrite!(self.state);
-        if let Some(sub_state) = state.subscribers.remove(&sid) {
->>>>>>> 959fb6e6
             trace!("undeclare_subscriber({:?})", sub_state);
             for res in state
                 .local_resources
@@ -1311,15 +1271,7 @@
                 }
             } else {
                 #[cfg(feature = "unstable")]
-<<<<<<< HEAD
                 if kind == SubscriberKind::LivelinessSubscriber {
-=======
-                if sub_state
-                    .key_expr
-                    .as_str()
-                    .starts_with(crate::api::liveliness::PREFIX_LIVELINESS)
-                {
->>>>>>> 959fb6e6
                     let primitives = state.primitives.as_ref().unwrap().clone();
                     drop(state);
 
@@ -2323,28 +2275,6 @@
                     let mut state = zwrite!(self.state);
                     if let Some(expr) = state.remote_subscribers.remove(&m.id) {
                         self.update_status_down(&state, &expr);
-<<<<<<< HEAD
-=======
-
-                        if expr
-                            .as_str()
-                            .starts_with(crate::api::liveliness::PREFIX_LIVELINESS)
-                        {
-                            drop(state);
-                            let data_info = DataInfo {
-                                kind: SampleKind::Delete,
-                                ..Default::default()
-                            };
-                            self.handle_data(
-                                false,
-                                &expr.to_wire(self),
-                                Some(data_info),
-                                ZBuf::default(),
-                                #[cfg(feature = "unstable")]
-                                None,
-                            );
-                        }
->>>>>>> 959fb6e6
                     } else {
                         tracing::error!("Received Undeclare Subscriber for unkown id: {}", m.id);
                     }
@@ -2356,8 +2286,6 @@
             zenoh_protocol::network::DeclareBody::UndeclareQueryable(m) => {
                 trace!("recv UndeclareQueryable {:?}", m.id);
             }
-<<<<<<< HEAD
-
             zenoh_protocol::network::DeclareBody::DeclareToken(m) => {
                 trace!("recv DeclareToken {:?}", m.id);
                 #[cfg(feature = "unstable")]
@@ -2459,16 +2387,6 @@
                     let mut state = zwrite!(self.state);
                     let _ = state.liveliness_queries.remove(&interest_id);
                 }
-=======
-            DeclareBody::DeclareToken(m) => {
-                trace!("recv DeclareToken {:?}", m.id);
-            }
-            DeclareBody::UndeclareToken(m) => {
-                trace!("recv UndeclareToken {:?}", m.id);
-            }
-            DeclareBody::DeclareFinal(_) => {
-                trace!("recv DeclareFinal {:?}", msg.interest_id);
->>>>>>> 959fb6e6
             }
         }
     }
