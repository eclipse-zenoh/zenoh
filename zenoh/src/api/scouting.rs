--- conflicted
+++ resolved
@@ -28,8 +28,6 @@
     Config,
 };
 
-<<<<<<< HEAD
-=======
 impl CallbackParameter for Hello {
     type Message<'a> = Self;
 
@@ -38,7 +36,6 @@
     }
 }
 
->>>>>>> 60e5946b
 /// A scout that returns [`Hello`] messages through a callback.
 ///
 /// # Examples
