//
// Copyright (c) 2023 ZettaScale Technology
//
// This program and the accompanying materials are made available under the
// terms of the Eclipse Public License 2.0 which is available at
// http://www.eclipse.org/legal/epl-2.0, or the Apache License, Version 2.0
// which is available at https://www.apache.org/licenses/LICENSE-2.0.
//
// SPDX-License-Identifier: EPL-2.0 OR Apache-2.0
//
// Contributors:
//   ZettaScale Zenoh Team, <zenoh@zettascale.tech>
//

use std::{
    convert::TryInto,
    future::{IntoFuture, Ready},
    time::Duration,
};

use tracing::error;
use zenoh_core::{Resolvable, Resolve, Result as ZResult, Wait};

use crate::api::{
    builders::liveliness::{
        LivelinessGetBuilder, LivelinessSubscriberBuilder, LivelinessTokenBuilder,
    },
    handlers::DefaultHandler,
    key_expr::KeyExpr,
    session::{Session, UndeclarableSealed, WeakSession},
    Id,
};

/// A structure with functions to declare a [`LivelinessToken`](LivelinessToken),
/// query existing [`LivelinessTokens`](LivelinessToken)
/// and subscribe to liveliness changes.
///
/// A [`LivelinessToken`](LivelinessToken) is a token whose liveliness is tied
/// to the Zenoh [`Session`](Session) and can be monitored by remote applications.
///
/// The `Liveliness` structure can be obtained with the
/// [`Session::liveliness()`](Session::liveliness) function
/// of the [`Session`] struct.
///
/// # Examples
/// ### Declaring a token
/// ```
/// # #[tokio::main]
/// # async fn main() {
///
/// let session = zenoh::open(zenoh::Config::default()).await.unwrap();
/// let liveliness = session
///     .liveliness()
///     .declare_token("key/expression")
///     .await
///     .unwrap();
/// # }
/// ```
///
/// ### Querying tokens
/// ```
/// # #[tokio::main]
/// # async fn main() {
///
/// let session = zenoh::open(zenoh::Config::default()).await.unwrap();
/// let replies = session.liveliness().get("key/**").await.unwrap();
/// while let Ok(reply) = replies.recv_async().await {
///     if let Ok(sample) = reply.result() {
///         println!(">> Liveliness token {}", sample.key_expr());
///     }
/// }
/// # }
/// ```
///
/// ### Subscribing to liveliness changes
/// ```no_run
/// # #[tokio::main]
/// # async fn main() {
/// use zenoh::sample::SampleKind;
///
/// let session = zenoh::open(zenoh::Config::default()).await.unwrap();
/// let subscriber = session.liveliness().declare_subscriber("key/**").await.unwrap();
/// while let Ok(sample) = subscriber.recv_async().await {
///     match sample.kind() {
///         SampleKind::Put => println!("New liveliness: {}", sample.key_expr()),
///         SampleKind::Delete => println!("Lost liveliness: {}", sample.key_expr()),
///     }
/// }
/// # }
/// ```
pub struct Liveliness<'a> {
    pub(crate) session: &'a Session,
}

impl<'a> Liveliness<'a> {
    /// Create a [`LivelinessToken`](LivelinessToken) for the given key expression.
    ///
    /// # Arguments
    ///
    /// * `key_expr` - The key expression to create the liveliness token on
    ///
    /// # Examples
    /// ```
    /// # #[tokio::main]
    /// # async fn main() {
    ///
    /// let session = zenoh::open(zenoh::Config::default()).await.unwrap();
    /// let liveliness = session
    ///     .liveliness()
    ///     .declare_token("key/expression")
    ///     .await
    ///     .unwrap();
    /// # }
    /// ```
    pub fn declare_token<'b, TryIntoKeyExpr>(
        &self,
        key_expr: TryIntoKeyExpr,
    ) -> LivelinessTokenBuilder<'a, 'b>
    where
        TryIntoKeyExpr: TryInto<KeyExpr<'b>>,
        <TryIntoKeyExpr as TryInto<KeyExpr<'b>>>::Error: Into<zenoh_core::Error>,
    {
        LivelinessTokenBuilder {
            session: self.session,
            key_expr: TryIntoKeyExpr::try_into(key_expr).map_err(Into::into),
        }
    }

    /// Create a [`Subscriber`](crate::pubsub::Subscriber) for liveliness changes matching the given key expression.
    ///
    /// # Arguments
    ///
    /// * `key_expr` - The key expression to subscribe to
    ///
    /// # Examples
    /// ```no_run
    /// # #[tokio::main]
    /// # async fn main() {
    /// use zenoh::sample::SampleKind;
    ///
    /// let session = zenoh::open(zenoh::Config::default()).await.unwrap();
    /// let subscriber = session.liveliness().declare_subscriber("key/expression").await.unwrap();
    /// while let Ok(sample) = subscriber.recv_async().await {
    ///     match sample.kind() {
    ///         SampleKind::Put => println!("New liveliness: {}", sample.key_expr()),
    ///         SampleKind::Delete => println!("Lost liveliness: {}", sample.key_expr()),
    ///     }
    /// }
    /// # }
    /// ```
    pub fn declare_subscriber<'b, TryIntoKeyExpr>(
        &self,
        key_expr: TryIntoKeyExpr,
    ) -> LivelinessSubscriberBuilder<'a, 'b, DefaultHandler>
    where
        TryIntoKeyExpr: TryInto<KeyExpr<'b>>,
        <TryIntoKeyExpr as TryInto<KeyExpr<'b>>>::Error: Into<zenoh_result::Error>,
    {
        LivelinessSubscriberBuilder {
            session: self.session,
            key_expr: TryIntoKeyExpr::try_into(key_expr).map_err(Into::into),
            handler: DefaultHandler::default(),
            history: false,
        }
    }

    /// Query liveliness tokens with matching key expressions.
    ///
    /// # Arguments
    ///
    /// * `key_expr` - The key expression matching liveliness tokens to query
    ///
    /// # Examples
    /// ```
    /// # #[tokio::main]
    /// # async fn main() {
    ///
    /// let session = zenoh::open(zenoh::Config::default()).await.unwrap();
    /// let replies = session.liveliness().get("key/expression").await.unwrap();
    /// while let Ok(reply) = replies.recv_async().await {
    ///     if let Ok(sample) = reply.result() {
    ///         println!(">> Liveliness token {}", sample.key_expr());
    ///     }
    /// }
    /// # }
    /// ```
    pub fn get<'b, TryIntoKeyExpr>(
        &self,
        key_expr: TryIntoKeyExpr,
    ) -> LivelinessGetBuilder<'a, 'b, DefaultHandler>
    where
        TryIntoKeyExpr: TryInto<KeyExpr<'b>>,
        <TryIntoKeyExpr as TryInto<KeyExpr<'b>>>::Error: Into<zenoh_result::Error>,
    {
        let key_expr = key_expr.try_into().map_err(Into::into);
        let timeout = {
            Duration::from_millis(
                self.session
                    .0
                    .runtime
                    .get_config()
                    .queries_default_timeout_ms(),
            )
        };
        LivelinessGetBuilder {
            session: self.session,
            key_expr,
            timeout,
            handler: DefaultHandler::default(),
            #[cfg(feature = "unstable")]
            cancellation_token: None,
        }
    }
}

/// A token whose liveliness is tied to the Zenoh [`Session`](Session).
///
/// A declared liveliness token will be seen as alive by any other Zenoh
/// application in the system that monitors it while the liveliness token
/// is not undeclared or dropped, while the Zenoh application that declared
/// it is alive (hasn't stopped or crashed) and while the Zenoh application
/// that declared the token has Zenoh connectivity with the Zenoh application
/// that monitors it.
///
/// Liveliness tokens are automatically undeclared when dropped.
///
/// # Examples
/// ```no_run
/// # #[tokio::main]
/// # async fn main() {
///
/// let session = zenoh::open(zenoh::Config::default()).await.unwrap();
/// let liveliness = session
///     .liveliness()
///     .declare_token("key/expression")
///     .await
///     .unwrap();
/// # }
/// ```
#[must_use = "Liveliness tokens will be immediately dropped and undeclared if not bound to a variable"]
#[derive(Debug)]
pub struct LivelinessToken {
    pub(crate) session: WeakSession,
    pub(crate) id: Id,
    pub(crate) undeclare_on_drop: bool,
}

/// A [`Resolvable`] returned by [`LivelinessToken::undeclare`]
///
/// # Examples
/// ```
/// # #[tokio::main]
/// # async fn main() {
///
/// let session = zenoh::open(zenoh::Config::default()).await.unwrap();
/// let liveliness = session
///     .liveliness()
///     .declare_token("key/expression")
///     .await
///     .unwrap();
///
/// liveliness.undeclare().await.unwrap();
/// # }
/// ```
#[must_use = "Resolvables do nothing unless you resolve them using `.await` or `zenoh::Wait::wait`"]
pub struct LivelinessTokenUndeclaration(LivelinessToken);

impl Resolvable for LivelinessTokenUndeclaration {
    type To = ZResult<()>;
}

impl Wait for LivelinessTokenUndeclaration {
    fn wait(mut self) -> <Self as Resolvable>::To {
        self.0.undeclare_impl()
    }
}

impl IntoFuture for LivelinessTokenUndeclaration {
    type Output = <Self as Resolvable>::To;
    type IntoFuture = Ready<<Self as Resolvable>::To>;

    fn into_future(self) -> Self::IntoFuture {
        std::future::ready(self.wait())
    }
}

impl LivelinessToken {
    /// Undeclare the [`LivelinessToken`].
    ///
    /// # Examples
    /// ```
    /// # #[tokio::main]
    /// # async fn main() {
    ///
    /// let session = zenoh::open(zenoh::Config::default()).await.unwrap();
    /// let liveliness = session
    ///     .liveliness()
    ///     .declare_token("key/expression")
    ///     .await
    ///     .unwrap();
    ///
    /// liveliness.undeclare().await.unwrap();
    /// # }
    /// ```
    #[inline]
    pub fn undeclare(self) -> impl Resolve<ZResult<()>> {
        UndeclarableSealed::undeclare_inner(self, ())
    }

    fn undeclare_impl(&mut self) -> ZResult<()> {
        // set the flag first to avoid double panic if this function panics
        self.undeclare_on_drop = false;
        self.session.undeclare_liveliness(self.id)
    }
}

impl UndeclarableSealed<()> for LivelinessToken {
    type Undeclaration = LivelinessTokenUndeclaration;

    fn undeclare_inner(self, _: ()) -> Self::Undeclaration {
        LivelinessTokenUndeclaration(self)
    }
}

impl Drop for LivelinessToken {
    fn drop(&mut self) {
        if self.undeclare_on_drop {
            if let Err(error) = self.undeclare_impl() {
                error!(error);
            }
        }
    }
<<<<<<< HEAD
}

/// A builder for initializing a liveliness subscription.
///
/// The builder is returned by the [`Liveliness::declare_subscriber`] method and
/// resolves to the [`Subscriber`] receiving the liveliness samples.
///
/// # Examples
/// ```
/// # #[tokio::main]
/// # async fn main() {
///
/// let session = zenoh::open(zenoh::Config::default()).await.unwrap();
/// let subscriber = session
///     .liveliness()
///     .declare_subscriber("key/expression")
///     .await
///     .unwrap();
/// # }
/// ```
#[must_use = "Resolvables do nothing unless you resolve them using `.await` or `zenoh::Wait::wait`"]
#[derive(Debug)]
pub struct LivelinessSubscriberBuilder<'a, 'b, Handler, const BACKGROUND: bool = false> {
    pub session: &'a Session,
    pub key_expr: ZResult<KeyExpr<'b>>,
    pub handler: Handler,
    pub history: bool,
}

impl<'a, 'b> LivelinessSubscriberBuilder<'a, 'b, DefaultHandler> {
    /// Receive the samples for this liveliness subscription with a callback.
    ///
    /// # Examples
    /// ```
    /// # #[tokio::main]
    /// # async fn main() {
    ///
    /// let session = zenoh::open(zenoh::Config::default()).await.unwrap();
    /// let subscriber = session
    ///     .liveliness()
    ///     .declare_subscriber("key/expression")
    ///     .callback(|sample| { println!("Received: {} {:?}", sample.key_expr(), sample.payload()); })
    ///     .await
    ///     .unwrap();
    /// # }
    /// ```
    #[inline]
    pub fn callback<F>(self, callback: F) -> LivelinessSubscriberBuilder<'a, 'b, Callback<Sample>>
    where
        F: Fn(Sample) + Send + Sync + 'static,
    {
        self.with(Callback::from(callback))
    }

    /// Receive the samples for this liveliness subscription with a mutable callback.
    ///
    /// Using this guarantees that your callback will never be called concurrently.
    /// If your callback is also accepted by the [`callback`](LivelinessSubscriberBuilder::callback) method, we suggest you use it instead of `callback_mut`.
    ///
    /// # Examples
    /// ```
    /// # #[tokio::main]
    /// # async fn main() {
    ///
    /// let session = zenoh::open(zenoh::Config::default()).await.unwrap();
    /// let mut n = 0;
    /// let subscriber = session
    ///     .liveliness()
    ///     .declare_subscriber("key/expression")
    ///     .callback_mut(move |_sample| { n += 1; })
    ///     .await
    ///     .unwrap();
    /// # }
    /// ```
    #[inline]
    pub fn callback_mut<F>(
        self,
        callback: F,
    ) -> LivelinessSubscriberBuilder<'a, 'b, Callback<Sample>>
    where
        F: FnMut(Sample) + Send + Sync + 'static,
    {
        self.callback(locked(callback))
    }

    /// Receive the samples for this liveliness subscription with a [`Handler`](IntoHandler).
    ///
    /// # Examples
    /// ```no_run
    /// # #[tokio::main]
    /// # async fn main() {
    ///
    /// let session = zenoh::open(zenoh::Config::default()).await.unwrap();
    /// let subscriber = session
    ///     .liveliness()
    ///     .declare_subscriber("key/expression")
    ///     .with(flume::bounded(32))
    ///     .await
    ///     .unwrap();
    /// while let Ok(sample) = subscriber.recv_async().await {
    ///     println!("Received: {} {:?}", sample.key_expr(), sample.payload());
    /// }
    /// # }
    /// ```
    #[inline]
    pub fn with<Handler>(self, handler: Handler) -> LivelinessSubscriberBuilder<'a, 'b, Handler>
    where
        Handler: IntoHandler<Sample>,
    {
        let LivelinessSubscriberBuilder {
            session,
            key_expr,
            handler: _,
            history,
        } = self;
        LivelinessSubscriberBuilder {
            session,
            key_expr,
            handler,
            history,
        }
    }
}

impl<'a, 'b> LivelinessSubscriberBuilder<'a, 'b, Callback<Sample>> {
    /// Make subscriber run in background until the session is closed.
    ///
    /// The background builder doesn't return a `Subscriber` object anymore.
    ///
    /// # Examples
    /// ```
    /// # #[tokio::main]
    /// # async fn main() {
    ///
    /// let session = zenoh::open(zenoh::Config::default()).await.unwrap();
    /// // no need to assign and keep a variable with a background subscriber
    /// session
    ///     .liveliness()
    ///     .declare_subscriber("key/expression")
    ///     .callback(|sample| { println!("Received: {} {:?}", sample.key_expr(), sample.payload()); })
    ///     .background()
    ///     .await
    ///     .unwrap();
    /// # }
    /// ```
    pub fn background(self) -> LivelinessSubscriberBuilder<'a, 'b, Callback<Sample>, true> {
        LivelinessSubscriberBuilder {
            session: self.session,
            key_expr: self.key_expr,
            handler: self.handler,
            history: self.history,
        }
    }
}

impl<Handler, const BACKGROUND: bool> LivelinessSubscriberBuilder<'_, '_, Handler, BACKGROUND> {
    #[inline]
    pub fn history(mut self, history: bool) -> Self {
        self.history = history;
        self
    }
}

impl<Handler> Resolvable for LivelinessSubscriberBuilder<'_, '_, Handler>
where
    Handler: IntoHandler<Sample> + Send,
    Handler::Handler: Send,
{
    type To = ZResult<Subscriber<Handler::Handler>>;
}

impl<Handler> Wait for LivelinessSubscriberBuilder<'_, '_, Handler>
where
    Handler: IntoHandler<Sample> + Send,
    Handler::Handler: Send,
{
    fn wait(self) -> <Self as Resolvable>::To {
        use super::subscriber::SubscriberKind;

        let key_expr = self.key_expr?;
        let session = self.session;
        let (callback, handler) = self.handler.into_handler();
        session
            .0
            .declare_liveliness_subscriber_inner(
                &key_expr,
                Locality::default(),
                self.history,
                callback,
            )
            .map(|sub_state| Subscriber {
                inner: SubscriberInner {
                    session: self.session.downgrade(),
                    id: sub_state.id,
                    key_expr: sub_state.key_expr.clone(),
                    kind: SubscriberKind::LivelinessSubscriber,
                    undeclare_on_drop: true,
                },
                handler,
            })
    }
}

impl<Handler> IntoFuture for LivelinessSubscriberBuilder<'_, '_, Handler>
where
    Handler: IntoHandler<Sample> + Send,
    Handler::Handler: Send,
{
    type Output = <Self as Resolvable>::To;
    type IntoFuture = Ready<<Self as Resolvable>::To>;

    fn into_future(self) -> Self::IntoFuture {
        std::future::ready(self.wait())
    }
}

impl Resolvable for LivelinessSubscriberBuilder<'_, '_, Callback<Sample>, true> {
    type To = ZResult<()>;
}

impl Wait for LivelinessSubscriberBuilder<'_, '_, Callback<Sample>, true> {
    fn wait(self) -> <Self as Resolvable>::To {
        self.session.0.declare_liveliness_subscriber_inner(
            &self.key_expr?,
            Locality::default(),
            self.history,
            self.handler,
        )?;
        Ok(())
    }
}

impl IntoFuture for LivelinessSubscriberBuilder<'_, '_, Callback<Sample>, true> {
    type Output = <Self as Resolvable>::To;
    type IntoFuture = Ready<<Self as Resolvable>::To>;

    fn into_future(self) -> Self::IntoFuture {
        std::future::ready(self.wait())
    }
}

/// Builder for initializing a liveliness query.
///
/// The builder is returned by the [`Liveliness::get`] method and
/// resolves to a handler which returns the [`Reply`]s from the liveliness tokens.
///
/// # Examples
/// ```
/// # #[tokio::main]
/// # async fn main() {
/// # use std::convert::TryFrom;
///
/// let session = zenoh::open(zenoh::Config::default()).await.unwrap();
/// let tokens = session
///     .liveliness()
///     .get("key/expression")
///     .await
///     .unwrap();
/// while let Ok(token) = tokens.recv_async().await {
///     match token.result() {
///         Ok(sample) => println!("Alive token ('{}')", sample.key_expr().as_str()),
///         Err(err) => println!("Received (ERROR: '{:?}')", err.payload()),
///     }
/// }
/// # }
/// ```
#[must_use = "Resolvables do nothing unless you resolve them using `.await` or `zenoh::Wait::wait`"]
#[derive(Debug)]
pub struct LivelinessGetBuilder<'a, 'b, Handler> {
    pub(crate) session: &'a Session,
    pub(crate) key_expr: ZResult<KeyExpr<'b>>,
    pub(crate) timeout: Duration,
    pub(crate) handler: Handler,
    #[cfg(feature = "unstable")]
    pub(crate) cancellation_token: Option<crate::api::cancellation::CancellationToken>,
}

impl<'a, 'b> LivelinessGetBuilder<'a, 'b, DefaultHandler> {
    /// Receive the replies for this query with a callback.
    ///
    /// # Examples
    /// ```
    /// # #[tokio::main]
    /// # async fn main() {
    ///
    /// let session = zenoh::open(zenoh::Config::default()).await.unwrap();
    /// let queryable = session
    ///     .liveliness()
    ///     .get("key/expression")
    ///     .callback(|reply| { println!("Received {:?}", reply.result()); })
    ///     .await
    ///     .unwrap();
    /// # }
    /// ```
    #[inline]
    pub fn callback<F>(self, callback: F) -> LivelinessGetBuilder<'a, 'b, Callback<Reply>>
    where
        F: Fn(Reply) + Send + Sync + 'static,
    {
        self.with(Callback::from(callback))
    }

    /// Receive the replies for this liveliness query with a mutable callback.
    ///
    /// Using this guarantees that your callback will never be called concurrently.
    /// If your callback is also accepted by the [`callback`](LivelinessGetBuilder::callback)
    /// method, we suggest you use it instead of `callback_mut`.
    ///
    /// # Examples
    /// ```
    /// # #[tokio::main]
    /// # async fn main() {
    ///
    /// let session = zenoh::open(zenoh::Config::default()).await.unwrap();
    /// let mut n = 0;
    /// let queryable = session
    ///     .liveliness()
    ///     .get("key/expression")
    ///     .callback_mut(move |reply| {n += 1;})
    ///     .await
    ///     .unwrap();
    /// # }
    /// ```
    #[inline]
    pub fn callback_mut<F>(self, callback: F) -> LivelinessGetBuilder<'a, 'b, Callback<Reply>>
    where
        F: FnMut(Reply) + Send + Sync + 'static,
    {
        self.callback(locked(callback))
    }

    /// Receive the replies for this liveliness query with a [`Handler`](crate::handlers::IntoHandler).
    ///
    /// # Examples
    /// ```
    /// # #[tokio::main]
    /// # async fn main() {
    ///
    /// let session = zenoh::open(zenoh::Config::default()).await.unwrap();
    /// let replies = session
    ///     .liveliness()
    ///     .get("key/expression")
    ///     .with(flume::bounded(32))
    ///     .await
    ///     .unwrap();
    /// while let Ok(reply) = replies.recv_async().await {
    ///     println!("Received {:?}", reply.result());
    /// }
    /// # }
    /// ```
    #[inline]
    pub fn with<Handler>(self, handler: Handler) -> LivelinessGetBuilder<'a, 'b, Handler>
    where
        Handler: IntoHandler<Reply>,
    {
        let LivelinessGetBuilder {
            session,
            key_expr,
            timeout,
            handler: _,
            #[cfg(feature = "unstable")]
            cancellation_token,
        } = self;
        LivelinessGetBuilder {
            session,
            key_expr,
            timeout,
            handler,
            #[cfg(feature = "unstable")]
            cancellation_token,
        }
    }
}

impl<Handler> LivelinessGetBuilder<'_, '_, Handler> {
    /// Set query timeout.
    #[inline]
    pub fn timeout(mut self, timeout: Duration) -> Self {
        self.timeout = timeout;
        self
    }
}

#[cfg(feature = "unstable")]
#[zenoh_macros::internal_trait]
impl<Handler> CancellationTokenBuilderTrait for LivelinessGetBuilder<'_, '_, Handler> {
    /// Provide a cancellation token that can be used later to interrupt operation.
    ///
    /// # Examples
    /// ```
    /// # #[tokio::main]
    /// # async fn main() {
    ///
    /// let session = zenoh::open(zenoh::Config::default()).await.unwrap();
    /// let ct = zenoh::cancellation::CancellationToken::default();
    /// let replies = session
    ///     .liveliness()
    ///     .get("key/expression")
    ///     .with(flume::bounded(32))
    ///     .cancellation_token(ct.clone())
    ///     .await
    ///     .unwrap();
    /// tokio::task::spawn(async move {
    ///     tokio::time::sleep(std::time::Duration::from_secs(10)).await;
    ///     ct.cancel().await.unwrap();
    /// });
    /// while let Ok(reply) = replies.recv_async().await {
    ///     println!("Received {:?}", reply.result());
    /// }
    /// # }
    /// ```
    #[zenoh_macros::unstable_doc]
    fn cancellation_token(
        self,
        cancellation_token: crate::api::cancellation::CancellationToken,
    ) -> Self {
        Self {
            cancellation_token: Some(cancellation_token),
            ..self
        }
    }
}

impl<Handler> Resolvable for LivelinessGetBuilder<'_, '_, Handler>
where
    Handler: IntoHandler<Reply> + Send,
    Handler::Handler: Send,
{
    type To = ZResult<Handler::Handler>;
}

impl<Handler> Wait for LivelinessGetBuilder<'_, '_, Handler>
where
    Handler: IntoHandler<Reply> + Send,
    Handler::Handler: Send,
{
    fn wait(self) -> <Self as Resolvable>::To {
        #[allow(unused_mut)] // mut is needed only for unstable cancellation_token
        let (mut callback, receiver) = self.handler.into_handler();
        #[cfg(feature = "unstable")]
        let cancellation_token = if let Some(ct) = self.cancellation_token {
            if let Some(notifier) = ct.notifier() {
                callback.set_on_drop_notifier(notifier);
                Some(ct)
            } else {
                return Ok(receiver);
            }
        } else {
            None
        };
        #[allow(unused_variables)] // qid is only needed for unstable cancellation_token
        self.session
            .0
            .liveliness_query(&self.key_expr?, self.timeout, callback)
            .map(|qid| {
                #[cfg(feature = "unstable")]
                if let Some(cancellation_token) = cancellation_token {
                    let session_clone = self.session.clone();
                    let on_cancel = move || {
                        let _ = session_clone.0.cancel_liveliness_query(qid); // fails only if no associated query exists - likely because it was already finalized
                        Ok(())
                    };
                    cancellation_token.add_on_cancel_handler(Box::new(on_cancel));
                }
                receiver
            })
    }
}

impl<Handler> IntoFuture for LivelinessGetBuilder<'_, '_, Handler>
where
    Handler: IntoHandler<Reply> + Send,
    Handler::Handler: Send,
{
    type Output = <Self as Resolvable>::To;
    type IntoFuture = Ready<<Self as Resolvable>::To>;

    fn into_future(self) -> Self::IntoFuture {
        std::future::ready(self.wait())
    }
=======
>>>>>>> 44f8b248
}<|MERGE_RESOLUTION|>--- conflicted
+++ resolved
@@ -330,487 +330,4 @@
             }
         }
     }
-<<<<<<< HEAD
-}
-
-/// A builder for initializing a liveliness subscription.
-///
-/// The builder is returned by the [`Liveliness::declare_subscriber`] method and
-/// resolves to the [`Subscriber`] receiving the liveliness samples.
-///
-/// # Examples
-/// ```
-/// # #[tokio::main]
-/// # async fn main() {
-///
-/// let session = zenoh::open(zenoh::Config::default()).await.unwrap();
-/// let subscriber = session
-///     .liveliness()
-///     .declare_subscriber("key/expression")
-///     .await
-///     .unwrap();
-/// # }
-/// ```
-#[must_use = "Resolvables do nothing unless you resolve them using `.await` or `zenoh::Wait::wait`"]
-#[derive(Debug)]
-pub struct LivelinessSubscriberBuilder<'a, 'b, Handler, const BACKGROUND: bool = false> {
-    pub session: &'a Session,
-    pub key_expr: ZResult<KeyExpr<'b>>,
-    pub handler: Handler,
-    pub history: bool,
-}
-
-impl<'a, 'b> LivelinessSubscriberBuilder<'a, 'b, DefaultHandler> {
-    /// Receive the samples for this liveliness subscription with a callback.
-    ///
-    /// # Examples
-    /// ```
-    /// # #[tokio::main]
-    /// # async fn main() {
-    ///
-    /// let session = zenoh::open(zenoh::Config::default()).await.unwrap();
-    /// let subscriber = session
-    ///     .liveliness()
-    ///     .declare_subscriber("key/expression")
-    ///     .callback(|sample| { println!("Received: {} {:?}", sample.key_expr(), sample.payload()); })
-    ///     .await
-    ///     .unwrap();
-    /// # }
-    /// ```
-    #[inline]
-    pub fn callback<F>(self, callback: F) -> LivelinessSubscriberBuilder<'a, 'b, Callback<Sample>>
-    where
-        F: Fn(Sample) + Send + Sync + 'static,
-    {
-        self.with(Callback::from(callback))
-    }
-
-    /// Receive the samples for this liveliness subscription with a mutable callback.
-    ///
-    /// Using this guarantees that your callback will never be called concurrently.
-    /// If your callback is also accepted by the [`callback`](LivelinessSubscriberBuilder::callback) method, we suggest you use it instead of `callback_mut`.
-    ///
-    /// # Examples
-    /// ```
-    /// # #[tokio::main]
-    /// # async fn main() {
-    ///
-    /// let session = zenoh::open(zenoh::Config::default()).await.unwrap();
-    /// let mut n = 0;
-    /// let subscriber = session
-    ///     .liveliness()
-    ///     .declare_subscriber("key/expression")
-    ///     .callback_mut(move |_sample| { n += 1; })
-    ///     .await
-    ///     .unwrap();
-    /// # }
-    /// ```
-    #[inline]
-    pub fn callback_mut<F>(
-        self,
-        callback: F,
-    ) -> LivelinessSubscriberBuilder<'a, 'b, Callback<Sample>>
-    where
-        F: FnMut(Sample) + Send + Sync + 'static,
-    {
-        self.callback(locked(callback))
-    }
-
-    /// Receive the samples for this liveliness subscription with a [`Handler`](IntoHandler).
-    ///
-    /// # Examples
-    /// ```no_run
-    /// # #[tokio::main]
-    /// # async fn main() {
-    ///
-    /// let session = zenoh::open(zenoh::Config::default()).await.unwrap();
-    /// let subscriber = session
-    ///     .liveliness()
-    ///     .declare_subscriber("key/expression")
-    ///     .with(flume::bounded(32))
-    ///     .await
-    ///     .unwrap();
-    /// while let Ok(sample) = subscriber.recv_async().await {
-    ///     println!("Received: {} {:?}", sample.key_expr(), sample.payload());
-    /// }
-    /// # }
-    /// ```
-    #[inline]
-    pub fn with<Handler>(self, handler: Handler) -> LivelinessSubscriberBuilder<'a, 'b, Handler>
-    where
-        Handler: IntoHandler<Sample>,
-    {
-        let LivelinessSubscriberBuilder {
-            session,
-            key_expr,
-            handler: _,
-            history,
-        } = self;
-        LivelinessSubscriberBuilder {
-            session,
-            key_expr,
-            handler,
-            history,
-        }
-    }
-}
-
-impl<'a, 'b> LivelinessSubscriberBuilder<'a, 'b, Callback<Sample>> {
-    /// Make subscriber run in background until the session is closed.
-    ///
-    /// The background builder doesn't return a `Subscriber` object anymore.
-    ///
-    /// # Examples
-    /// ```
-    /// # #[tokio::main]
-    /// # async fn main() {
-    ///
-    /// let session = zenoh::open(zenoh::Config::default()).await.unwrap();
-    /// // no need to assign and keep a variable with a background subscriber
-    /// session
-    ///     .liveliness()
-    ///     .declare_subscriber("key/expression")
-    ///     .callback(|sample| { println!("Received: {} {:?}", sample.key_expr(), sample.payload()); })
-    ///     .background()
-    ///     .await
-    ///     .unwrap();
-    /// # }
-    /// ```
-    pub fn background(self) -> LivelinessSubscriberBuilder<'a, 'b, Callback<Sample>, true> {
-        LivelinessSubscriberBuilder {
-            session: self.session,
-            key_expr: self.key_expr,
-            handler: self.handler,
-            history: self.history,
-        }
-    }
-}
-
-impl<Handler, const BACKGROUND: bool> LivelinessSubscriberBuilder<'_, '_, Handler, BACKGROUND> {
-    #[inline]
-    pub fn history(mut self, history: bool) -> Self {
-        self.history = history;
-        self
-    }
-}
-
-impl<Handler> Resolvable for LivelinessSubscriberBuilder<'_, '_, Handler>
-where
-    Handler: IntoHandler<Sample> + Send,
-    Handler::Handler: Send,
-{
-    type To = ZResult<Subscriber<Handler::Handler>>;
-}
-
-impl<Handler> Wait for LivelinessSubscriberBuilder<'_, '_, Handler>
-where
-    Handler: IntoHandler<Sample> + Send,
-    Handler::Handler: Send,
-{
-    fn wait(self) -> <Self as Resolvable>::To {
-        use super::subscriber::SubscriberKind;
-
-        let key_expr = self.key_expr?;
-        let session = self.session;
-        let (callback, handler) = self.handler.into_handler();
-        session
-            .0
-            .declare_liveliness_subscriber_inner(
-                &key_expr,
-                Locality::default(),
-                self.history,
-                callback,
-            )
-            .map(|sub_state| Subscriber {
-                inner: SubscriberInner {
-                    session: self.session.downgrade(),
-                    id: sub_state.id,
-                    key_expr: sub_state.key_expr.clone(),
-                    kind: SubscriberKind::LivelinessSubscriber,
-                    undeclare_on_drop: true,
-                },
-                handler,
-            })
-    }
-}
-
-impl<Handler> IntoFuture for LivelinessSubscriberBuilder<'_, '_, Handler>
-where
-    Handler: IntoHandler<Sample> + Send,
-    Handler::Handler: Send,
-{
-    type Output = <Self as Resolvable>::To;
-    type IntoFuture = Ready<<Self as Resolvable>::To>;
-
-    fn into_future(self) -> Self::IntoFuture {
-        std::future::ready(self.wait())
-    }
-}
-
-impl Resolvable for LivelinessSubscriberBuilder<'_, '_, Callback<Sample>, true> {
-    type To = ZResult<()>;
-}
-
-impl Wait for LivelinessSubscriberBuilder<'_, '_, Callback<Sample>, true> {
-    fn wait(self) -> <Self as Resolvable>::To {
-        self.session.0.declare_liveliness_subscriber_inner(
-            &self.key_expr?,
-            Locality::default(),
-            self.history,
-            self.handler,
-        )?;
-        Ok(())
-    }
-}
-
-impl IntoFuture for LivelinessSubscriberBuilder<'_, '_, Callback<Sample>, true> {
-    type Output = <Self as Resolvable>::To;
-    type IntoFuture = Ready<<Self as Resolvable>::To>;
-
-    fn into_future(self) -> Self::IntoFuture {
-        std::future::ready(self.wait())
-    }
-}
-
-/// Builder for initializing a liveliness query.
-///
-/// The builder is returned by the [`Liveliness::get`] method and
-/// resolves to a handler which returns the [`Reply`]s from the liveliness tokens.
-///
-/// # Examples
-/// ```
-/// # #[tokio::main]
-/// # async fn main() {
-/// # use std::convert::TryFrom;
-///
-/// let session = zenoh::open(zenoh::Config::default()).await.unwrap();
-/// let tokens = session
-///     .liveliness()
-///     .get("key/expression")
-///     .await
-///     .unwrap();
-/// while let Ok(token) = tokens.recv_async().await {
-///     match token.result() {
-///         Ok(sample) => println!("Alive token ('{}')", sample.key_expr().as_str()),
-///         Err(err) => println!("Received (ERROR: '{:?}')", err.payload()),
-///     }
-/// }
-/// # }
-/// ```
-#[must_use = "Resolvables do nothing unless you resolve them using `.await` or `zenoh::Wait::wait`"]
-#[derive(Debug)]
-pub struct LivelinessGetBuilder<'a, 'b, Handler> {
-    pub(crate) session: &'a Session,
-    pub(crate) key_expr: ZResult<KeyExpr<'b>>,
-    pub(crate) timeout: Duration,
-    pub(crate) handler: Handler,
-    #[cfg(feature = "unstable")]
-    pub(crate) cancellation_token: Option<crate::api::cancellation::CancellationToken>,
-}
-
-impl<'a, 'b> LivelinessGetBuilder<'a, 'b, DefaultHandler> {
-    /// Receive the replies for this query with a callback.
-    ///
-    /// # Examples
-    /// ```
-    /// # #[tokio::main]
-    /// # async fn main() {
-    ///
-    /// let session = zenoh::open(zenoh::Config::default()).await.unwrap();
-    /// let queryable = session
-    ///     .liveliness()
-    ///     .get("key/expression")
-    ///     .callback(|reply| { println!("Received {:?}", reply.result()); })
-    ///     .await
-    ///     .unwrap();
-    /// # }
-    /// ```
-    #[inline]
-    pub fn callback<F>(self, callback: F) -> LivelinessGetBuilder<'a, 'b, Callback<Reply>>
-    where
-        F: Fn(Reply) + Send + Sync + 'static,
-    {
-        self.with(Callback::from(callback))
-    }
-
-    /// Receive the replies for this liveliness query with a mutable callback.
-    ///
-    /// Using this guarantees that your callback will never be called concurrently.
-    /// If your callback is also accepted by the [`callback`](LivelinessGetBuilder::callback)
-    /// method, we suggest you use it instead of `callback_mut`.
-    ///
-    /// # Examples
-    /// ```
-    /// # #[tokio::main]
-    /// # async fn main() {
-    ///
-    /// let session = zenoh::open(zenoh::Config::default()).await.unwrap();
-    /// let mut n = 0;
-    /// let queryable = session
-    ///     .liveliness()
-    ///     .get("key/expression")
-    ///     .callback_mut(move |reply| {n += 1;})
-    ///     .await
-    ///     .unwrap();
-    /// # }
-    /// ```
-    #[inline]
-    pub fn callback_mut<F>(self, callback: F) -> LivelinessGetBuilder<'a, 'b, Callback<Reply>>
-    where
-        F: FnMut(Reply) + Send + Sync + 'static,
-    {
-        self.callback(locked(callback))
-    }
-
-    /// Receive the replies for this liveliness query with a [`Handler`](crate::handlers::IntoHandler).
-    ///
-    /// # Examples
-    /// ```
-    /// # #[tokio::main]
-    /// # async fn main() {
-    ///
-    /// let session = zenoh::open(zenoh::Config::default()).await.unwrap();
-    /// let replies = session
-    ///     .liveliness()
-    ///     .get("key/expression")
-    ///     .with(flume::bounded(32))
-    ///     .await
-    ///     .unwrap();
-    /// while let Ok(reply) = replies.recv_async().await {
-    ///     println!("Received {:?}", reply.result());
-    /// }
-    /// # }
-    /// ```
-    #[inline]
-    pub fn with<Handler>(self, handler: Handler) -> LivelinessGetBuilder<'a, 'b, Handler>
-    where
-        Handler: IntoHandler<Reply>,
-    {
-        let LivelinessGetBuilder {
-            session,
-            key_expr,
-            timeout,
-            handler: _,
-            #[cfg(feature = "unstable")]
-            cancellation_token,
-        } = self;
-        LivelinessGetBuilder {
-            session,
-            key_expr,
-            timeout,
-            handler,
-            #[cfg(feature = "unstable")]
-            cancellation_token,
-        }
-    }
-}
-
-impl<Handler> LivelinessGetBuilder<'_, '_, Handler> {
-    /// Set query timeout.
-    #[inline]
-    pub fn timeout(mut self, timeout: Duration) -> Self {
-        self.timeout = timeout;
-        self
-    }
-}
-
-#[cfg(feature = "unstable")]
-#[zenoh_macros::internal_trait]
-impl<Handler> CancellationTokenBuilderTrait for LivelinessGetBuilder<'_, '_, Handler> {
-    /// Provide a cancellation token that can be used later to interrupt operation.
-    ///
-    /// # Examples
-    /// ```
-    /// # #[tokio::main]
-    /// # async fn main() {
-    ///
-    /// let session = zenoh::open(zenoh::Config::default()).await.unwrap();
-    /// let ct = zenoh::cancellation::CancellationToken::default();
-    /// let replies = session
-    ///     .liveliness()
-    ///     .get("key/expression")
-    ///     .with(flume::bounded(32))
-    ///     .cancellation_token(ct.clone())
-    ///     .await
-    ///     .unwrap();
-    /// tokio::task::spawn(async move {
-    ///     tokio::time::sleep(std::time::Duration::from_secs(10)).await;
-    ///     ct.cancel().await.unwrap();
-    /// });
-    /// while let Ok(reply) = replies.recv_async().await {
-    ///     println!("Received {:?}", reply.result());
-    /// }
-    /// # }
-    /// ```
-    #[zenoh_macros::unstable_doc]
-    fn cancellation_token(
-        self,
-        cancellation_token: crate::api::cancellation::CancellationToken,
-    ) -> Self {
-        Self {
-            cancellation_token: Some(cancellation_token),
-            ..self
-        }
-    }
-}
-
-impl<Handler> Resolvable for LivelinessGetBuilder<'_, '_, Handler>
-where
-    Handler: IntoHandler<Reply> + Send,
-    Handler::Handler: Send,
-{
-    type To = ZResult<Handler::Handler>;
-}
-
-impl<Handler> Wait for LivelinessGetBuilder<'_, '_, Handler>
-where
-    Handler: IntoHandler<Reply> + Send,
-    Handler::Handler: Send,
-{
-    fn wait(self) -> <Self as Resolvable>::To {
-        #[allow(unused_mut)] // mut is needed only for unstable cancellation_token
-        let (mut callback, receiver) = self.handler.into_handler();
-        #[cfg(feature = "unstable")]
-        let cancellation_token = if let Some(ct) = self.cancellation_token {
-            if let Some(notifier) = ct.notifier() {
-                callback.set_on_drop_notifier(notifier);
-                Some(ct)
-            } else {
-                return Ok(receiver);
-            }
-        } else {
-            None
-        };
-        #[allow(unused_variables)] // qid is only needed for unstable cancellation_token
-        self.session
-            .0
-            .liveliness_query(&self.key_expr?, self.timeout, callback)
-            .map(|qid| {
-                #[cfg(feature = "unstable")]
-                if let Some(cancellation_token) = cancellation_token {
-                    let session_clone = self.session.clone();
-                    let on_cancel = move || {
-                        let _ = session_clone.0.cancel_liveliness_query(qid); // fails only if no associated query exists - likely because it was already finalized
-                        Ok(())
-                    };
-                    cancellation_token.add_on_cancel_handler(Box::new(on_cancel));
-                }
-                receiver
-            })
-    }
-}
-
-impl<Handler> IntoFuture for LivelinessGetBuilder<'_, '_, Handler>
-where
-    Handler: IntoHandler<Reply> + Send,
-    Handler::Handler: Send,
-{
-    type Output = <Self as Resolvable>::To;
-    type IntoFuture = Ready<<Self as Resolvable>::To>;
-
-    fn into_future(self) -> Self::IntoFuture {
-        std::future::ready(self.wait())
-    }
-=======
->>>>>>> 44f8b248
 }