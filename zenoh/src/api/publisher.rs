//
// Copyright (c) 2023 ZettaScale Technology
//
// This program and the accompanying materials are made available under the
// terms of the Eclipse Public License 2.0 which is available at
// http://www.eclipse.org/legal/epl-2.0, or the Apache License, Version 2.0
// which is available at https://www.apache.org/licenses/LICENSE-2.0.
//
// SPDX-License-Identifier: EPL-2.0 OR Apache-2.0
//
// Contributors:
//   ZettaScale Zenoh Team, <zenoh@zettascale.tech>
//

use std::{
    collections::HashSet,
    convert::TryFrom,
    fmt,
    future::{IntoFuture, Ready},
    pin::Pin,
    sync::{Arc, Mutex},
    task::{Context, Poll},
};

use futures::Sink;
use zenoh_core::{zread, Resolvable, Resolve, Wait};
use zenoh_protocol::{
    core::CongestionControl,
    network::{push::ext, Push},
    zenoh::{Del, PushBody, Put},
};
use zenoh_result::{Error, ZResult};
#[zenoh_macros::unstable]
use {
    crate::api::handlers::{Callback, DefaultHandler, IntoHandler},
    crate::api::sample::SourceInfo,
    zenoh_protocol::core::EntityGlobalId,
};

use super::{
    builders::publisher::{
        PublicationBuilder, PublicationBuilderDelete, PublicationBuilderPut,
        PublisherDeleteBuilder, PublisherPutBuilder,
    },
    bytes::ZBytes,
    encoding::Encoding,
    key_expr::KeyExpr,
    sample::{DataInfo, Locality, QoS, Sample, SampleFields, SampleKind},
    session::{SessionRef, Undeclarable},
};
use crate::{
    api::{subscriber::SubscriberKind, Id},
    net::primitives::Primitives,
};

pub(crate) struct PublisherState {
    pub(crate) id: Id,
    pub(crate) remote_id: Id,
    pub(crate) key_expr: KeyExpr<'static>,
    pub(crate) destination: Locality,
}

impl fmt::Debug for PublisherState {
    fn fmt(&self, f: &mut fmt::Formatter) -> fmt::Result {
        f.debug_struct("Publisher")
            .field("id", &self.id)
            .field("key_expr", &self.key_expr)
            .finish()
    }
}

#[zenoh_macros::unstable]
#[derive(Clone)]
pub enum PublisherRef<'a> {
    Borrow(&'a Publisher<'a>),
    Shared(std::sync::Arc<Publisher<'static>>),
}

#[zenoh_macros::unstable]
impl<'a> std::ops::Deref for PublisherRef<'a> {
    type Target = Publisher<'a>;

    fn deref(&self) -> &Self::Target {
        match self {
            PublisherRef::Borrow(b) => b,
            PublisherRef::Shared(s) => s,
        }
    }
}

#[zenoh_macros::unstable]
impl std::fmt::Debug for PublisherRef<'_> {
    fn fmt(&self, f: &mut std::fmt::Formatter<'_>) -> std::fmt::Result {
        match self {
            PublisherRef::Borrow(b) => Publisher::fmt(b, f),
            PublisherRef::Shared(s) => Publisher::fmt(s, f),
        }
    }
}

/// A publisher that allows to send data through a stream.
///
/// Publishers are automatically undeclared when dropped.
///
/// # Examples
/// ```
/// # #[tokio::main]
/// # async fn main() {
/// use zenoh::prelude::*;
///
/// let session = zenoh::open(zenoh::config::peer()).await.unwrap().into_arc();
/// let publisher = session.declare_publisher("key/expression").await.unwrap();
/// publisher.put("value").await.unwrap();
/// # }
/// ```
///
///
/// `Publisher` implements the `Sink` trait which is useful to forward
/// streams to zenoh.
/// ```no_run
/// # #[tokio::main]
/// # async fn main() {
/// use futures::StreamExt;
/// use zenoh::prelude::*;
///
/// let session = zenoh::open(zenoh::config::peer()).await.unwrap().into_arc();
/// let mut subscriber = session.declare_subscriber("key/expression").await.unwrap();
/// let publisher = session.declare_publisher("another/key/expression").await.unwrap();
/// subscriber.stream().map(Ok).forward(publisher).await.unwrap();
/// # }
/// ```
#[derive(Debug, Clone)]
pub struct Publisher<'a> {
    pub(crate) session: SessionRef<'a>,
    pub(crate) id: Id,
    pub(crate) key_expr: KeyExpr<'a>,
    pub(crate) congestion_control: CongestionControl,
    pub(crate) priority: Priority,
    pub(crate) is_express: bool,
    pub(crate) destination: Locality,
    pub(crate) matching_listeners: Arc<Mutex<HashSet<Id>>>,
    pub(crate) undeclare_on_drop: bool,
}

impl<'a> Publisher<'a> {
    /// Returns the [`EntityGlobalId`] of this Publisher.
    ///
    /// # Examples
    /// ```
    /// # #[tokio::main]
    /// # async fn main() {
    /// use zenoh::prelude::*;
    ///
    /// let session = zenoh::open(zenoh::config::peer()).await.unwrap();
    /// let publisher = session.declare_publisher("key/expression")
    ///     .await
    ///     .unwrap();
    /// let publisher_id = publisher.id();
    /// # }
    /// ```
    #[zenoh_macros::unstable]
    pub fn id(&self) -> EntityGlobalId {
        EntityGlobalId {
            zid: self.session.zid().into(),
            eid: self.id,
        }
    }

    #[inline]
    pub fn key_expr(&self) -> &KeyExpr<'a> {
        &self.key_expr
    }

    #[inline]
    /// Get the `congestion_control` applied when routing the data.
    pub fn congestion_control(&self) -> CongestionControl {
        self.congestion_control
    }

    /// Change the `congestion_control` to apply when routing the data.
    #[inline]
    pub fn set_congestion_control(&mut self, congestion_control: CongestionControl) {
        self.congestion_control = congestion_control;
    }

    /// Get the priority of the written data.
    #[inline]
    pub fn priority(&self) -> Priority {
        self.priority
    }

    /// Change the priority of the written data.
    #[inline]
    pub fn set_priority(&mut self, priority: Priority) {
        self.priority = priority;
    }

    /// Consumes the given `Publisher`, returning a thread-safe reference-counting
    /// pointer to it (`Arc<Publisher>`). This is equivalent to `Arc::new(Publisher)`.
    ///
    /// This is useful to share ownership of the `Publisher` between several threads
    /// and tasks. It also alows to create [`MatchingListener`] with static
    /// lifetime that can be moved to several threads and tasks.
    ///
    /// Note: the given zenoh `Publisher` will be undeclared when the last reference to
    /// it is dropped.
    ///
    /// # Examples
    /// ```no_run
    /// # #[tokio::main]
    /// # async fn main() {
    /// use zenoh::prelude::*;
    ///
    /// let session = zenoh::open(zenoh::config::peer()).await.unwrap().into_arc();
    /// let publisher = session.declare_publisher("key/expression").await.unwrap().into_arc();
    /// let matching_listener = publisher.matching_listener().await.unwrap();
    ///
    /// tokio::task::spawn(async move {
    ///     while let Ok(matching_status) = matching_listener.recv_async().await {
    ///         if matching_status.matching_subscribers() {
    ///             println!("Publisher has matching subscribers.");
    ///         } else {
    ///             println!("Publisher has NO MORE matching subscribers.");
    ///         }
    ///     }
    /// }).await;
    /// # }
    /// ```
    #[zenoh_macros::unstable]
    pub fn into_arc(self) -> std::sync::Arc<Self> {
        std::sync::Arc::new(self)
    }

    /// Put data.
    ///
    /// # Examples
    /// ```
    /// # #[tokio::main]
    /// # async fn main() {
    /// use zenoh::prelude::*;
    ///
    /// let session = zenoh::open(zenoh::config::peer()).await.unwrap().into_arc();
    /// let publisher = session.declare_publisher("key/expression").await.unwrap();
    /// publisher.put("value").await.unwrap();
    /// # }
    /// ```
    #[inline]
    pub fn put<IntoZBytes>(&self, payload: IntoZBytes) -> PublisherPutBuilder<'_>
    where
        IntoZBytes: Into<ZBytes>,
    {
        PublicationBuilder {
            publisher: self,
            kind: PublicationBuilderPut {
                payload: payload.into(),
                encoding: Encoding::ZENOH_BYTES,
            },
            timestamp: None,
            #[cfg(feature = "unstable")]
            source_info: SourceInfo::empty(),
            attachment: None,
        }
    }

    /// Delete data.
    ///
    /// # Examples
    /// ```
    /// # #[tokio::main]
    /// # async fn main() {
    /// use zenoh::prelude::*;
    ///
    /// let session = zenoh::open(zenoh::config::peer()).await.unwrap().into_arc();
    /// let publisher = session.declare_publisher("key/expression").await.unwrap();
    /// publisher.delete().await.unwrap();
    /// # }
    /// ```
    pub fn delete(&self) -> PublisherDeleteBuilder<'_> {
        PublicationBuilder {
            publisher: self,
            kind: PublicationBuilderDelete,
            timestamp: None,
            #[cfg(feature = "unstable")]
            source_info: SourceInfo::empty(),
            attachment: None,
        }
    }

    /// Return the [`MatchingStatus`] of the publisher.
    ///
    /// [`MatchingStatus::matching_subscribers`] will return true if there exist Subscribers
    /// matching the Publisher's key expression and false otherwise.
    ///
    /// # Examples
    /// ```
    /// # #[tokio::main]
    /// # async fn main() {
    /// use zenoh::prelude::*;
    ///
    /// let session = zenoh::open(zenoh::config::peer()).await.unwrap().into_arc();
    /// let publisher = session.declare_publisher("key/expression").await.unwrap();
    /// let matching_subscribers: bool = publisher
    ///     .matching_status()
    ///     .await
    ///     .unwrap()
    ///     .matching_subscribers();
    /// # }
    /// ```
    #[zenoh_macros::unstable]
    pub fn matching_status(&self) -> impl Resolve<ZResult<MatchingStatus>> + '_ {
        zenoh_core::ResolveFuture::new(async move {
            self.session
                .matching_status(self.key_expr(), self.destination)
        })
    }

    /// Return a [`MatchingListener`] for this Publisher.
    ///
    /// The [`MatchingListener`] that will send a notification each time the [`MatchingStatus`] of
    /// the Publisher changes.
    ///
    /// # Examples
    /// ```no_run
    /// # #[tokio::main]
    /// # async fn main() {
    /// use zenoh::prelude::*;
    ///
    /// let session = zenoh::open(zenoh::config::peer()).await.unwrap();
    /// let publisher = session.declare_publisher("key/expression").await.unwrap();
    /// let matching_listener = publisher.matching_listener().await.unwrap();
    /// while let Ok(matching_status) = matching_listener.recv_async().await {
    ///     if matching_status.matching_subscribers() {
    ///         println!("Publisher has matching subscribers.");
    ///     } else {
    ///         println!("Publisher has NO MORE matching subscribers.");
    ///     }
    /// }
    /// # }
    /// ```
    #[zenoh_macros::unstable]
    pub fn matching_listener(&self) -> MatchingListenerBuilder<'_, DefaultHandler> {
        MatchingListenerBuilder {
            publisher: PublisherRef::Borrow(self),
            handler: DefaultHandler::default(),
        }
    }

    /// Undeclares the [`Publisher`], informing the network that it needn't optimize publications for its key expression anymore.
    ///
    /// # Examples
    /// ```
    /// # #[tokio::main]
    /// # async fn main() {
    /// use zenoh::prelude::*;
    ///
    /// let session = zenoh::open(zenoh::config::peer()).await.unwrap();
    /// let publisher = session.declare_publisher("key/expression").await.unwrap();
    /// publisher.undeclare().await.unwrap();
    /// # }
    /// ```
    pub fn undeclare(self) -> impl Resolve<ZResult<()>> + 'a {
        Undeclarable::undeclare_inner(self, ())
    }

    fn undeclare_matching_listeners(&self) -> ZResult<()> {
        for id in zlock!(self.matching_listeners).drain() {
            self.session.undeclare_matches_listener_inner(id)?
        }
        Ok(())
    }
}

/// Functions to create zenoh entities with `'static` lifetime.
///
/// This trait contains functions to create zenoh entities like
/// [`MatchingListener`] with a `'static` lifetime.
/// This is useful to move zenoh entities to several threads and tasks.
///
/// This trait is implemented for `Arc<Publisher>`.
///
/// # Examples
/// ```no_run
/// # #[tokio::main]
/// # async fn main() {
/// use zenoh::prelude::*;
///
/// let session = zenoh::open(zenoh::config::peer()).await.unwrap().into_arc();
/// let publisher = session.declare_publisher("key/expression").await.unwrap().into_arc();
/// let matching_listener = publisher.matching_listener().await.unwrap();
///
/// tokio::task::spawn(async move {
///     while let Ok(matching_status) = matching_listener.recv_async().await {
///         if matching_status.matching_subscribers() {
///             println!("Publisher has matching subscribers.");
///         } else {
///             println!("Publisher has NO MORE matching subscribers.");
///         }
///     }
/// }).await;
/// # }
/// ```
#[zenoh_macros::unstable]
pub trait PublisherDeclarations {
    /// # Examples
    /// ```no_run
    /// # #[tokio::main]
    /// # async fn main() {
    /// use zenoh::prelude::*;
    ///
    /// let session = zenoh::open(zenoh::config::peer()).await.unwrap().into_arc();
    /// let publisher = session.declare_publisher("key/expression").await.unwrap().into_arc();
    /// let matching_listener = publisher.matching_listener().await.unwrap();
    ///
    /// tokio::task::spawn(async move {
    ///     while let Ok(matching_status) = matching_listener.recv_async().await {
    ///         if matching_status.matching_subscribers() {
    ///             println!("Publisher has matching subscribers.");
    ///         } else {
    ///             println!("Publisher has NO MORE matching subscribers.");
    ///         }
    ///     }
    /// }).await;
    /// # }
    /// ```
    #[zenoh_macros::unstable]
    fn matching_listener(&self) -> MatchingListenerBuilder<'static, DefaultHandler>;
}

#[zenoh_macros::unstable]
impl PublisherDeclarations for std::sync::Arc<Publisher<'static>> {
    /// # Examples
    /// ```no_run
    /// # #[tokio::main]
    /// # async fn main() {
    /// use zenoh::prelude::*;
    ///
    /// let session = zenoh::open(zenoh::config::peer()).await.unwrap().into_arc();
    /// let publisher = session.declare_publisher("key/expression").await.unwrap().into_arc();
    /// let matching_listener = publisher.matching_listener().await.unwrap();
    ///
    /// tokio::task::spawn(async move {
    ///     while let Ok(matching_status) = matching_listener.recv_async().await {
    ///         if matching_status.matching_subscribers() {
    ///             println!("Publisher has matching subscribers.");
    ///         } else {
    ///             println!("Publisher has NO MORE matching subscribers.");
    ///         }
    ///     }
    /// }).await;
    /// # }
    /// ```
    #[zenoh_macros::unstable]
    fn matching_listener(&self) -> MatchingListenerBuilder<'static, DefaultHandler> {
        MatchingListenerBuilder {
            publisher: PublisherRef::Shared(self.clone()),
            handler: DefaultHandler::default(),
        }
    }
}

impl<'a> Undeclarable<(), PublisherUndeclaration<'a>> for Publisher<'a> {
    fn undeclare_inner(self, _: ()) -> PublisherUndeclaration<'a> {
        PublisherUndeclaration { publisher: self }
    }
}

/// A [`Resolvable`] returned when undeclaring a publisher.
///
/// # Examples
/// ```
/// # #[tokio::main]
/// # async fn main() {
/// use zenoh::prelude::*;
///
/// let session = zenoh::open(zenoh::config::peer()).await.unwrap();
/// let publisher = session.declare_publisher("key/expression").await.unwrap();
/// publisher.undeclare().await.unwrap();
/// # }
/// ```
#[must_use = "Resolvables do nothing unless you resolve them using the `res` method from either `SyncResolve` or `AsyncResolve`"]
pub struct PublisherUndeclaration<'a> {
    publisher: Publisher<'a>,
}

impl Resolvable for PublisherUndeclaration<'_> {
    type To = ZResult<()>;
}

impl Wait for PublisherUndeclaration<'_> {
    fn wait(mut self) -> <Self as Resolvable>::To {
        // set the flag first to avoid double panic if this function panic
        self.publisher.undeclare_on_drop = false;
        self.publisher.undeclare_matching_listeners()?;
        self.publisher
            .session
            .undeclare_publisher_inner(self.publisher.id)
    }
}

impl IntoFuture for PublisherUndeclaration<'_> {
    type Output = <Self as Resolvable>::To;
    type IntoFuture = Ready<<Self as Resolvable>::To>;

    fn into_future(self) -> Self::IntoFuture {
        std::future::ready(self.wait())
    }
}

impl Drop for Publisher<'_> {
    fn drop(&mut self) {
        if self.undeclare_on_drop {
            let _ = self.undeclare_matching_listeners();
            let _ = self.session.undeclare_publisher_inner(self.id);
        }
    }
}

impl<'a> Sink<Sample> for Publisher<'a> {
    type Error = Error;

    #[inline]
    fn poll_ready(self: Pin<&mut Self>, _cx: &mut Context) -> Poll<Result<(), Self::Error>> {
        Poll::Ready(Ok(()))
    }

    #[inline]
    fn start_send(self: Pin<&mut Self>, item: Sample) -> Result<(), Self::Error> {
        let SampleFields {
            payload,
            kind,
            encoding,
            attachment,
            ..
        } = item.into();
        self.resolve_put(
            payload,
            kind,
            encoding,
            None,
            #[cfg(feature = "unstable")]
            SourceInfo::empty(),
            attachment,
        )
    }

    #[inline]
    fn poll_flush(self: Pin<&mut Self>, _cx: &mut Context) -> Poll<Result<(), Self::Error>> {
        Poll::Ready(Ok(()))
    }

    #[inline]
    fn poll_close(self: Pin<&mut Self>, _cx: &mut Context) -> Poll<Result<(), Self::Error>> {
        Poll::Ready(Ok(()))
    }
}

impl Publisher<'_> {
    pub(crate) fn resolve_put(
        &self,
        payload: ZBytes,
        kind: SampleKind,
        encoding: Encoding,
        timestamp: Option<uhlc::Timestamp>,
        #[cfg(feature = "unstable")] source_info: SourceInfo,
        attachment: Option<ZBytes>,
    ) -> ZResult<()> {
        tracing::trace!("write({:?}, [...])", &self.key_expr);
        let primitives = zread!(self.session.state)
            .primitives
            .as_ref()
            .unwrap()
            .clone();
        let timestamp = if timestamp.is_none() {
            self.session.runtime.new_timestamp()
        } else {
            timestamp
        };
        if self.destination != Locality::SessionLocal {
            primitives.send_push(Push {
                wire_expr: self.key_expr.to_wire(&self.session).to_owned(),
                ext_qos: ext::QoSType::new(
                    self.priority.into(),
                    self.congestion_control,
                    self.is_express,
                ),
                ext_tstamp: None,
                ext_nodeid: ext::NodeIdType::DEFAULT,
                payload: match kind {
                    SampleKind::Put => PushBody::Put(Put {
                        timestamp,
                        encoding: encoding.clone().into(),
                        #[cfg(feature = "unstable")]
                        ext_sinfo: source_info.into(),
                        #[cfg(not(feature = "unstable"))]
                        ext_sinfo: None,
                        #[cfg(feature = "shared-memory")]
                        ext_shm: None,
                        ext_attachment: attachment.clone().map(|a| a.into()),
                        ext_unknown: vec![],
                        payload: payload.clone().into(),
                    }),
                    SampleKind::Delete => PushBody::Del(Del {
                        timestamp,
                        #[cfg(feature = "unstable")]
                        ext_sinfo: source_info.into(),
                        #[cfg(not(feature = "unstable"))]
                        ext_sinfo: None,
                        ext_attachment: attachment.clone().map(|a| a.into()),
                        ext_unknown: vec![],
                    }),
                },
            });
        }
        if self.destination != Locality::Remote {
            let data_info = DataInfo {
                kind,
                encoding: Some(encoding),
                timestamp,
                source_id: None,
                source_sn: None,
                qos: QoS::from(ext::QoSType::new(
                    self.priority.into(),
                    self.congestion_control,
                    self.is_express,
                )),
            };

            self.session.execute_subscriber_callbacks(
                true,
                &self.key_expr.to_wire(&self.session),
                Some(data_info),
                payload.into(),
<<<<<<< HEAD
                SubscriberKind::Subscriber,
                #[cfg(feature = "unstable")]
=======
>>>>>>> 13ed78ea
                attachment,
            );
        }
        Ok(())
    }
}

/// The Priority of zenoh messages.
#[derive(Debug, Default, Copy, Clone, PartialEq, Eq)]
#[repr(u8)]
pub enum Priority {
    RealTime = 1,
    InteractiveHigh = 2,
    InteractiveLow = 3,
    DataHigh = 4,
    #[default]
    Data = 5,
    DataLow = 6,
    Background = 7,
}

impl Priority {
    /// Default
    pub const DEFAULT: Self = Self::Data;
    /// The lowest Priority
    #[zenoh_macros::internal]
    pub const MIN: Self = Self::MIN_;
    const MIN_: Self = Self::Background;
    /// The highest Priority
    #[zenoh_macros::internal]
    pub const MAX: Self = Self::MAX_;
    const MAX_: Self = Self::RealTime;
    /// The number of available priorities
    #[zenoh_macros::internal]
    pub const NUM: usize = 1 + Self::MIN_ as usize - Self::MAX_ as usize;
}

impl TryFrom<u8> for Priority {
    type Error = zenoh_result::Error;

    /// A Priority is identified by a numeric value.
    /// Lower the value, higher the priority.
    /// Higher the value, lower the priority.
    ///
    /// Admitted values are: 1-7.
    ///
    /// Highest priority: 1
    /// Lowest priority: 7
    fn try_from(priority: u8) -> Result<Self, Self::Error> {
        match priority {
            1 => Ok(Priority::RealTime),
            2 => Ok(Priority::InteractiveHigh),
            3 => Ok(Priority::InteractiveLow),
            4 => Ok(Priority::DataHigh),
            5 => Ok(Priority::Data),
            6 => Ok(Priority::DataLow),
            7 => Ok(Priority::Background),
            unknown => bail!(
                "{} is not a valid priority value. Admitted values are: [{}-{}].",
                unknown,
                Self::MAX_ as u8,
                Self::MIN_ as u8
            ),
        }
    }
}

type ProtocolPriority = zenoh_protocol::core::Priority;
impl From<Priority> for ProtocolPriority {
    fn from(prio: Priority) -> Self {
        // The Priority in the prelude differs from the Priority in the core protocol only from
        // the missing Control priority. The Control priority is reserved for zenoh internal use
        // and as such it is not exposed by the zenoh API. Nevertheless, the values of the
        // priorities which are common to the internal and public Priority enums are the same. Therefore,
        // it is possible to safely transmute from the public Priority enum toward the internal
        // Priority enum without risking to be in an invalid state.
        // For better robusteness, the correctness of the unsafe transmute operation is covered
        // by the unit test below.
        unsafe { std::mem::transmute::<Priority, zenoh_protocol::core::Priority>(prio) }
    }
}

impl TryFrom<ProtocolPriority> for Priority {
    type Error = zenoh_result::Error;
    fn try_from(priority: ProtocolPriority) -> Result<Self, Self::Error> {
        match priority {
            ProtocolPriority::Control => bail!("'Control' is not a valid priority value."),
            ProtocolPriority::RealTime => Ok(Priority::RealTime),
            ProtocolPriority::InteractiveHigh => Ok(Priority::InteractiveHigh),
            ProtocolPriority::InteractiveLow => Ok(Priority::InteractiveLow),
            ProtocolPriority::DataHigh => Ok(Priority::DataHigh),
            ProtocolPriority::Data => Ok(Priority::Data),
            ProtocolPriority::DataLow => Ok(Priority::DataLow),
            ProtocolPriority::Background => Ok(Priority::Background),
        }
    }
}

/// A struct that indicates if there exist Subscribers matching the Publisher's key expression.
///
/// # Examples
/// ```
/// # #[tokio::main]
/// # async fn main() {
/// use zenoh::prelude::*;
///
/// let session = zenoh::open(zenoh::config::peer()).await.unwrap().into_arc();
/// let publisher = session.declare_publisher("key/expression").await.unwrap();
/// let matching_status = publisher.matching_status().await.unwrap();
/// # }
/// ```
#[zenoh_macros::unstable]
#[derive(Copy, Clone, Debug)]
pub struct MatchingStatus {
    pub(crate) matching: bool,
}

#[zenoh_macros::unstable]
impl MatchingStatus {
    /// Return true if there exist Subscribers matching the Publisher's key expression.
    ///
    /// # Examples
    /// ```
    /// # #[tokio::main]
    /// # async fn main() {
    /// use zenoh::prelude::*;
    ///
    /// let session = zenoh::open(zenoh::config::peer()).await.unwrap().into_arc();
    /// let publisher = session.declare_publisher("key/expression").await.unwrap();
    /// let matching_subscribers: bool = publisher
    ///     .matching_status()
    ///     .await
    ///     .unwrap()
    ///     .matching_subscribers();
    /// # }
    /// ```
    pub fn matching_subscribers(&self) -> bool {
        self.matching
    }
}

/// A builder for initializing a [`MatchingListener`].
#[zenoh_macros::unstable]
#[derive(Debug)]
pub struct MatchingListenerBuilder<'a, Handler> {
    pub(crate) publisher: PublisherRef<'a>,
    pub handler: Handler,
}

#[zenoh_macros::unstable]
impl<'a> MatchingListenerBuilder<'a, DefaultHandler> {
    /// Receive the MatchingStatuses for this listener with a callback.
    ///
    /// # Examples
    /// ```
    /// # #[tokio::main]
    /// # async fn main() {
    /// use zenoh::prelude::*;
    ///
    /// let session = zenoh::open(zenoh::config::peer()).await.unwrap();
    /// let publisher = session.declare_publisher("key/expression").await.unwrap();
    /// let matching_listener = publisher
    ///     .matching_listener()
    ///     .callback(|matching_status| {
    ///         if matching_status.matching_subscribers() {
    ///             println!("Publisher has matching subscribers.");
    ///         } else {
    ///             println!("Publisher has NO MORE matching subscribers.");
    ///         }
    ///     })
    ///     .await
    ///     .unwrap();
    /// # }
    /// ```
    #[inline]
    #[zenoh_macros::unstable]
    pub fn callback<Callback>(self, callback: Callback) -> MatchingListenerBuilder<'a, Callback>
    where
        Callback: Fn(MatchingStatus) + Send + Sync + 'static,
    {
        let MatchingListenerBuilder {
            publisher,
            handler: _,
        } = self;
        MatchingListenerBuilder {
            publisher,
            handler: callback,
        }
    }

    /// Receive the MatchingStatuses for this listener with a mutable callback.
    ///
    /// # Examples
    /// ```
    /// # #[tokio::main]
    /// # async fn main() {
    /// use zenoh::prelude::*;
    ///
    /// let mut n = 0;
    /// let session = zenoh::open(zenoh::config::peer()).await.unwrap();
    /// let publisher = session.declare_publisher("key/expression").await.unwrap();
    /// let matching_listener = publisher
    ///     .matching_listener()
    ///     .callback_mut(move |_matching_status| { n += 1; })
    ///     .await
    ///     .unwrap();
    /// # }
    /// ```
    #[inline]
    #[zenoh_macros::unstable]
    pub fn callback_mut<CallbackMut>(
        self,
        callback: CallbackMut,
    ) -> MatchingListenerBuilder<'a, impl Fn(MatchingStatus) + Send + Sync + 'static>
    where
        CallbackMut: FnMut(MatchingStatus) + Send + Sync + 'static,
    {
        self.callback(crate::api::handlers::locked(callback))
    }

    /// Receive the MatchingStatuses for this listener with a [`Handler`](crate::prelude::IntoHandler).
    ///
    /// # Examples
    /// ```no_run
    /// # #[tokio::main]
    /// # async fn main() {
    /// use zenoh::prelude::*;
    ///
    /// let session = zenoh::open(zenoh::config::peer()).await.unwrap();
    /// let publisher = session.declare_publisher("key/expression").await.unwrap();
    /// let matching_listener = publisher
    ///     .matching_listener()
    ///     .with(flume::bounded(32))
    ///     .await
    ///     .unwrap();
    /// while let Ok(matching_status) = matching_listener.recv_async().await {
    ///     if matching_status.matching_subscribers() {
    ///         println!("Publisher has matching subscribers.");
    ///     } else {
    ///         println!("Publisher has NO MORE matching subscribers.");
    ///     }
    /// }
    /// # }
    /// ```
    #[inline]
    #[zenoh_macros::unstable]
    pub fn with<Handler>(self, handler: Handler) -> MatchingListenerBuilder<'a, Handler>
    where
        Handler: IntoHandler<'static, MatchingStatus>,
    {
        let MatchingListenerBuilder {
            publisher,
            handler: _,
        } = self;
        MatchingListenerBuilder { publisher, handler }
    }
}

#[zenoh_macros::unstable]
impl<'a, Handler> Resolvable for MatchingListenerBuilder<'a, Handler>
where
    Handler: IntoHandler<'static, MatchingStatus> + Send,
    Handler::Handler: Send,
{
    type To = ZResult<MatchingListener<'a, Handler::Handler>>;
}

#[zenoh_macros::unstable]
impl<'a, Handler> Wait for MatchingListenerBuilder<'a, Handler>
where
    Handler: IntoHandler<'static, MatchingStatus> + Send,
    Handler::Handler: Send,
{
    #[zenoh_macros::unstable]
    fn wait(self) -> <Self as Resolvable>::To {
        let (callback, receiver) = self.handler.into_handler();
        let state = self
            .publisher
            .session
            .declare_matches_listener_inner(&self.publisher, callback)?;
        zlock!(self.publisher.matching_listeners).insert(state.id);
        Ok(MatchingListener {
            listener: MatchingListenerInner {
                publisher: self.publisher,
                state,
                undeclare_on_drop: true,
            },
            receiver,
        })
    }
}

#[zenoh_macros::unstable]
impl<'a, Handler> IntoFuture for MatchingListenerBuilder<'a, Handler>
where
    Handler: IntoHandler<'static, MatchingStatus> + Send,
    Handler::Handler: Send,
{
    type Output = <Self as Resolvable>::To;
    type IntoFuture = Ready<<Self as Resolvable>::To>;

    #[zenoh_macros::unstable]
    fn into_future(self) -> Self::IntoFuture {
        std::future::ready(self.wait())
    }
}

#[zenoh_macros::unstable]
pub(crate) struct MatchingListenerState {
    pub(crate) id: Id,
    pub(crate) current: std::sync::Mutex<bool>,
    pub(crate) key_expr: KeyExpr<'static>,
    pub(crate) destination: Locality,
    pub(crate) callback: Callback<'static, MatchingStatus>,
}

#[zenoh_macros::unstable]
impl std::fmt::Debug for MatchingListenerState {
    fn fmt(&self, f: &mut std::fmt::Formatter) -> std::fmt::Result {
        f.debug_struct("MatchingListener")
            .field("id", &self.id)
            .field("key_expr", &self.key_expr)
            .finish()
    }
}

#[zenoh_macros::unstable]
pub(crate) struct MatchingListenerInner<'a> {
    pub(crate) publisher: PublisherRef<'a>,
    pub(crate) state: std::sync::Arc<MatchingListenerState>,
    undeclare_on_drop: bool,
}

#[zenoh_macros::unstable]
impl<'a> MatchingListenerInner<'a> {
    #[inline]
    pub fn undeclare(self) -> MatchingListenerUndeclaration<'a> {
        Undeclarable::undeclare_inner(self, ())
    }
}

#[zenoh_macros::unstable]
impl<'a> Undeclarable<(), MatchingListenerUndeclaration<'a>> for MatchingListenerInner<'a> {
    fn undeclare_inner(self, _: ()) -> MatchingListenerUndeclaration<'a> {
        MatchingListenerUndeclaration { subscriber: self }
    }
}

/// A listener that sends notifications when the [`MatchingStatus`] of a
/// publisher changes.
///
/// # Examples
/// ```no_run
/// # #[tokio::main]
/// # async fn main() {
/// use zenoh::prelude::*;
///
/// let session = zenoh::open(zenoh::config::peer()).await.unwrap();
/// let publisher = session.declare_publisher("key/expression").await.unwrap();
/// let matching_listener = publisher.matching_listener().await.unwrap();
/// while let Ok(matching_status) = matching_listener.recv_async().await {
///     if matching_status.matching_subscribers() {
///         println!("Publisher has matching subscribers.");
///     } else {
///         println!("Publisher has NO MORE matching subscribers.");
///     }
/// }
/// # }
/// ```
#[zenoh_macros::unstable]
pub struct MatchingListener<'a, Receiver> {
    pub(crate) listener: MatchingListenerInner<'a>,
    pub(crate) receiver: Receiver,
}

#[zenoh_macros::unstable]
impl<'a, Receiver> MatchingListener<'a, Receiver> {
    /// Close a [`MatchingListener`].
    ///
    /// MatchingListeners are automatically closed when dropped, but you may want to use this function to handle errors or
    /// close the MatchingListener asynchronously.
    ///
    /// # Examples
    /// ```
    /// # #[tokio::main]
    /// # async fn main() {
    /// use zenoh::prelude::*;
    ///
    /// let session = zenoh::open(zenoh::config::peer()).await.unwrap();
    /// let publisher = session.declare_publisher("key/expression").await.unwrap();
    /// let matching_listener = publisher.matching_listener().await.unwrap();
    /// matching_listener.undeclare().await.unwrap();
    /// # }
    /// ```
    #[inline]
    pub fn undeclare(self) -> MatchingListenerUndeclaration<'a> {
        self.listener.undeclare()
    }

    /// Make the matching listener run in background, until the publisher is undeclared.
    #[inline]
    #[zenoh_macros::unstable]
    pub fn background(mut self) {
        // The matching listener will be undeclared as part of publisher undeclaration.
        self.listener.undeclare_on_drop = false;
    }
}

#[zenoh_macros::unstable]
impl<'a, T> Undeclarable<(), MatchingListenerUndeclaration<'a>> for MatchingListener<'a, T> {
    fn undeclare_inner(self, _: ()) -> MatchingListenerUndeclaration<'a> {
        Undeclarable::undeclare_inner(self.listener, ())
    }
}

#[zenoh_macros::unstable]
impl<Receiver> std::ops::Deref for MatchingListener<'_, Receiver> {
    type Target = Receiver;

    fn deref(&self) -> &Self::Target {
        &self.receiver
    }
}
#[zenoh_macros::unstable]
impl<Receiver> std::ops::DerefMut for MatchingListener<'_, Receiver> {
    fn deref_mut(&mut self) -> &mut Self::Target {
        &mut self.receiver
    }
}

#[zenoh_macros::unstable]
pub struct MatchingListenerUndeclaration<'a> {
    subscriber: MatchingListenerInner<'a>,
}

#[zenoh_macros::unstable]
impl Resolvable for MatchingListenerUndeclaration<'_> {
    type To = ZResult<()>;
}

#[zenoh_macros::unstable]
impl Wait for MatchingListenerUndeclaration<'_> {
    fn wait(mut self) -> <Self as Resolvable>::To {
        // set the flag first to avoid double panic if this function panic
        self.subscriber.undeclare_on_drop = false;
        zlock!(self.subscriber.publisher.matching_listeners).remove(&self.subscriber.state.id);
        self.subscriber
            .publisher
            .session
            .undeclare_matches_listener_inner(self.subscriber.state.id)
    }
}

#[zenoh_macros::unstable]
impl IntoFuture for MatchingListenerUndeclaration<'_> {
    type Output = <Self as Resolvable>::To;
    type IntoFuture = Ready<<Self as Resolvable>::To>;

    fn into_future(self) -> Self::IntoFuture {
        std::future::ready(self.wait())
    }
}

#[zenoh_macros::unstable]
impl Drop for MatchingListenerInner<'_> {
    fn drop(&mut self) {
        if self.undeclare_on_drop {
            zlock!(self.publisher.matching_listeners).remove(&self.state.id);
            let _ = self
                .publisher
                .session
                .undeclare_matches_listener_inner(self.state.id);
        }
    }
}

#[cfg(test)]
mod tests {
    use zenoh_config::Config;
    use zenoh_core::Wait;

    use crate::api::{sample::SampleKind, session::SessionDeclarations};

    #[test]
    fn priority_from() {
        use std::convert::TryInto;

        use zenoh_protocol::core::Priority as TPrio;

        use super::Priority as APrio;

        for i in APrio::MAX as u8..=APrio::MIN as u8 {
            let p: APrio = i.try_into().unwrap();

            match p {
                APrio::RealTime => assert_eq!(p as u8, TPrio::RealTime as u8),
                APrio::InteractiveHigh => assert_eq!(p as u8, TPrio::InteractiveHigh as u8),
                APrio::InteractiveLow => assert_eq!(p as u8, TPrio::InteractiveLow as u8),
                APrio::DataHigh => assert_eq!(p as u8, TPrio::DataHigh as u8),
                APrio::Data => assert_eq!(p as u8, TPrio::Data as u8),
                APrio::DataLow => assert_eq!(p as u8, TPrio::DataLow as u8),
                APrio::Background => assert_eq!(p as u8, TPrio::Background as u8),
            }

            let t: TPrio = p.into();
            assert_eq!(p as u8, t as u8);
        }
    }

    #[test]
    fn sample_kind_integrity_in_publication() {
        use crate::api::session::open;

        const KEY_EXPR: &str = "test/sample_kind_integrity/publication";
        const VALUE: &str = "zenoh";

        fn sample_kind_integrity_in_publication_with(kind: SampleKind) {
            let session = open(Config::default()).wait().unwrap();
            let sub = session.declare_subscriber(KEY_EXPR).wait().unwrap();
            let pub_ = session.declare_publisher(KEY_EXPR).wait().unwrap();

            match kind {
                SampleKind::Put => pub_.put(VALUE).wait().unwrap(),
                SampleKind::Delete => pub_.delete().wait().unwrap(),
            }
            let sample = sub.recv().unwrap();

            assert_eq!(sample.kind, kind);
            if let SampleKind::Put = kind {
                assert_eq!(sample.payload.deserialize::<String>().unwrap(), VALUE);
            }
        }

        sample_kind_integrity_in_publication_with(SampleKind::Put);
        sample_kind_integrity_in_publication_with(SampleKind::Delete);
    }

    #[test]
    fn sample_kind_integrity_in_put_builder() {
        use crate::api::session::open;

        const KEY_EXPR: &str = "test/sample_kind_integrity/put_builder";
        const VALUE: &str = "zenoh";

        fn sample_kind_integrity_in_put_builder_with(kind: SampleKind) {
            let session = open(Config::default()).wait().unwrap();
            let sub = session.declare_subscriber(KEY_EXPR).wait().unwrap();

            match kind {
                SampleKind::Put => session.put(KEY_EXPR, VALUE).wait().unwrap(),
                SampleKind::Delete => session.delete(KEY_EXPR).wait().unwrap(),
            }
            let sample = sub.recv().unwrap();

            assert_eq!(sample.kind, kind);
            if let SampleKind::Put = kind {
                assert_eq!(sample.payload.deserialize::<String>().unwrap(), VALUE);
            }
        }

        sample_kind_integrity_in_put_builder_with(SampleKind::Put);
        sample_kind_integrity_in_put_builder_with(SampleKind::Delete);
    }
}<|MERGE_RESOLUTION|>--- conflicted
+++ resolved
@@ -630,11 +630,7 @@
                 &self.key_expr.to_wire(&self.session),
                 Some(data_info),
                 payload.into(),
-<<<<<<< HEAD
                 SubscriberKind::Subscriber,
-                #[cfg(feature = "unstable")]
-=======
->>>>>>> 13ed78ea
                 attachment,
             );
         }
