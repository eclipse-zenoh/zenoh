//
// Copyright (c) 2023 ZettaScale Technology
//
// This program and the accompanying materials are made available under the
// terms of the Eclipse Public License 2.0 which is available at
// http://www.eclipse.org/legal/epl-2.0, or the Apache License, Version 2.0
// which is available at https://www.apache.org/licenses/LICENSE-2.0.
//
// SPDX-License-Identifier: EPL-2.0 OR Apache-2.0
//
// Contributors:
//   ZettaScale Zenoh Team, <zenoh@zettascale.tech>
//

//! A "prelude" for crates using the `zenoh` crate.
//!
//! This prelude is similar to the standard library's prelude in that you'll
//! almost always want to import its entire contents, but unlike the standard
//! library's prelude you'll have to do so manually.
//!
//! Examples:
//!
//! ```
//!use zenoh::prelude::*;
//! ```

mod _prelude {
    #[zenoh_macros::unstable]
    pub use crate::api::selector::ZenohParameters;
    pub use crate::{
<<<<<<< HEAD
        api::{
            builders::sample::{
                EncodingBuilderTrait, QoSBuilderTrait, SampleBuilderTrait, TimestampBuilderTrait,
            },
            session::Undeclarable,
        },
=======
        api::session::{SessionDeclarations, Undeclarable},
>>>>>>> 7387e28c
        config::ValidatedMap,
        Error as ZError, Resolvable, Resolve, Result as ZResult,
    };
}

pub use _prelude::*;

#[allow(deprecated)]
pub use crate::AsyncResolve;
#[allow(deprecated)]
pub use crate::SyncResolve;
pub use crate::Wait;

/// Prelude to import when using Zenoh's sync API.
#[deprecated(since = "1.0.0", note = "use `zenoh::prelude` instead")]
pub mod sync {
    pub use super::_prelude::*;
    #[allow(deprecated)]
    pub use crate::SyncResolve;
}
/// Prelude to import when using Zenoh's async API.
#[deprecated(since = "1.0.0", note = "use `zenoh::prelude` instead")]
pub mod r#async {
    pub use super::_prelude::*;
    #[allow(deprecated)]
    pub use crate::AsyncResolve;
}<|MERGE_RESOLUTION|>--- conflicted
+++ resolved
@@ -28,18 +28,8 @@
     #[zenoh_macros::unstable]
     pub use crate::api::selector::ZenohParameters;
     pub use crate::{
-<<<<<<< HEAD
-        api::{
-            builders::sample::{
-                EncodingBuilderTrait, QoSBuilderTrait, SampleBuilderTrait, TimestampBuilderTrait,
-            },
-            session::Undeclarable,
-        },
-=======
-        api::session::{SessionDeclarations, Undeclarable},
->>>>>>> 7387e28c
-        config::ValidatedMap,
-        Error as ZError, Resolvable, Resolve, Result as ZResult,
+        api::session::Undeclarable, config::ValidatedMap, Error as ZError, Resolvable, Resolve,
+        Result as ZResult,
     };
 }
 
