--- conflicted
+++ resolved
@@ -37,16 +37,11 @@
     pub use zenoh_protocol::core::{EntityGlobalId, EntityId};
 
     pub use crate::config::{self, Config, ValidatedMap};
-<<<<<<< HEAD
     pub use crate::handlers::IntoHandler;
     pub use crate::selector::{Parameter, Parameters, Selector};
-=======
-    pub use crate::handlers::IntoCallbackReceiverPair;
->>>>>>> cc68ffb8
     pub use crate::session::{Session, SessionDeclarations};
 
     pub use crate::query::{ConsolidationMode, QueryConsolidation, QueryTarget};
-    pub use crate::selector::{Parameter, Parameters, Selector};
 
     pub use crate::encoding::Encoding;
     /// The encoding of a zenoh `Value`.
