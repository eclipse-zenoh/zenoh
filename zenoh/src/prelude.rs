//
// Copyright (c) 2023 ZettaScale Technology
//
// This program and the accompanying materials are made available under the
// terms of the Eclipse Public License 2.0 which is available at
// http://www.eclipse.org/legal/epl-2.0, or the Apache License, Version 2.0
// which is available at https://www.apache.org/licenses/LICENSE-2.0.
//
// SPDX-License-Identifier: EPL-2.0 OR Apache-2.0
//
// Contributors:
//   ZettaScale Zenoh Team, <zenoh@zettascale.tech>
//

//! A "prelude" for crates using the `zenoh` crate.
//!
//! This prelude is similar to the standard library's prelude in that you'll
//! almost always want to import its entire contents, but unlike the standard
//! library's prelude you'll have to do so manually. An example of using this is:
//!
//! ```
//! use zenoh::prelude::r#async::*;
//! ```

pub use common::*;
pub(crate) mod common {
    pub use crate::key_expr::{keyexpr, KeyExpr, OwnedKeyExpr};
    pub use zenoh_buffers::{
        buffer::{Buffer, SplitBuffer},
        reader::HasReader,
        writer::HasWriter,
    };
    pub use zenoh_core::Resolve;

    pub(crate) type Id = u32;

    pub use crate::config::{self, Config, ValidatedMap};
    pub use crate::handlers::IntoCallbackReceiverPair;
    pub use crate::selector::{Parameter, Parameters, Selector};
    pub use crate::session::{Session, SessionDeclarations};

    pub use crate::query::{QueryConsolidation, QueryTarget};

    pub use crate::value::Value;
    /// The encoding of a zenoh `Value`.
    pub use zenoh_protocol::core::{Encoding, KnownEncoding};

    pub use crate::query::ConsolidationMode;
    #[zenoh_macros::unstable]
    pub use crate::sample::Locality;
    #[cfg(not(feature = "unstable"))]
    pub(crate) use crate::sample::Locality;
<<<<<<< HEAD
    pub use crate::sample::Sample;
    #[zenoh_macros::unstable]
    pub use crate::sample::SourceInfo;

    pub use zenoh_protocol::core::SampleKind;
=======
    pub use crate::sample::{Sample, SampleKind};
>>>>>>> e41f768b

    pub use crate::publication::Priority;
    #[zenoh_macros::unstable]
    pub use crate::publication::PublisherDeclarations;
    pub use zenoh_protocol::core::{CongestionControl, Reliability, WhatAmI};

    /// A [`Locator`] contains a choice of protocol, an address and port, as well as optional additional properties to work with.
    pub use zenoh_protocol::core::EndPoint;
    /// The global unique id of a zenoh entity.
    #[zenoh_macros::unstable]
    pub use zenoh_protocol::core::EntityGlobalId;
    /// The unique id of a zenoh entity inside it's parent [`Session`].
    #[zenoh_macros::unstable]
    pub use zenoh_protocol::core::EntityId;
    /// A [`Locator`] contains a choice of protocol, an address and port, as well as optional additional properties to work with.
    pub use zenoh_protocol::core::Locator;
    /// The global unique id of a zenoh peer.
    pub use zenoh_protocol::core::ZenohId;
}

/// Prelude to import when using Zenoh's sync API.
pub mod sync {
    pub use super::common::*;
    pub use zenoh_core::SyncResolve;
}
/// Prelude to import when using Zenoh's async API.
pub mod r#async {
    pub use super::common::*;
    pub use zenoh_core::AsyncResolve;
}<|MERGE_RESOLUTION|>--- conflicted
+++ resolved
@@ -50,15 +50,9 @@
     pub use crate::sample::Locality;
     #[cfg(not(feature = "unstable"))]
     pub(crate) use crate::sample::Locality;
-<<<<<<< HEAD
-    pub use crate::sample::Sample;
     #[zenoh_macros::unstable]
     pub use crate::sample::SourceInfo;
-
-    pub use zenoh_protocol::core::SampleKind;
-=======
     pub use crate::sample::{Sample, SampleKind};
->>>>>>> e41f768b
 
     pub use crate::publication::Priority;
     #[zenoh_macros::unstable]
