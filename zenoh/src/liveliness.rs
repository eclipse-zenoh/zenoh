--- conflicted
+++ resolved
@@ -507,11 +507,7 @@
     #[zenoh_macros::unstable]
     pub fn with<Handler>(self, handler: Handler) -> LivelinessSubscriberBuilder<'a, 'b, Handler>
     where
-<<<<<<< HEAD
-        Handler: crate::prelude::IntoHandler<'static, Sample>,
-=======
-        Handler: crate::handlers::IntoCallbackReceiverPair<'static, Sample>,
->>>>>>> cc68ffb8
+        Handler: crate::handlers::IntoHandler<'static, Sample>,
     {
         let LivelinessSubscriberBuilder {
             session,
