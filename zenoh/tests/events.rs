//
// Copyright (c) 2023 ZettaScale Technology
//
// This program and the accompanying materials are made available under the
// terms of the Eclipse Public License 2.0 which is available at
// http://www.eclipse.org/legal/epl-2.0, or the Apache License, Version 2.0
// which is available at https://www.apache.org/licenses/LICENSE-2.0.
//
// SPDX-License-Identifier: EPL-2.0 OR Apache-2.0
//
// Contributors:
//   ZettaScale Zenoh Team, <zenoh@zettascale.tech>
//
use std::time::Duration;
use zenoh::prelude::r#async::*;
use zenoh::query::Reply;
use zenoh_core::ztimeout;

const TIMEOUT: Duration = Duration::from_secs(10);

async fn open_session(listen: &[&str], connect: &[&str]) -> Session {
    let mut config = config::peer();
    config.listen.endpoints = listen
        .iter()
        .map(|e| e.parse().unwrap())
        .collect::<Vec<_>>();
    config.connect.endpoints = connect
        .iter()
        .map(|e| e.parse().unwrap())
        .collect::<Vec<_>>();
    config.scouting.multicast.set_enabled(Some(false)).unwrap();
    println!("[  ][01a] Opening session");
    ztimeout!(zenoh::open(config).res_async()).unwrap()
}

async fn close_session(session: Session) {
    println!("[  ][01d] Closing session");
    ztimeout!(session.close().res_async()).unwrap();
}

#[tokio::test(flavor = "multi_thread", worker_threads = 4)]
async fn zenoh_events() {
    let session = open_session(&["tcp/127.0.0.1:18447"], &[]).await;
    let zid = session.zid();
    let sub1 = session
        .declare_subscriber(format!("@/session/{zid}/transport/unicast/*"))
        .res()
        .await
        .unwrap();
    let sub2 = session
        .declare_subscriber(format!("@/session/{zid}/transport/unicast/*/link/*"))
        .res()
        .await
        .unwrap();

    let session2 = open_session(&["tcp/127.0.0.1:18448"], &["tcp/127.0.0.1:18447"]).await;
    let zid2 = session2.zid();

<<<<<<< HEAD
        let sample = ztimeout!(sub1.recv_async());
        assert!(sample.is_ok());
        let key_expr = sample.as_ref().unwrap().key_expr().as_str();
        assert!(key_expr.eq(&format!("@/session/{zid}/transport/unicast/{zid2}")));
        assert!(sample.as_ref().unwrap().kind() == SampleKind::Put);

        let sample = ztimeout!(sub2.recv_async());
        assert!(sample.is_ok());
        let key_expr = sample.as_ref().unwrap().key_expr().as_str();
        assert!(key_expr.starts_with(&format!("@/session/{zid}/transport/unicast/{zid2}/link/")));
        assert!(sample.as_ref().unwrap().kind() == SampleKind::Put);

        let replies: Vec<Reply> = ztimeout!(session
            .get(format!("@/session/{zid}/transport/unicast/*"))
            .res_async())
        .unwrap()
        .into_iter()
        .collect();
        assert!(replies.len() == 1);
        assert!(replies[0].sample.is_ok());
        let key_expr = replies[0].sample.as_ref().unwrap().key_expr().as_str();
        assert!(key_expr.eq(&format!("@/session/{zid}/transport/unicast/{zid2}")));

        let replies: Vec<Reply> = ztimeout!(session
            .get(format!("@/session/{zid}/transport/unicast/*/link/*"))
            .res_async())
        .unwrap()
        .into_iter()
        .collect();
        assert!(replies.len() == 1);
        assert!(replies[0].sample.is_ok());
        let key_expr = replies[0].sample.as_ref().unwrap().key_expr().as_str();
        assert!(key_expr.starts_with(&format!("@/session/{zid}/transport/unicast/{zid2}/link/")));
=======
    let sample = ztimeout!(sub1.recv_async());
    assert!(sample.is_ok());
    let key_expr = sample.as_ref().unwrap().key_expr.as_str();
    assert!(key_expr.eq(&format!("@/session/{zid}/transport/unicast/{zid2}")));
    assert!(sample.as_ref().unwrap().kind == SampleKind::Put);

    let sample = ztimeout!(sub2.recv_async());
    assert!(sample.is_ok());
    let key_expr = sample.as_ref().unwrap().key_expr.as_str();
    assert!(key_expr.starts_with(&format!("@/session/{zid}/transport/unicast/{zid2}/link/")));
    assert!(sample.as_ref().unwrap().kind == SampleKind::Put);

    let replies: Vec<Reply> = ztimeout!(session
        .get(format!("@/session/{zid}/transport/unicast/*"))
        .res_async())
    .unwrap()
    .into_iter()
    .collect();
    assert!(replies.len() == 1);
    assert!(replies[0].sample.is_ok());
    let key_expr = replies[0].sample.as_ref().unwrap().key_expr.as_str();
    assert!(key_expr.eq(&format!("@/session/{zid}/transport/unicast/{zid2}")));

    let replies: Vec<Reply> = ztimeout!(session
        .get(format!("@/session/{zid}/transport/unicast/*/link/*"))
        .res_async())
    .unwrap()
    .into_iter()
    .collect();
    assert!(replies.len() == 1);
    assert!(replies[0].sample.is_ok());
    let key_expr = replies[0].sample.as_ref().unwrap().key_expr.as_str();
    assert!(key_expr.starts_with(&format!("@/session/{zid}/transport/unicast/{zid2}/link/")));
>>>>>>> e04c8613

    close_session(session2).await;

<<<<<<< HEAD
        let sample = ztimeout!(sub1.recv_async());
        assert!(sample.is_ok());
        let key_expr = sample.as_ref().unwrap().key_expr().as_str();
        assert!(key_expr.eq(&format!("@/session/{zid}/transport/unicast/{zid2}")));
        assert!(sample.as_ref().unwrap().kind() == SampleKind::Delete);

        let sample = ztimeout!(sub2.recv_async());
        assert!(sample.is_ok());
        let key_expr = sample.as_ref().unwrap().key_expr().as_str();
        assert!(key_expr.starts_with(&format!("@/session/{zid}/transport/unicast/{zid2}/link/")));
        assert!(sample.as_ref().unwrap().kind() == SampleKind::Delete);
=======
    let sample = ztimeout!(sub1.recv_async());
    assert!(sample.is_ok());
    let key_expr = sample.as_ref().unwrap().key_expr.as_str();
    assert!(key_expr.eq(&format!("@/session/{zid}/transport/unicast/{zid2}")));
    assert!(sample.as_ref().unwrap().kind == SampleKind::Delete);

    let sample = ztimeout!(sub2.recv_async());
    assert!(sample.is_ok());
    let key_expr = sample.as_ref().unwrap().key_expr.as_str();
    assert!(key_expr.starts_with(&format!("@/session/{zid}/transport/unicast/{zid2}/link/")));
    assert!(sample.as_ref().unwrap().kind == SampleKind::Delete);
>>>>>>> e04c8613

    sub2.undeclare().res().await.unwrap();
    sub1.undeclare().res().await.unwrap();
    close_session(session).await;
}<|MERGE_RESOLUTION|>--- conflicted
+++ resolved
@@ -56,52 +56,17 @@
     let session2 = open_session(&["tcp/127.0.0.1:18448"], &["tcp/127.0.0.1:18447"]).await;
     let zid2 = session2.zid();
 
-<<<<<<< HEAD
-        let sample = ztimeout!(sub1.recv_async());
-        assert!(sample.is_ok());
-        let key_expr = sample.as_ref().unwrap().key_expr().as_str();
-        assert!(key_expr.eq(&format!("@/session/{zid}/transport/unicast/{zid2}")));
-        assert!(sample.as_ref().unwrap().kind() == SampleKind::Put);
-
-        let sample = ztimeout!(sub2.recv_async());
-        assert!(sample.is_ok());
-        let key_expr = sample.as_ref().unwrap().key_expr().as_str();
-        assert!(key_expr.starts_with(&format!("@/session/{zid}/transport/unicast/{zid2}/link/")));
-        assert!(sample.as_ref().unwrap().kind() == SampleKind::Put);
-
-        let replies: Vec<Reply> = ztimeout!(session
-            .get(format!("@/session/{zid}/transport/unicast/*"))
-            .res_async())
-        .unwrap()
-        .into_iter()
-        .collect();
-        assert!(replies.len() == 1);
-        assert!(replies[0].sample.is_ok());
-        let key_expr = replies[0].sample.as_ref().unwrap().key_expr().as_str();
-        assert!(key_expr.eq(&format!("@/session/{zid}/transport/unicast/{zid2}")));
-
-        let replies: Vec<Reply> = ztimeout!(session
-            .get(format!("@/session/{zid}/transport/unicast/*/link/*"))
-            .res_async())
-        .unwrap()
-        .into_iter()
-        .collect();
-        assert!(replies.len() == 1);
-        assert!(replies[0].sample.is_ok());
-        let key_expr = replies[0].sample.as_ref().unwrap().key_expr().as_str();
-        assert!(key_expr.starts_with(&format!("@/session/{zid}/transport/unicast/{zid2}/link/")));
-=======
     let sample = ztimeout!(sub1.recv_async());
     assert!(sample.is_ok());
-    let key_expr = sample.as_ref().unwrap().key_expr.as_str();
+    let key_expr = sample.as_ref().unwrap().key_expr().as_str();
     assert!(key_expr.eq(&format!("@/session/{zid}/transport/unicast/{zid2}")));
-    assert!(sample.as_ref().unwrap().kind == SampleKind::Put);
+    assert!(sample.as_ref().unwrap().kind() == SampleKind::Put);
 
     let sample = ztimeout!(sub2.recv_async());
     assert!(sample.is_ok());
-    let key_expr = sample.as_ref().unwrap().key_expr.as_str();
+    let key_expr = sample.as_ref().unwrap().key_expr().as_str();
     assert!(key_expr.starts_with(&format!("@/session/{zid}/transport/unicast/{zid2}/link/")));
-    assert!(sample.as_ref().unwrap().kind == SampleKind::Put);
+    assert!(sample.as_ref().unwrap().kind() == SampleKind::Put);
 
     let replies: Vec<Reply> = ztimeout!(session
         .get(format!("@/session/{zid}/transport/unicast/*"))
@@ -111,7 +76,7 @@
     .collect();
     assert!(replies.len() == 1);
     assert!(replies[0].sample.is_ok());
-    let key_expr = replies[0].sample.as_ref().unwrap().key_expr.as_str();
+    let key_expr = replies[0].sample.as_ref().unwrap().key_expr().as_str();
     assert!(key_expr.eq(&format!("@/session/{zid}/transport/unicast/{zid2}")));
 
     let replies: Vec<Reply> = ztimeout!(session
@@ -122,37 +87,22 @@
     .collect();
     assert!(replies.len() == 1);
     assert!(replies[0].sample.is_ok());
-    let key_expr = replies[0].sample.as_ref().unwrap().key_expr.as_str();
+    let key_expr = replies[0].sample.as_ref().unwrap().key_expr().as_str();
     assert!(key_expr.starts_with(&format!("@/session/{zid}/transport/unicast/{zid2}/link/")));
->>>>>>> e04c8613
 
     close_session(session2).await;
 
-<<<<<<< HEAD
-        let sample = ztimeout!(sub1.recv_async());
-        assert!(sample.is_ok());
-        let key_expr = sample.as_ref().unwrap().key_expr().as_str();
-        assert!(key_expr.eq(&format!("@/session/{zid}/transport/unicast/{zid2}")));
-        assert!(sample.as_ref().unwrap().kind() == SampleKind::Delete);
-
-        let sample = ztimeout!(sub2.recv_async());
-        assert!(sample.is_ok());
-        let key_expr = sample.as_ref().unwrap().key_expr().as_str();
-        assert!(key_expr.starts_with(&format!("@/session/{zid}/transport/unicast/{zid2}/link/")));
-        assert!(sample.as_ref().unwrap().kind() == SampleKind::Delete);
-=======
     let sample = ztimeout!(sub1.recv_async());
     assert!(sample.is_ok());
-    let key_expr = sample.as_ref().unwrap().key_expr.as_str();
+    let key_expr = sample.as_ref().unwrap().key_expr().as_str();
     assert!(key_expr.eq(&format!("@/session/{zid}/transport/unicast/{zid2}")));
-    assert!(sample.as_ref().unwrap().kind == SampleKind::Delete);
+    assert!(sample.as_ref().unwrap().kind() == SampleKind::Delete);
 
     let sample = ztimeout!(sub2.recv_async());
     assert!(sample.is_ok());
-    let key_expr = sample.as_ref().unwrap().key_expr.as_str();
+    let key_expr = sample.as_ref().unwrap().key_expr().as_str();
     assert!(key_expr.starts_with(&format!("@/session/{zid}/transport/unicast/{zid2}/link/")));
-    assert!(sample.as_ref().unwrap().kind == SampleKind::Delete);
->>>>>>> e04c8613
+    assert!(sample.as_ref().unwrap().kind() == SampleKind::Delete);
 
     sub2.undeclare().res().await.unwrap();
     sub1.undeclare().res().await.unwrap();
