//
// Copyright (c) 2023 ZettaScale Technology
//
// This program and the accompanying materials are made available under the
// terms of the Eclipse Public License 2.0 which is available at
// http://www.eclipse.org/legal/epl-2.0, or the Apache License, Version 2.0
// which is available at https://www.apache.org/licenses/LICENSE-2.0.
//
// SPDX-License-Identifier: EPL-2.0 OR Apache-2.0
//
// Contributors:
//   ZettaScale Zenoh Team, <zenoh@zettascale.tech>
//

<<<<<<< HEAD
#[cfg(feature = "unstable")]
#[tokio::test(flavor = "multi_thread", worker_threads = 4)]
async fn test_liveliness_subscriber_clique() {
    use std::time::Duration;

    use zenoh::{config, internal::ztimeout, prelude::*, sample::SampleKind};
    use zenoh_config::WhatAmI;
    use zenoh_link::EndPoint;
    const TIMEOUT: Duration = Duration::from_secs(60);
    const SLEEP: Duration = Duration::from_secs(1);
    const PEER1_ENDPOINT: &str = "tcp/localhost:47447";
    const LIVELINESS_KEYEXPR: &str = "test/liveliness/subscriber/clique";

    zenoh_util::try_init_log_from_env();

    let peer1 = {
        let mut c = config::default();
        c.listen
            .set_endpoints(vec![PEER1_ENDPOINT.parse::<config::EndPoint>().unwrap()])
            .unwrap();
        c.scouting.multicast.set_enabled(Some(false)).unwrap();
        let _ = c.set_mode(Some(WhatAmI::Peer));
        let s = ztimeout!(zenoh::open(c)).unwrap();
        tracing::info!("Peer (1) ZID: {}", s.zid());
        s
    };

    let peer2 = {
        let mut c = config::default();
        c.connect
            .set_endpoints(vec![PEER1_ENDPOINT.parse::<EndPoint>().unwrap()])
            .unwrap();
        c.scouting.multicast.set_enabled(Some(false)).unwrap();
        let _ = c.set_mode(Some(WhatAmI::Peer));
        let s = ztimeout!(zenoh::open(c)).unwrap();
        tracing::info!("Peer (2) ZID: {}", s.zid());
        s
    };

    let sub = ztimeout!(peer1.liveliness().declare_subscriber(LIVELINESS_KEYEXPR)).unwrap();
    tokio::time::sleep(SLEEP).await;

    let token = ztimeout!(peer2.liveliness().declare_token(LIVELINESS_KEYEXPR)).unwrap();
    tokio::time::sleep(SLEEP).await;

    let sample = ztimeout!(sub.recv_async()).unwrap();
    assert!(sample.kind() == SampleKind::Put);
    assert!(sample.key_expr().as_str() == LIVELINESS_KEYEXPR);

    drop(token);
    tokio::time::sleep(SLEEP).await;
=======
use zenoh::{
    config,
    prelude::*,
    sample::{Sample, SampleKind},
};
use zenoh_core::ztimeout;
>>>>>>> 9c9b5b36

    let sample = ztimeout!(sub.recv_async()).unwrap();
    assert!(sample.kind() == SampleKind::Delete);
    assert!(sample.key_expr().as_str() == LIVELINESS_KEYEXPR);
}

#[cfg(feature = "unstable")]
#[tokio::test(flavor = "multi_thread", worker_threads = 4)]
async fn test_liveliness_query_clique() {
    use std::time::Duration;

    use zenoh::{config, internal::ztimeout, prelude::*, sample::SampleKind};
    use zenoh_config::WhatAmI;
    use zenoh_link::EndPoint;
    const TIMEOUT: Duration = Duration::from_secs(60);
    const SLEEP: Duration = Duration::from_secs(1);
    const PEER1_ENDPOINT: &str = "tcp/localhost:47448";
    const LIVELINESS_KEYEXPR: &str = "test/liveliness/query/clique";

    zenoh_util::try_init_log_from_env();

    let peer1 = {
        let mut c = config::default();
        c.listen
            .set_endpoints(vec![PEER1_ENDPOINT.parse::<EndPoint>().unwrap()])
            .unwrap();
        c.scouting.multicast.set_enabled(Some(false)).unwrap();
        let _ = c.set_mode(Some(WhatAmI::Peer));
        let s = ztimeout!(zenoh::open(c)).unwrap();
        tracing::info!("Peer (1) ZID: {}", s.zid());
        s
    };

    let peer2 = {
        let mut c = config::default();
        c.connect
            .set_endpoints(vec![PEER1_ENDPOINT.parse::<EndPoint>().unwrap()])
            .unwrap();
        c.scouting.multicast.set_enabled(Some(false)).unwrap();
        let _ = c.set_mode(Some(WhatAmI::Peer));
        let s = ztimeout!(zenoh::open(c)).unwrap();
        tracing::info!("Peer (2) ZID: {}", s.zid());
        s
    };

    let _token = ztimeout!(peer1.liveliness().declare_token(LIVELINESS_KEYEXPR)).unwrap();
    tokio::time::sleep(SLEEP).await;

    let get = ztimeout!(peer2.liveliness().get(LIVELINESS_KEYEXPR)).unwrap();
    tokio::time::sleep(SLEEP).await;

    let sample = ztimeout!(get.recv_async()).unwrap().into_result().unwrap();
    assert!(sample.kind() == SampleKind::Put);
    assert!(sample.key_expr().as_str() == LIVELINESS_KEYEXPR);
}

#[cfg(feature = "unstable")]
#[tokio::test(flavor = "multi_thread", worker_threads = 4)]
async fn test_liveliness_subscriber_brokered() {
    use std::time::Duration;

    use zenoh::{config, internal::ztimeout, prelude::*, sample::SampleKind};
    use zenoh_config::WhatAmI;
    use zenoh_link::EndPoint;

    const TIMEOUT: Duration = Duration::from_secs(60);
    const SLEEP: Duration = Duration::from_secs(1);
    const ROUTER_ENDPOINT: &str = "tcp/localhost:47449";
    const LIVELINESS_KEYEXPR: &str = "test/liveliness/subscriber/brokered";

    zenoh_util::try_init_log_from_env();

    let _router = {
        let mut c = config::default();
        c.listen
            .set_endpoints(vec![ROUTER_ENDPOINT.parse::<EndPoint>().unwrap()])
            .unwrap();
        c.scouting.multicast.set_enabled(Some(false)).unwrap();
        let _ = c.set_mode(Some(WhatAmI::Router));
        let s = ztimeout!(zenoh::open(c)).unwrap();
        tracing::info!("Router ZID: {}", s.zid());
        s
    };

    let client1 = {
        let mut c = config::default();
        c.connect
            .set_endpoints(vec![ROUTER_ENDPOINT.parse::<EndPoint>().unwrap()])
            .unwrap();
        c.scouting.multicast.set_enabled(Some(false)).unwrap();
        let _ = c.set_mode(Some(WhatAmI::Client));
        let s = ztimeout!(zenoh::open(c)).unwrap();
        tracing::info!("Client (1) ZID: {}", s.zid());
        s
    };

    let client2 = {
        let mut c = config::default();
        c.connect
            .set_endpoints(vec![ROUTER_ENDPOINT.parse::<EndPoint>().unwrap()])
            .unwrap();
        c.scouting.multicast.set_enabled(Some(false)).unwrap();
        let _ = c.set_mode(Some(WhatAmI::Client));
        let s = ztimeout!(zenoh::open(c)).unwrap();
        tracing::info!("Client (2) ZID: {}", s.zid());
        s
    };

    let sub = ztimeout!(client1.liveliness().declare_subscriber(LIVELINESS_KEYEXPR)).unwrap();
    tokio::time::sleep(SLEEP).await;

    let token = ztimeout!(client2.liveliness().declare_token(LIVELINESS_KEYEXPR)).unwrap();
    tokio::time::sleep(SLEEP).await;

    let sample = ztimeout!(sub.recv_async()).unwrap();
    assert!(sample.kind() == SampleKind::Put);
    assert!(sample.key_expr().as_str() == LIVELINESS_KEYEXPR);

    drop(token);
    tokio::time::sleep(SLEEP).await;

    let sample = ztimeout!(sub.recv_async()).unwrap();
    assert!(sample.kind() == SampleKind::Delete);
    assert!(sample.key_expr().as_str() == LIVELINESS_KEYEXPR);
}

#[cfg(feature = "unstable")]
#[tokio::test(flavor = "multi_thread", worker_threads = 4)]
async fn test_liveliness_query_brokered() {
    use std::time::Duration;

    use zenoh::{config, internal::ztimeout, prelude::*, sample::SampleKind};
    use zenoh_config::WhatAmI;
    use zenoh_link::EndPoint;
    const TIMEOUT: Duration = Duration::from_secs(60);
    const SLEEP: Duration = Duration::from_secs(1);
    const ROUTER_ENDPOINT: &str = "tcp/localhost:47450";
    const LIVELINESS_KEYEXPR: &str = "test/liveliness/query/brokered";

    zenoh_util::try_init_log_from_env();

    let _router = {
        let mut c = config::default();
        c.listen
            .set_endpoints(vec![ROUTER_ENDPOINT.parse::<EndPoint>().unwrap()])
            .unwrap();
        c.scouting.multicast.set_enabled(Some(false)).unwrap();
        let _ = c.set_mode(Some(WhatAmI::Router));
        let s = ztimeout!(zenoh::open(c)).unwrap();
        tracing::info!("Router ZID: {}", s.zid());
        s
    };

    let client1 = {
        let mut c = config::default();
        c.connect
            .set_endpoints(vec![ROUTER_ENDPOINT.parse::<EndPoint>().unwrap()])
            .unwrap();
        c.scouting.multicast.set_enabled(Some(false)).unwrap();
        let _ = c.set_mode(Some(WhatAmI::Client));
        let s = ztimeout!(zenoh::open(c)).unwrap();
        tracing::info!("Client (1) ZID: {}", s.zid());
        s
    };

    let client2 = {
        let mut c = config::default();
        c.connect
            .set_endpoints(vec![ROUTER_ENDPOINT.parse::<EndPoint>().unwrap()])
            .unwrap();
        c.scouting.multicast.set_enabled(Some(false)).unwrap();
        let _ = c.set_mode(Some(WhatAmI::Client));
        let s = ztimeout!(zenoh::open(c)).unwrap();
        tracing::info!("Client (2) ZID: {}", s.zid());
        s
    };

    let _token = ztimeout!(client1.liveliness().declare_token(LIVELINESS_KEYEXPR)).unwrap();
    tokio::time::sleep(SLEEP).await;

    let get = ztimeout!(client2.liveliness().get(LIVELINESS_KEYEXPR)).unwrap();
    tokio::time::sleep(SLEEP).await;

    let sample = ztimeout!(get.recv_async()).unwrap().into_result().unwrap();
    assert!(sample.kind() == SampleKind::Put);
    assert!(sample.key_expr().as_str() == LIVELINESS_KEYEXPR);
}<|MERGE_RESOLUTION|>--- conflicted
+++ resolved
@@ -11,8 +11,8 @@
 // Contributors:
 //   ZettaScale Zenoh Team, <zenoh@zettascale.tech>
 //
-
-<<<<<<< HEAD
+use zenoh_core::ztimeout;
+
 #[cfg(feature = "unstable")]
 #[tokio::test(flavor = "multi_thread", worker_threads = 4)]
 async fn test_liveliness_subscriber_clique() {
@@ -64,14 +64,6 @@
 
     drop(token);
     tokio::time::sleep(SLEEP).await;
-=======
-use zenoh::{
-    config,
-    prelude::*,
-    sample::{Sample, SampleKind},
-};
-use zenoh_core::ztimeout;
->>>>>>> 9c9b5b36
 
     let sample = ztimeout!(sub.recv_async()).unwrap();
     assert!(sample.kind() == SampleKind::Delete);
