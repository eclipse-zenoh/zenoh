--- conflicted
+++ resolved
@@ -322,17 +322,8 @@
                 // node_task_tracker.close();
                 // node_task_tracker.wait().await;
 
-<<<<<<< HEAD
-                // Close the session once all the task assoicated with the node are done.
+                // Close the session once all the task associated with the node are done.
                 ztimeout!(Arc::try_unwrap(session).unwrap().close())?;
-=======
-                // Close the session once all the task associated with the node are done.
-                Arc::try_unwrap(session)
-                    .unwrap()
-                    .close()
-                    .res_async()
-                    .await?;
->>>>>>> 93f93d2d
 
                 println!("Node: {} is closed.", &node.name);
                 Result::Ok(())
