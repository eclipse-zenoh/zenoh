//
// Copyright (c) 2023 ZettaScale Technology
//
// This program and the accompanying materials are made available under the
// terms of the Eclipse Public License 2.0 which is available at
// http://www.eclipse.org/legal/epl-2.0, or the Apache License, Version 2.0
// which is available at https://www.apache.org/licenses/LICENSE-2.0.
//
// SPDX-License-Identifier: EPL-2.0 OR Apache-2.0
//
// Contributors:
//   ZettaScale Zenoh Team, <zenoh@zettascale.tech>
//
use std::{
    str::FromStr,
    sync::{atomic::AtomicUsize, atomic::Ordering, Arc},
    time::Duration,
};
use tokio_util::{sync::CancellationToken, task::TaskTracker};
use zenoh::{
    config::{Config, ModeDependentValue},
    prelude::r#async::*,
    value::Value,
    Result,
};
use zenoh_core::ztimeout;
use zenoh_protocol::core::{WhatAmI, WhatAmIMatcher};
use zenoh_result::bail;

const TIMEOUT: Duration = Duration::from_secs(10);
const MSG_COUNT: usize = 50;
const MSG_SIZE: [usize; 2] = [1_024, 131_072];
// Maximal recipes to run at once
const PARALLEL_RECIPES: usize = 4;

#[derive(Debug, Clone, PartialEq, Eq)]
enum Task {
    Pub(String, usize),
    Sub(String, usize),
    Queryable(String, usize),
    Get(String, usize),
    Sleep(Duration),
    Wait,
    Checkpoint,
}

impl Task {
    async fn run(
        &self,
        session: Arc<Session>,
        remaining_checkpoints: Arc<AtomicUsize>,
        token: CancellationToken,
    ) -> Result<()> {
        match self {
            // The Sub task checks if the incoming message matches the expected size until it receives enough counts.
            Self::Sub(ke, expected_size) => {
                let sub = ztimeout!(session.declare_subscriber(ke).res_async())?;
                let mut counter = 0;
<<<<<<< HEAD
                while let Ok(sample) = sub.recv_async().await {
                    let recv_size = sample.payload().len();
                    if recv_size != *expected_size {
                        bail!("Received payload size {recv_size} mismatches the expected {expected_size}");
                    }
                    counter += 1;
                    if counter >= MSG_COUNT {
                        println!("Sub received sufficient amount of messages. Done.");
                        break;
=======
                loop {
                    tokio::select! {
                        _  = token.cancelled() => break,
                        res = sub.recv_async() => {
                            if let Ok(sample) = res {
                                let recv_size = sample.value.payload.len();
                                if recv_size != *expected_size {
                                    bail!("Received payload size {recv_size} mismatches the expected {expected_size}");
                                }
                                counter += 1;
                                if counter >= MSG_COUNT {
                                    println!("Sub received sufficient amount of messages. Done.");
                                    break;
                                }
                            }
                        }
>>>>>>> e04c8613
                    }
                }
                println!("Sub task done.");
            }

            // The Pub task keeps putting messages until all checkpoints are finished.
            Self::Pub(ke, payload_size) => {
                let value: Value = vec![0u8; *payload_size].into();
<<<<<<< HEAD
                while remaining_checkpoints.load(Ordering::Relaxed) > 0 {
                    ztimeout!(session
                        .put(ke, value.payload.clone())
                        .congestion_control(CongestionControl::Block)
                        .res_async())?;
=======
                // while remaining_checkpoints.load(Ordering::Relaxed) > 0 {
                loop {
                    tokio::select! {
                        _  = token.cancelled() => break,

                        // WARN: this won't yield after a timeout since the put is a blocking call
                        res = tokio::time::timeout(std::time::Duration::from_secs(1), session
                            .put(ke, value.clone())
                            .congestion_control(CongestionControl::Block)
                            .res()) => {
                            let _ = res?;
                        }
                    }
>>>>>>> e04c8613
                }
                println!("Pub task done.");
            }

            // The Get task gets and checks if the incoming message matches the expected size until it receives enough counts.
            Self::Get(ke, expected_size) => {
                let mut counter = 0;
                while counter < MSG_COUNT {
<<<<<<< HEAD
                    let replies =
                        ztimeout!(session.get(ke).timeout(Duration::from_secs(10)).res_async())?;
                    while let Ok(reply) = replies.recv_async().await {
                        match reply.sample {
                            Ok(sample) => {
                                let recv_size = sample.payload().len();
                                if recv_size != *expected_size {
                                    bail!("Received payload size {recv_size} mismatches the expected {expected_size}");
                                }
                            }

                            Err(err) => {
                                log::warn!(
                                    "Sample got from {} failed to unwrap! Error: {:?}.",
                                    ke,
                                    err
                                );
                                continue;
=======
                    tokio::select! {
                        _  = token.cancelled() => break,
                        replies = session.get(ke).timeout(Duration::from_secs(10)).res() => {
                            let replies = replies?;
                            while let Ok(reply) = replies.recv_async().await {
                                match reply.sample {
                                    Ok(sample) => {
                                        let recv_size = sample.value.payload.len();
                                        if recv_size != *expected_size {
                                            bail!("Received payload size {recv_size} mismatches the expected {expected_size}");
                                        }
                                    }

                                    Err(err) => {
                                        log::warn!(
                                            "Sample got from {} failed to unwrap! Error: {}.",
                                            ke,
                                            err
                                        );
                                        continue;
                                    }
                                }
                                counter += 1;
>>>>>>> e04c8613
                            }
                        }
                    }
                }
                println!("Get got sufficient amount of messages. Done.");
            }

            // The Queryable task keeps replying to requested messages until all checkpoints are finished.
            Self::Queryable(ke, payload_size) => {
                let queryable = session.declare_queryable(ke).res_async().await?;
                let payload = vec![0u8; *payload_size];

                loop {
                    tokio::select! {
                        _  = token.cancelled() => break,
                        query = queryable.recv_async() => {
                            query?.reply(KeyExpr::try_from(ke.to_owned())?, payload.clone()).res_async().await?;
                        },
                    }
                }
                println!("Queryable task done.");
            }

            // Make the zenoh session sleep for a while.
            Self::Sleep(dur) => {
                tokio::time::sleep(*dur).await;
            }

            // Mark one checkpoint is finished.
            Self::Checkpoint => {
                if remaining_checkpoints.fetch_sub(1, Ordering::Relaxed) <= 1 {
                    token.cancel();
                    println!("The end of the recipe.");
                }
            }

            // Wait until all checkpoints are done
            Self::Wait => {
                token.cancelled().await;
            }
        }
        Ok(())
    }
}

// A sequential task consists of several tasks
type SequentialTask = Vec<Task>;
// A concurrent task consists of several sequential tasks
type ConcurrentTask = Vec<SequentialTask>;

// Each node represents one zenoh session
#[derive(Debug, Clone)]
struct Node {
    name: String,
    mode: WhatAmI,
    listen: Vec<String>,
    connect: Vec<String>,
    con_task: ConcurrentTask,
    config: Option<Config>,
    warmup: Duration,
}

impl Node {
    fn num_checkpoints(&self) -> usize {
        self.con_task
            .iter()
            .map(|seq_tasks| {
                seq_tasks
                    .iter()
                    .filter(|task| **task == Task::Checkpoint)
                    .count()
            })
            .sum()
    }
}

impl Default for Node {
    fn default() -> Self {
        Self {
            name: "TestNode".into(),
            mode: WhatAmI::Peer,
            listen: vec![],
            connect: vec![],
            con_task: vec![],
            config: None,
            warmup: Duration::from_secs(0),
        }
    }
}

// A recipe consists of several nodes (zenoh sessions) assigned with corresponding tasks
#[derive(Debug, Clone)]
struct Recipe {
    nodes: Vec<Node>,
    token: CancellationToken,
}

// Display the Recipe as [NodeName1, NodeName2, ...]
impl std::fmt::Display for Recipe {
    fn fmt(&self, f: &mut std::fmt::Formatter) -> std::fmt::Result {
        let names: Vec<_> = self.nodes.iter().map(|node| node.name.clone()).collect();
        write!(f, "[{}]", names.join(", "))
    }
}

impl Recipe {
    fn new(nodes: impl IntoIterator<Item = Node>) -> Self {
        let nodes = nodes.into_iter().collect();
        Self {
            nodes,
            token: CancellationToken::new(),
        }
    }

    fn num_checkpoints(&self) -> usize {
        self.nodes.iter().map(|node| node.num_checkpoints()).sum()
    }

    async fn run(&self) -> Result<()> {
        let num_checkpoints = self.num_checkpoints();
        let remaining_checkpoints = Arc::new(AtomicUsize::new(num_checkpoints));
        println!(
            "Recipe {} begin testing with {} checkpoint(s).",
            &self, &num_checkpoints
        );

        let mut recipe_join_set = tokio::task::JoinSet::new();

        // All concurrent tasks to run
        for node in self.nodes.clone() {
            // All nodes share the same checkpoint counter
            let remaining_checkpoints = remaining_checkpoints.clone();
            let token = self.token.clone();

            let recipe_task = async move {
                // Initiate
                let session = {
                    // Load the config and build up a session
                    let config = {
                        let mut config = node.config.unwrap_or_default();
                        config.set_mode(Some(node.mode)).unwrap();
                        config.scouting.multicast.set_enabled(Some(false)).unwrap();
                        config
                            .listen
                            .set_endpoints(node.listen.iter().map(|x| x.parse().unwrap()).collect())
                            .unwrap();
                        config
                            .connect
                            .set_endpoints(
                                node.connect.iter().map(|x| x.parse().unwrap()).collect(),
                            )
                            .unwrap();
                        config
                    };

                    // Warmup before the session starts
                    tokio::time::sleep(node.warmup).await;
                    println!("Node: {} starting...", &node.name);

                    // In case of client can't connect to some peers/routers
                    loop {
                        if let Ok(session) = zenoh::open(config.clone()).res_async().await {
                            break session.into_arc();
                        } else {
                            tokio::time::sleep(Duration::from_secs(1)).await;
                        }
                    }
                };

                let mut node_join_set = tokio::task::JoinSet::new();
                for seq_tasks in node.con_task.into_iter() {
                    let token = token.clone();

                    // The tasks share the same session and checkpoint counter
                    let session = session.clone();
                    let remaining_checkpoints = remaining_checkpoints.clone();
                    node_join_set.spawn(async move {
                        // Tasks in seq_tasks would execute serially
                        for task in seq_tasks {
                            task.run(
                                session.clone(),
                                remaining_checkpoints.clone(),
                                token.clone(),
                            )
                            .await?;
                        }
                        Result::Ok(())
                    });
                }

                while let Some(res) = node_join_set.join_next().await {
                    res??;
                }
                // node_task_tracker.close();
                // node_task_tracker.wait().await;

                // Close the session once all the task assoicated with the node are done.
                Arc::try_unwrap(session)
                    .unwrap()
                    .close()
                    .res_async()
                    .await?;

                println!("Node: {} is closed.", &node.name);
                Result::Ok(())
            };
            recipe_join_set.spawn(recipe_task);
        }

        // All tasks of the recipe run together
        loop {
            tokio::select! {
                _ = tokio::time::sleep(TIMEOUT) => {
                    dbg!("Timeout");

                    // Termination
                    remaining_checkpoints.swap(0, Ordering::Relaxed);
                    self.token.cancel();
                    while let Some(res) = recipe_join_set.join_next().await {
                        res??;
                    }
                    bail!("Timeout");
                },
                res = recipe_join_set.join_next() => {
                    if let Some(res) = res {
                        res??;
                    } else {
                        break
                    }
                }
            }
        }

        Ok(())
    }
}

// Two peers connecting to a common node (either in router or peer mode) can discover each other.
// And the message transmission should work even if the common node disappears after a while.
#[tokio::test(flavor = "multi_thread", worker_threads = 4)]
async fn gossip() -> Result<()> {
    env_logger::try_init().unwrap_or_default();

    let locator = String::from("tcp/127.0.0.1:17446");
    let ke = String::from("testKeyExprGossip");
    let msg_size = 8;

    // node1 in peer mode playing pub and queryable
    let node1 = Node {
        name: format!("Pub & Queryable {}", WhatAmI::Peer),
        connect: vec![locator.clone()],
        mode: WhatAmI::Peer,
        con_task: ConcurrentTask::from([
            SequentialTask::from([
                Task::Sleep(Duration::from_millis(2000)),
                Task::Pub(ke.clone(), msg_size),
            ]),
            SequentialTask::from([
                Task::Sleep(Duration::from_millis(2000)),
                Task::Queryable(ke.clone(), msg_size),
            ]),
        ]),
        ..Default::default()
    };
    // node2 in peer mode playing sub and get
    let node2 = Node {
        name: format!("Sub & Get {}", WhatAmI::Peer),
        mode: WhatAmI::Peer,
        connect: vec![locator.clone()],
        con_task: ConcurrentTask::from([
            SequentialTask::from([
                Task::Sleep(Duration::from_millis(2000)),
                Task::Sub(ke.clone(), msg_size),
                Task::Checkpoint,
            ]),
            SequentialTask::from([
                Task::Sleep(Duration::from_millis(2000)),
                Task::Get(ke, msg_size),
                Task::Checkpoint,
            ]),
        ]),
        ..Default::default()
    };

    // Recipes:
    // - node1: Peer, node2: Peer, node3: Peer
    // - node1: Peer, node2: Peer, node3: Router
    for mode in [WhatAmI::Peer, WhatAmI::Router] {
        let node3 = Node {
            name: format!("Router {}", mode),
            mode: WhatAmI::Peer,
            listen: vec![locator.clone()],
            con_task: ConcurrentTask::from([SequentialTask::from([Task::Sleep(
                Duration::from_millis(1000),
            )])]),
            ..Default::default()
        };
        Recipe::new([node1.clone(), node2.clone(), node3])
            .run()
            .await?;
    }

    println!("Gossip test passed.");
    Result::Ok(())
}

// Simulate two peers connecting to a router but not directly reachable to each other can exchange messages via the brokering by the router.
#[tokio::test(flavor = "multi_thread", worker_threads = 4)]
async fn static_failover_brokering() -> Result<()> {
    env_logger::try_init().unwrap_or_default();
    let locator = String::from("tcp/127.0.0.1:17449");
    let ke = String::from("testKeyExprStaticFailoverBrokering");
    let msg_size = 8;

    let disable_autoconnect_config = || {
        let mut config = Config::default();
        config
            .scouting
            .gossip
            .set_autoconnect(Some(ModeDependentValue::Unique(
                WhatAmIMatcher::from_str("").unwrap(),
            )))
            .unwrap();
        Some(config)
    };

    let recipe = Recipe::new([
        Node {
            name: format!("Router {}", WhatAmI::Router),
            mode: WhatAmI::Router,
            listen: vec![locator.clone()],
            con_task: ConcurrentTask::from([SequentialTask::from([Task::Wait])]),
            ..Default::default()
        },
        Node {
            name: format!("Pub & Queryable {}", WhatAmI::Peer),
            mode: WhatAmI::Peer,
            connect: vec![locator.clone()],
            config: disable_autoconnect_config(),
            con_task: ConcurrentTask::from([
                SequentialTask::from([Task::Pub(ke.clone(), msg_size)]),
                SequentialTask::from([Task::Queryable(ke.clone(), msg_size)]),
            ]),
            ..Default::default()
        },
        Node {
            name: format!("Sub & Get {}", WhatAmI::Peer),
            mode: WhatAmI::Peer,
            connect: vec![locator.clone()],
            config: disable_autoconnect_config(),
            con_task: ConcurrentTask::from([
                SequentialTask::from([Task::Sub(ke.clone(), msg_size), Task::Checkpoint]),
                SequentialTask::from([Task::Get(ke.clone(), msg_size), Task::Checkpoint]),
            ]),
            ..Default::default()
        },
    ]);
    recipe.run().await?;
    println!("Static failover brokering test passed.");
    Result::Ok(())
}

// All test cases varying in
// 1. Message size: 2 (sizes)
// 2. Mode: {Client, Peer} x {Client x Peer} x {Router} = 2 x 2 x 1 = 4 (cases)
// 3. Spawning order (delay_in_secs for node1, node2, and node3) = 6 (cases)
//
// Total cases = 2 x 4 x 6 = 48
#[tokio::test(flavor = "multi_thread", worker_threads = 9)]
async fn three_node_combination() -> Result<()> {
    env_logger::try_init().unwrap_or_default();
    let modes = [WhatAmI::Peer, WhatAmI::Client];
    let delay_in_secs = [
        (0, 1, 2),
        (0, 2, 1),
        (1, 2, 0),
        (1, 0, 2),
        (2, 0, 1),
        (2, 1, 0),
    ];

    let mut idx = 0;
    // Ports going to be used: 17451 to 17498
    let base_port = 17450;

    let recipe_list: Vec<_> = modes
        .map(|n1| modes.map(|n2| (n1, n2)))
        .concat()
        .into_iter()
        .flat_map(|(n1, n2)| [1024].map(|s| (n1, n2, s)))
        .flat_map(|(n1, n2, s)| delay_in_secs.map(|d| (n1, n2, s, d)))
        .map(
            |(node1_mode, node2_mode, msg_size, (delay1, delay2, delay3))| {
                idx += 1;
                let locator = format!("tcp/127.0.0.1:{}", base_port + idx);

                let ke_pubsub = format!("three_node_combination_keyexpr_pubsub_{idx}");
                let ke_getqueryable = format!("three_node_combination_keyexpr_getqueryable_{idx}");

                use rand::Rng;
                let mut rng = rand::thread_rng();

                let router_node = Node {
                    name: format!("Router {}", WhatAmI::Router),
                    mode: WhatAmI::Router,
                    listen: vec![locator.clone()],
                    con_task: ConcurrentTask::from([SequentialTask::from([Task::Wait])]),
                    warmup: Duration::from_secs(delay1)
                        + Duration::from_millis(rng.gen_range(0..500)),
                    ..Default::default()
                };

                let (pub_node, queryable_node) = {
                    let base = Node {
                        mode: node1_mode,
                        connect: vec![locator.clone()],
                        warmup: Duration::from_secs(delay2),
                        ..Default::default()
                    };

                    let mut pub_node = base.clone();
                    pub_node.name = format!("Pub {node1_mode}");
                    pub_node.con_task = ConcurrentTask::from([SequentialTask::from([Task::Pub(
                        ke_pubsub.clone(),
                        msg_size,
                    )])]);
                    pub_node.warmup += Duration::from_millis(rng.gen_range(0..500));

                    let mut queryable_node = base;
                    queryable_node.name = format!("Queryable {node1_mode}");
                    queryable_node.con_task =
                        ConcurrentTask::from([SequentialTask::from([Task::Queryable(
                            ke_getqueryable.clone(),
                            msg_size,
                        )])]);
                    queryable_node.warmup += Duration::from_millis(rng.gen_range(0..500));

                    (pub_node, queryable_node)
                };

                let (sub_node, get_node) = {
                    let base = Node {
                        mode: node2_mode,
                        connect: vec![locator],
                        warmup: Duration::from_secs(delay3),
                        ..Default::default()
                    };

                    let mut sub_node = base.clone();
                    sub_node.name = format!("Sub {node2_mode}");
                    sub_node.con_task = ConcurrentTask::from([SequentialTask::from([
                        Task::Sub(ke_pubsub, msg_size),
                        Task::Checkpoint,
                    ])]);
                    sub_node.warmup += Duration::from_millis(rng.gen_range(0..500));

                    let mut get_node = base;
                    get_node.name = format!("Get {node2_mode}");
                    get_node.con_task = ConcurrentTask::from([SequentialTask::from([
                        Task::Get(ke_getqueryable, msg_size),
                        Task::Checkpoint,
                    ])]);
                    get_node.warmup += Duration::from_millis(rng.gen_range(0..500));

                    (sub_node, get_node)
                };

                (
                    Recipe::new([router_node.clone(), pub_node, sub_node]),
                    Recipe::new([router_node, queryable_node, get_node]),
                )
            },
        )
        .collect();

    for chunks in recipe_list.chunks(4).map(|x| x.to_vec()) {
        let mut join_set = tokio::task::JoinSet::new();
        for (pubsub, getqueryable) in chunks {
            join_set.spawn(async move {
                pubsub.run().await?;
                getqueryable.run().await?;
                Result::Ok(())
            });
        }

        while let Some(res) = join_set.join_next().await {
            res??;
        }
    }

    println!("Three-node combination test passed.");
    Ok(())
}

// All test cases varying in
// 1. Message size: 2 (sizes)
// 2. Mode: {Client, Peer} x {Client, Peer} x {IsFirstListen} = 2 x 2 x 2 = 8 (modes)
//
// Total cases = 2 x 8 = 16
#[tokio::test(flavor = "multi_thread", worker_threads = 8)]
async fn two_node_combination() -> Result<()> {
    env_logger::try_init().unwrap_or_default();

    #[derive(Clone, Copy)]
    struct IsFirstListen(bool);

    let modes = [
        (WhatAmI::Client, WhatAmI::Peer, IsFirstListen(false)),
        (WhatAmI::Peer, WhatAmI::Client, IsFirstListen(true)),
        (WhatAmI::Peer, WhatAmI::Peer, IsFirstListen(true)),
        (WhatAmI::Peer, WhatAmI::Peer, IsFirstListen(false)),
    ];

    let mut idx = 0;
    // Ports going to be used: 17500 to 17508
    let base_port = 17500;
    let recipe_list: Vec<_> = modes
        .into_iter()
        .flat_map(|(n1, n2, who)| MSG_SIZE.map(|s| (n1, n2, who, s)))
        .map(|(node1_mode, node2_mode, who, msg_size)| {
            idx += 1;
            let ke_pubsub = format!("two_node_combination_keyexpr_pubsub_{idx}");
            let ke_getqueryable = format!("two_node_combination_keyexpr_getqueryable_{idx}");

            let (node1_listen_connect, node2_listen_connect) = {
                let locator = format!("tcp/127.0.0.1:{}", base_port + idx);
                let listen = vec![locator];
                let connect = vec![];

                if let IsFirstListen(true) = who {
                    ((listen.clone(), connect.clone()), (connect, listen))
                } else {
                    ((connect.clone(), listen.clone()), (listen, connect))
                }
            };

            let (pub_node, queryable_node) = {
                let base = Node {
                    mode: node1_mode,
                    listen: node1_listen_connect.0,
                    connect: node1_listen_connect.1,
                    ..Default::default()
                };

                let mut pub_node = base.clone();
                pub_node.name = format!("Pub {node1_mode}");
                pub_node.con_task = ConcurrentTask::from([SequentialTask::from([Task::Pub(
                    ke_pubsub.clone(),
                    msg_size,
                )])]);

                let mut queryable_node = base;
                queryable_node.name = format!("Queryable {node1_mode}");
                queryable_node.con_task =
                    ConcurrentTask::from([SequentialTask::from([Task::Queryable(
                        ke_getqueryable.clone(),
                        msg_size,
                    )])]);

                (pub_node, queryable_node)
            };

            let (sub_node, get_node) = {
                let base = Node {
                    mode: node2_mode,
                    listen: node2_listen_connect.0,
                    connect: node2_listen_connect.1,
                    ..Default::default()
                };

                let mut sub_node = base.clone();
                sub_node.name = format!("Sub {node2_mode}");
                sub_node.con_task = ConcurrentTask::from([SequentialTask::from([
                    Task::Sub(ke_pubsub, msg_size),
                    Task::Checkpoint,
                ])]);

                let mut get_node = base;
                get_node.name = format!("Get {node2_mode}");
                get_node.con_task = ConcurrentTask::from([SequentialTask::from([
                    Task::Get(ke_getqueryable, msg_size),
                    Task::Checkpoint,
                ])]);

                (sub_node, get_node)
            };

            (
                Recipe::new([pub_node, sub_node]),
                Recipe::new([queryable_node, get_node]),
            )
        })
        .collect();

    for chunks in recipe_list.chunks(PARALLEL_RECIPES).map(|x| x.to_vec()) {
        let task_tracker = TaskTracker::new();
        for (pubsub, getqueryable) in chunks {
            task_tracker.spawn(async move {
                pubsub.run().await?;
                getqueryable.run().await?;
                Result::Ok(())
            });
        }
        task_tracker.close();
        task_tracker.wait().await;
    }

    println!("Two-node combination test passed.");
    Result::Ok(())
}<|MERGE_RESOLUTION|>--- conflicted
+++ resolved
@@ -20,7 +20,6 @@
 use zenoh::{
     config::{Config, ModeDependentValue},
     prelude::r#async::*,
-    value::Value,
     Result,
 };
 use zenoh_core::ztimeout;
@@ -56,23 +55,12 @@
             Self::Sub(ke, expected_size) => {
                 let sub = ztimeout!(session.declare_subscriber(ke).res_async())?;
                 let mut counter = 0;
-<<<<<<< HEAD
-                while let Ok(sample) = sub.recv_async().await {
-                    let recv_size = sample.payload().len();
-                    if recv_size != *expected_size {
-                        bail!("Received payload size {recv_size} mismatches the expected {expected_size}");
-                    }
-                    counter += 1;
-                    if counter >= MSG_COUNT {
-                        println!("Sub received sufficient amount of messages. Done.");
-                        break;
-=======
                 loop {
                     tokio::select! {
                         _  = token.cancelled() => break,
                         res = sub.recv_async() => {
                             if let Ok(sample) = res {
-                                let recv_size = sample.value.payload.len();
+                                let recv_size = sample.payload().len();
                                 if recv_size != *expected_size {
                                     bail!("Received payload size {recv_size} mismatches the expected {expected_size}");
                                 }
@@ -83,7 +71,6 @@
                                 }
                             }
                         }
->>>>>>> e04c8613
                     }
                 }
                 println!("Sub task done.");
@@ -91,28 +78,18 @@
 
             // The Pub task keeps putting messages until all checkpoints are finished.
             Self::Pub(ke, payload_size) => {
-                let value: Value = vec![0u8; *payload_size].into();
-<<<<<<< HEAD
-                while remaining_checkpoints.load(Ordering::Relaxed) > 0 {
-                    ztimeout!(session
-                        .put(ke, value.payload.clone())
-                        .congestion_control(CongestionControl::Block)
-                        .res_async())?;
-=======
-                // while remaining_checkpoints.load(Ordering::Relaxed) > 0 {
                 loop {
                     tokio::select! {
                         _  = token.cancelled() => break,
 
                         // WARN: this won't yield after a timeout since the put is a blocking call
                         res = tokio::time::timeout(std::time::Duration::from_secs(1), session
-                            .put(ke, value.clone())
+                            .put(ke, vec![0u8; *payload_size])
                             .congestion_control(CongestionControl::Block)
                             .res()) => {
                             let _ = res?;
                         }
                     }
->>>>>>> e04c8613
                 }
                 println!("Pub task done.");
             }
@@ -121,26 +98,6 @@
             Self::Get(ke, expected_size) => {
                 let mut counter = 0;
                 while counter < MSG_COUNT {
-<<<<<<< HEAD
-                    let replies =
-                        ztimeout!(session.get(ke).timeout(Duration::from_secs(10)).res_async())?;
-                    while let Ok(reply) = replies.recv_async().await {
-                        match reply.sample {
-                            Ok(sample) => {
-                                let recv_size = sample.payload().len();
-                                if recv_size != *expected_size {
-                                    bail!("Received payload size {recv_size} mismatches the expected {expected_size}");
-                                }
-                            }
-
-                            Err(err) => {
-                                log::warn!(
-                                    "Sample got from {} failed to unwrap! Error: {:?}.",
-                                    ke,
-                                    err
-                                );
-                                continue;
-=======
                     tokio::select! {
                         _  = token.cancelled() => break,
                         replies = session.get(ke).timeout(Duration::from_secs(10)).res() => {
@@ -148,7 +105,7 @@
                             while let Ok(reply) = replies.recv_async().await {
                                 match reply.sample {
                                     Ok(sample) => {
-                                        let recv_size = sample.value.payload.len();
+                                        let recv_size = sample.payload().len();
                                         if recv_size != *expected_size {
                                             bail!("Received payload size {recv_size} mismatches the expected {expected_size}");
                                         }
@@ -156,7 +113,7 @@
 
                                     Err(err) => {
                                         log::warn!(
-                                            "Sample got from {} failed to unwrap! Error: {}.",
+                                            "Sample got from {} failed to unwrap! Error: {:?}.",
                                             ke,
                                             err
                                         );
@@ -164,7 +121,6 @@
                                     }
                                 }
                                 counter += 1;
->>>>>>> e04c8613
                             }
                         }
                     }
