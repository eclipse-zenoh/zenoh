//
// Copyright (c) 2023 ZettaScale Technology
//
// This program and the accompanying materials are made available under the
// terms of the Eclipse Public License 2.0 which is available at
// http://www.eclipse.org/legal/epl-2.0, or the Apache License, Version 2.0
// which is available at https://www.apache.org/licenses/LICENSE-2.0.
//
// SPDX-License-Identifier: EPL-2.0 OR Apache-2.0
//
// Contributors:
//   ZettaScale Zenoh Team, <zenoh@zettascale.tech>
//
use std::{
    any::Any,
    convert::TryFrom,
    fmt::Write as _,
    sync::{
        atomic::{AtomicUsize, Ordering},
        Arc,
    },
    time::Duration,
};

use zenoh_core::ztimeout;
use zenoh_link::Link;
use zenoh_protocol::{
    core::{
        Channel, CongestionControl, Encoding, EndPoint, Priority, Reliability, WhatAmI,
        ZenohIdProto,
    },
    network::{
        push::ext::{NodeIdType, QoSType},
        NetworkMessage, NetworkMessageMut, Push,
    },
    zenoh::Put,
};
use zenoh_result::ZResult;
use zenoh_transport::{
    multicast::TransportMulticast,
    unicast::{test_helpers::make_transport_manager_builder, TransportUnicast},
    TransportEventHandler, TransportManager, TransportMulticastEventHandler, TransportPeer,
    TransportPeerEventHandler,
};

// These keys and certificates below are purposely generated to run TLS and mTLS tests.
//
// With 2 way authentication (mTLS), using TLS 1.3, we need two pairs of keys and certificates: one
// for the "server" and another one for the "client".
//
// The keys and certificates below were auto-generated using https://github.com/jsha/minica and
// target the localhost domain, so it has no real mapping to any existing domain.
//
// The keys and certificates generated map as follows to the constants below:
//
//   certificates
//   ├── client
//   │   ├── localhost
//   │   │   ├── cert.pem <------- CLIENT_CERT
//   │   │   └── key.pem <-------- CLIENT_KEY
//   │   ├── minica-key.pem
//   │   └── minica.pem <--------- CLIENT_CA
//   └── server
//       ├── localhost
//       │   ├── cert.pem <------- SERVER_CERT
//       │   └── key.pem <-------- SERVER_KEY
//       ├── minica-key.pem
//       └── minica.pem <--------- SERVER_CA
//
// The way it works is that the client's certificate authority will validate in front of the server
// the key and certificate brought in by the client. Similarly the server's certificate authority
// will validate the key and certificate brought in by the server in front of the client.
//
#[cfg(all(
    any(feature = "transport_tls", feature = "transport_quic"),
    target_family = "unix"
))]
const CLIENT_KEY: &str = "-----BEGIN RSA PRIVATE KEY-----
MIIEpAIBAAKCAQEAsfqAuhElN4HnyeqLovSd4Qe+nNv5AwCjSO+HFiF30x3vQ1Hi
qRA0UmyFlSqBnFH3TUHm4Jcad40QfrX8f11NKGZdpvKHsMYqYjZnYkRFGS2s4fQy
aDbV5M06s3UDX8ETPgY41Y8fCKTSVdi9iHkwcVrXMxUu4IBBx0C1r2GSo3gkIBnU
cELdFdaUOSbdCipJhbnkwixEr2h7PXxwba7SIZgZtRaQWak1VE9b716qe3iMuMha
Efo/UoFmeZCPu5spfwaOZsnCsxRPk2IjbzlsHTJ09lM9wmbEFHBMVAXejLTk++Sr
Xt8jASZhNen/2GzyLQNAquGn98lCMQ6SsE9vLQIDAQABAoIBAGQkKggHm6Q20L+4
2+bNsoOqguLplpvM4RMpyx11qWE9h6GeUmWD+5yg+SysJQ9aw0ZSHWEjRD4ePji9
lxvm2IIxzuIftp+NcM2gBN2ywhpfq9XbO/2NVR6PJ0dQQJzBG12bzKDFDdYkP0EU
WdiPL+WoEkvo0F57bAd77n6G7SZSgxYekBF+5S6rjbu5I1cEKW+r2vLehD4uFCVX
Q0Tu7TyIOE1KJ2anRb7ZXVUaguNj0/Er7EDT1+wN8KJKvQ1tYGIq/UUBtkP9nkOI
9XJd25k6m5AQPDddzd4W6/5+M7kjyVPi3CsQcpBPss6ueyecZOMaKqdWAHeEyaak
r67TofUCgYEA6GBa+YkRvp0Ept8cd5mh4gCRM8wUuhtzTQnhubCPivy/QqMWScdn
qD0OiARLAsqeoIfkAVgyqebVnxwTrKTvWe0JwpGylEVWQtpGz3oHgjST47yZxIiY
CSAaimi2CYnJZ+QB2oBkFVwNCuXdPEGX6LgnOGva19UKrm6ONsy6V9MCgYEAxBJu
fu4dGXZreARKEHa/7SQjI9ayAFuACFlON/EgSlICzQyG/pumv1FsMEiFrv6w7PRj
4AGqzyzGKXWVDRMrUNVeGPSKJSmlPGNqXfPaXRpVEeB7UQhAs5wyMrWDl8jEW7Ih
XcWhMLn1f/NOAKyrSDSEaEM+Nuu+xTifoAghvP8CgYEAlta9Fw+nihDIjT10cBo0
38w4dOP7bFcXQCGy+WMnujOYPzw34opiue1wOlB3FIfL8i5jjY/fyzPA5PhHuSCT
Ec9xL3B9+AsOFHU108XFi/pvKTwqoE1+SyYgtEmGKKjdKOfzYA9JaCgJe1J8inmV
jwXCx7gTJVjwBwxSmjXIm+sCgYBQF8NhQD1M0G3YCdCDZy7BXRippCL0OGxVfL2R
5oKtOVEBl9NxH/3+evE5y/Yn5Mw7Dx3ZPHUcygpslyZ6v9Da5T3Z7dKcmaVwxJ+H
n3wcugv0EIHvOPLNK8npovINR6rGVj6BAqD0uZHKYYYEioQxK5rGyGkaoDQ+dgHm
qku12wKBgQDem5FvNp5iW7mufkPZMqf3sEGtu612QeqejIPFM1z7VkUgetsgPBXD
tYsqC2FtWzY51VOEKNpnfH7zH5n+bjoI9nAEAW63TK9ZKkr2hRGsDhJdGzmLfQ7v
F6/CuIw9EsAq6qIB8O88FXQqald+BZOx6AzB8Oedsz/WtMmIEmr/+Q==
-----END RSA PRIVATE KEY-----";

#[cfg(all(
    any(feature = "transport_tls", feature = "transport_quic"),
    target_family = "unix"
))]
const CLIENT_CERT: &str = "-----BEGIN CERTIFICATE-----
MIIDLjCCAhagAwIBAgIIeUtmIdFQznMwDQYJKoZIhvcNAQELBQAwIDEeMBwGA1UE
AxMVbWluaWNhIHJvb3QgY2EgMDc4ZGE3MCAXDTIzMDMwNjE2MDMxOFoYDzIxMjMw
MzA2MTYwMzE4WjAUMRIwEAYDVQQDEwlsb2NhbGhvc3QwggEiMA0GCSqGSIb3DQEB
AQUAA4IBDwAwggEKAoIBAQCx+oC6ESU3gefJ6oui9J3hB76c2/kDAKNI74cWIXfT
He9DUeKpEDRSbIWVKoGcUfdNQebglxp3jRB+tfx/XU0oZl2m8oewxipiNmdiREUZ
Lazh9DJoNtXkzTqzdQNfwRM+BjjVjx8IpNJV2L2IeTBxWtczFS7ggEHHQLWvYZKj
eCQgGdRwQt0V1pQ5Jt0KKkmFueTCLESvaHs9fHBtrtIhmBm1FpBZqTVUT1vvXqp7
eIy4yFoR+j9SgWZ5kI+7myl/Bo5mycKzFE+TYiNvOWwdMnT2Uz3CZsQUcExUBd6M
tOT75Kte3yMBJmE16f/YbPItA0Cq4af3yUIxDpKwT28tAgMBAAGjdjB0MA4GA1Ud
DwEB/wQEAwIFoDAdBgNVHSUEFjAUBggrBgEFBQcDAQYIKwYBBQUHAwIwDAYDVR0T
AQH/BAIwADAfBgNVHSMEGDAWgBTWfAmQ/BUIQm/9/llJJs2jUMWzGzAUBgNVHREE
DTALgglsb2NhbGhvc3QwDQYJKoZIhvcNAQELBQADggEBAG/POnBob0S7iYwsbtI2
3LTTbRnmseIErtJuJmI9yYzgVIm6sUSKhlIUfAIm4rfRuzE94KFeWR2w9RabxOJD
wjYLLKvQ6rFY5g2AV/J0TwDjYuq0absdaDPZ8MKJ+/lpGYK3Te+CTOfq5FJRFt1q
GOkXAxnNpGg0obeRWRKFiAMHbcw6a8LIMfRjCooo3+uSQGsbVzGxSB4CYo720KcC
9vB1K9XALwzoqCewP4aiQsMY1GWpAmzXJftY3w+lka0e9dBYcdEdOqxSoZb5OBBZ
p5e60QweRuJsb60aUaCG8HoICevXYK2fFqCQdlb5sIqQqXyN2K6HuKAFywsjsGyJ
abY=
-----END CERTIFICATE-----";

#[cfg(all(
    any(feature = "transport_tls", feature = "transport_quic"),
    target_family = "unix"
))]
const CLIENT_CA: &str = "-----BEGIN CERTIFICATE-----
MIIDSzCCAjOgAwIBAgIIB42n1ZIkOakwDQYJKoZIhvcNAQELBQAwIDEeMBwGA1UE
AxMVbWluaWNhIHJvb3QgY2EgMDc4ZGE3MCAXDTIzMDMwNjE2MDMwN1oYDzIxMjMw
MzA2MTYwMzA3WjAgMR4wHAYDVQQDExVtaW5pY2Egcm9vdCBjYSAwNzhkYTcwggEi
MA0GCSqGSIb3DQEBAQUAA4IBDwAwggEKAoIBAQDIuCq24O4P4Aep5vAVlrIQ7P8+
uWWgcHIFYa02TmhBUB/hjo0JANCQvAtpVNuQ8NyKPlqnnq1cttePbSYVeA0rrnOs
DcfySAiyGBEY9zMjFfHJtH1wtrPcJEU8XIEY3xUlrAJE2CEuV9dVYgfEEydnvgLc
8Ug0WXSiARjqbnMW3l8jh6bYCp/UpL/gSM4mxdKrgpfyPoweGhlOWXc3RTS7cqM9
T25acURGOSI6/g8GF0sNE4VZmUvHggSTmsbLeXMJzxDWO+xVehRmbQx3IkG7u++b
QdRwGIJcDNn7zHlDMHtQ0Z1DBV94fZNBwCULhCBB5g20XTGw//S7Fj2FPwyhAgMB
AAGjgYYwgYMwDgYDVR0PAQH/BAQDAgKEMB0GA1UdJQQWMBQGCCsGAQUFBwMBBggr
BgEFBQcDAjASBgNVHRMBAf8ECDAGAQH/AgEAMB0GA1UdDgQWBBTWfAmQ/BUIQm/9
/llJJs2jUMWzGzAfBgNVHSMEGDAWgBTWfAmQ/BUIQm/9/llJJs2jUMWzGzANBgkq
hkiG9w0BAQsFAAOCAQEAvtcZFAELKiTuOiAeYts6zeKxc+nnHCzayDeD/BDCbxGJ
e1n+xdHjLtWGd+/Anc+fvftSYBPTFQqCi84lPiUIln5z/rUxE+ke81hNPIfw2obc
yIg87xCabQpVyEh8s+MV+7YPQ1+fH4FuSi2Fck1FejxkVqN2uOZPvOYUmSTsaVr1
8SfRnwJNZ9UMRPM2bD4Jkvj0VcL42JM3QkOClOzYW4j/vll2cSs4kx7er27cIoo1
Ck0v2xSPAiVjg6w65rUQeW6uB5m0T2wyj+wm0At8vzhZPlgS1fKhcmT2dzOq3+oN
R+IdLiXcyIkg0m9N8I17p0ljCSkbrgGMD3bbePRTfg==
-----END CERTIFICATE-----";

#[cfg(any(feature = "transport_tls", feature = "transport_quic"))]
const SERVER_KEY: &str = "-----BEGIN RSA PRIVATE KEY-----
MIIEpAIBAAKCAQEAmDCySqKHPmEZShDH3ldPaV/Zsh9+HlHFLk9H10vJZj5WfzVu
5puZQ8GvBFIOtVrl0L9qLkA6bZiHHXm/8OEVvd135ZMp4NV23fdTsEASXfvGVQY8
y+4UkZN0Dw6sfwlQVPyNRplys2+nFs6tX05Dp9VizV39tSOqe/jd6hyzxSUHqFat
RwQRXAI04CZ6ckDb0Riw7i0yvjrFhBom9lPKq4IkXZGgS5MRl0pRgAZTqHEMlv8z
oX+KcG9mfyQIHtpkVuSHHsQjwVop7fMnT7KCQ3bPI+fgMmAg+h1IR19Dm0JM+9zl
u39j0IbkytrsystGM+pTRbdp7s2lgtOMCFt0+wIDAQABAoIBADNTSO2uvlmlOXgn
DKDJZTiuYKaXxFrJTOx/REUxg+x9XYJtLMeM9jVJnpKgceFrlFHAHDkY5BuN8xNX
ugmsfz6W8BZ2eQsgMoRNIuYv1YHopUyLW/mSg1FNHzjsw/Pb2kGvIp4Kpgopv3oL
naCkrmBtsHJ+Hk/2hUpl9cE8iMwVWcVevLzyHi98jNy1IDdIPhRtl0dhMiqC5MRr
4gLJ5gNkLYX7xf3tw5Hmfk/bVNProqZXDIQVI7rFvItX586nvQ3LNQkmW/D2ShZf
3FEqMu6EdA2Ycc4UZgAlQNGV0VBrWWVXizOQ+9gjLnBk3kJjqfigCU6NG94bTJ+H
0YIhsGECgYEAwdSSyuMSOXgzZQ7Vv+GsNn/7ivi/H8eb/lDzksqS/JroA2ciAmHG
2OF30eUJKRg+STqBTpOfXgS4QUa8QLSwBSnwcw6579x9bYGUhqD2Ypaw9uCnOukA
CwwggZ9cDmF0tb5rYjqkW3bFPqkCnTGb0ylMFaYRhRDU20iG5t8PQckCgYEAyQEM
KK18FLQUKivGrQgP5Ib6IC3myzlHGxDzfobXGpaQntFnHY7Cxp/6BBtmASzt9Jxu
etnrevmzrbKqsLTJSg3ivbiq0YTLAJ1FsZrCp71dx49YR/5o9QFiq0nQoKnwUVeb
/hrDjMAokNkjFL5vouXO711GSS6YyM4WzAKZAqMCgYEAhqGxaG06jmJ4SFx6ibIl
nSFeRhQrJNbP+mCeHrrIR98NArgS/laN+Lz7LfaJW1r0gIa7pCmTi4l5thV80vDu
RlfwJOr4qaucD4Du+mg5WxdSSdiXL6sBlarRtVdMaMy2dTqTegJDgShJLxHTt/3q
P0yzBWJ5TtT3FG0XDqum/EkCgYAYNHwWWe3bQGQ9P9BI/fOL/YUZYu2sA1XAuKXZ
0rsMhJ0dwvG76XkjGhitbe82rQZqsnvLZ3qn8HHmtOFBLkQfGtT3K8nGOUuI42eF
H7HZKUCly2lCIizZdDVBkz4AWvaJlRc/3lE2Hd3Es6E52kTvROVKhdz06xuS8t5j
6twqKQKBgQC01AeiWL6Rzo+yZNzVgbpeeDogaZz5dtmURDgCYH8yFX5eoCKLHfnI
2nDIoqpaHY0LuX+dinuH+jP4tlyndbc2muXnHd9r0atytxA69ay3sSA5WFtfi4ef
ESElGO6qXEA821RpQp+2+uhL90+iC294cPqlS5LDmvTMypVDHzrxPQ==
-----END RSA PRIVATE KEY-----";

#[cfg(any(feature = "transport_tls", feature = "transport_quic"))]
const SERVER_CERT: &str = "-----BEGIN CERTIFICATE-----
MIIDLjCCAhagAwIBAgIIW1mAtJWJAJYwDQYJKoZIhvcNAQELBQAwIDEeMBwGA1UE
AxMVbWluaWNhIHJvb3QgY2EgNGRjYzJmMCAXDTIzMDMwNjE2NDEwNloYDzIxMjMw
MzA2MTY0MTA2WjAUMRIwEAYDVQQDEwlsb2NhbGhvc3QwggEiMA0GCSqGSIb3DQEB
AQUAA4IBDwAwggEKAoIBAQCYMLJKooc+YRlKEMfeV09pX9myH34eUcUuT0fXS8lm
PlZ/NW7mm5lDwa8EUg61WuXQv2ouQDptmIcdeb/w4RW93Xflkyng1Xbd91OwQBJd
+8ZVBjzL7hSRk3QPDqx/CVBU/I1GmXKzb6cWzq1fTkOn1WLNXf21I6p7+N3qHLPF
JQeoVq1HBBFcAjTgJnpyQNvRGLDuLTK+OsWEGib2U8qrgiRdkaBLkxGXSlGABlOo
cQyW/zOhf4pwb2Z/JAge2mRW5IcexCPBWint8ydPsoJDds8j5+AyYCD6HUhHX0Ob
Qkz73OW7f2PQhuTK2uzKy0Yz6lNFt2nuzaWC04wIW3T7AgMBAAGjdjB0MA4GA1Ud
DwEB/wQEAwIFoDAdBgNVHSUEFjAUBggrBgEFBQcDAQYIKwYBBQUHAwIwDAYDVR0T
AQH/BAIwADAfBgNVHSMEGDAWgBTX46+p+Po1npE6QLQ7mMI+83s6qDAUBgNVHREE
DTALgglsb2NhbGhvc3QwDQYJKoZIhvcNAQELBQADggEBAAxrmQPG54ybKgMVliN8
Mg5povSdPIVVnlU/HOVG9yxzAOav/xQP003M4wqpatWxI8tR1PcLuZf0EPmcdJgb
tVl9nZMVZtveQnYMlU8PpkEVu56VM4Zr3rH9liPRlr0JEAXODdKw76kWKzmdqWZ/
rzhup3Ek7iEX6T5j/cPUvTWtMD4VEK2I7fgoKSHIX8MIVzqM7cuboGWPtS3eRNXl
MgvahA4TwLEXPEe+V1WAq6nSb4g2qSXWIDpIsy/O1WGS/zzRnKvXu9/9NkXWqZMl
C1LSpiiQUaRSglOvYf/Zx6r+4BOS4OaaArwHkecZQqBSCcBLEAyb/FaaXdBowI0U
PQ4=
-----END CERTIFICATE-----";

#[cfg(any(feature = "transport_tls", feature = "transport_quic"))]
const SERVER_CA: &str = "-----BEGIN CERTIFICATE-----
MIIDSzCCAjOgAwIBAgIITcwv1N10nqEwDQYJKoZIhvcNAQELBQAwIDEeMBwGA1UE
AxMVbWluaWNhIHJvb3QgY2EgNGRjYzJmMCAXDTIzMDMwNjE2NDEwNloYDzIxMjMw
MzA2MTY0MTA2WjAgMR4wHAYDVQQDExVtaW5pY2Egcm9vdCBjYSA0ZGNjMmYwggEi
MA0GCSqGSIb3DQEBAQUAA4IBDwAwggEKAoIBAQC2WUgN7NMlXIknew1cXiTWGmS0
1T1EjcNNDAq7DqZ7/ZVXrjD47yxTt5EOiOXK/cINKNw4Zq/MKQvq9qu+Oax4lwiV
Ha0i8ShGLSuYI1HBlXu4MmvdG+3/SjwYoGsGaShr0y/QGzD3cD+DQZg/RaaIPHlO
MdmiUXxkMcy4qa0hFJ1imlJdq/6Tlx46X+0vRCh8nkekvOZR+t7Z5U4jn4XE54Kl
0PiwcyX8vfDZ3epa/FSHZvVQieM/g5Yh9OjIKCkdWRg7tD0IEGsaW11tEPJ5SiQr
mDqdRneMzZKqY0xC+QqXSvIlzpOjiu8PYQx7xugaUFE/npKRQdvh8ojHJMdNAgMB
AAGjgYYwgYMwDgYDVR0PAQH/BAQDAgKEMB0GA1UdJQQWMBQGCCsGAQUFBwMBBggr
BgEFBQcDAjASBgNVHRMBAf8ECDAGAQH/AgEAMB0GA1UdDgQWBBTX46+p+Po1npE6
QLQ7mMI+83s6qDAfBgNVHSMEGDAWgBTX46+p+Po1npE6QLQ7mMI+83s6qDANBgkq
hkiG9w0BAQsFAAOCAQEAaN0IvEC677PL/JXzMrXcyBV88IvimlYN0zCt48GYlhmx
vL1YUDFLJEB7J+dyERGE5N6BKKDGblC4WiTFgDMLcHFsMGRc0v7zKPF1PSBwRYJi
ubAmkwdunGG5pDPUYtTEDPXMlgClZ0YyqSFJMOqA4IzQg6exVjXtUxPqzxNhyC7S
vlgUwPbX46uNi581a9+Ls2V3fg0ZnhkTSctYZHGZNeh0Nsf7Am8xdUDYG/bZcVef
jbQ9gpChosdjF0Bgblo7HSUct/2Va+YlYwW+WFjJX8k4oN6ZU5W5xhdfO8Czmgwk
US5kJ/+1M0uR8zUhZHL61FbsdPxEj+fYKrHv4woo+A==
-----END CERTIFICATE-----";

const TIMEOUT: Duration = Duration::from_secs(60);
const SLEEP: Duration = Duration::from_secs(1);
const SLEEP_COUNT: Duration = Duration::from_millis(10);

const MSG_COUNT: usize = 1_000;
const MSG_SIZE_ALL: [usize; 3] = [1_024, 131_072, 100 * 1024 * 1024];
#[cfg(any(
    feature = "transport_tcp",
    feature = "transport_udp",
    feature = "transport_unixsock-stream",
))]
const MSG_SIZE_NOFRAG: [usize; 1] = [1_024];
#[cfg(any(
    feature = "transport_tcp",
    feature = "transport_udp",
    feature = "transport_unixsock-stream",
))]
const MSG_SIZE_LOWLATENCY: [usize; 1] = MSG_SIZE_NOFRAG;

// Transport Handler for the router
struct SHRouter {
    count: Arc<AtomicUsize>,
}

impl Default for SHRouter {
    fn default() -> Self {
        Self {
            count: Arc::new(AtomicUsize::new(0)),
        }
    }
}

impl SHRouter {
    fn get_count(&self) -> usize {
        self.count.load(Ordering::SeqCst)
    }
}

impl TransportEventHandler for SHRouter {
    fn new_unicast(
        &self,
        _peer: TransportPeer,
        _transport: TransportUnicast,
    ) -> ZResult<Arc<dyn TransportPeerEventHandler>> {
        let arc = Arc::new(SCRouter::new(self.count.clone()));
        Ok(arc)
    }

    fn new_multicast(
        &self,
        _transport: TransportMulticast,
    ) -> ZResult<Arc<dyn TransportMulticastEventHandler>> {
        panic!();
    }
}

// Transport Callback for the router
pub struct SCRouter {
    count: Arc<AtomicUsize>,
}

impl SCRouter {
    pub fn new(count: Arc<AtomicUsize>) -> Self {
        Self { count }
    }
}

impl TransportPeerEventHandler for SCRouter {
    fn handle_message(&self, _message: NetworkMessageMut) -> ZResult<()> {
        self.count.fetch_add(1, Ordering::SeqCst);
        Ok(())
    }

    fn new_link(&self, _link: Link) {}
    fn del_link(&self, _link: Link) {}
    fn closed(&self) {}

    fn as_any(&self) -> &dyn Any {
        self
    }
}

// Transport Handler for the client
#[derive(Default)]
struct SHClient;

impl TransportEventHandler for SHClient {
    fn new_unicast(
        &self,
        _peer: TransportPeer,
        _transport: TransportUnicast,
    ) -> ZResult<Arc<dyn TransportPeerEventHandler>> {
        Ok(Arc::new(SCClient))
    }

    fn new_multicast(
        &self,
        _transport: TransportMulticast,
    ) -> ZResult<Arc<dyn TransportMulticastEventHandler>> {
        panic!();
    }
}

// Transport Callback for the client
#[derive(Default)]
pub struct SCClient;

impl TransportPeerEventHandler for SCClient {
    fn handle_message(&self, _message: NetworkMessageMut) -> ZResult<()> {
        Ok(())
    }

    fn new_link(&self, _link: Link) {}
    fn del_link(&self, _link: Link) {}
    fn closed(&self) {}

    fn as_any(&self) -> &dyn Any {
        self
    }
}

async fn open_transport_unicast(
    client_endpoints: &[EndPoint],
    server_endpoints: &[EndPoint],
    lowlatency_transport: bool,
) -> (
    TransportManager,
    Arc<SHRouter>,
    TransportManager,
    TransportUnicast,
) {
    // Define client and router IDs
    let client_id = ZenohIdProto::try_from([1]).unwrap();
    let router_id = ZenohIdProto::try_from([2]).unwrap();

    // Create the router transport manager
    let router_handler = Arc::new(SHRouter::default());
    let unicast = make_transport_manager_builder(
        #[cfg(feature = "transport_multilink")]
        server_endpoints.len(),
        #[cfg(feature = "shared-memory")]
        false,
        lowlatency_transport,
    );
    let router_manager = TransportManager::builder()
        .zid(router_id)
        .whatami(WhatAmI::Router)
        .unicast(unicast)
        .build(router_handler.clone())
        .unwrap();

    // Create the listener on the router
    for e in server_endpoints.iter() {
        println!("Add endpoint: {}", e);
        let _ = ztimeout!(router_manager.add_listener(e.clone())).unwrap();
    }

    // Create the client transport manager
    let unicast = make_transport_manager_builder(
        #[cfg(feature = "transport_multilink")]
        client_endpoints.len(),
        #[cfg(feature = "shared-memory")]
        false,
        lowlatency_transport,
    );
    let client_manager = TransportManager::builder()
        .whatami(WhatAmI::Client)
        .zid(client_id)
        .unicast(unicast)
        .build(Arc::new(SHClient))
        .unwrap();

    // Create an empty transport with the client
    // Open transport -> This should be accepted
    for e in client_endpoints.iter() {
        println!("Opening transport with {}", e);
        let _ = ztimeout!(client_manager.open_transport_unicast(e.clone())).unwrap();
    }

    let client_transport = ztimeout!(client_manager.get_transport_unicast(&router_id)).unwrap();

    // Return the handlers
    (
        router_manager,
        router_handler,
        client_manager,
        client_transport,
    )
}

async fn close_transport(
    router_manager: TransportManager,
    client_manager: TransportManager,
    client_transport: TransportUnicast,
    endpoints: &[EndPoint],
) {
    // Close the client transport
    let mut ee = String::new();
    for e in endpoints.iter() {
        let _ = write!(ee, "{e} ");
    }
    println!("Closing transport with {}", ee);
    ztimeout!(client_transport.close()).unwrap();

    ztimeout!(async {
        while !router_manager.get_transports_unicast().await.is_empty() {
            tokio::time::sleep(SLEEP).await;
        }
    });

    // Stop the locators on the manager
    for e in endpoints.iter() {
        println!("Del locator: {}", e);
        ztimeout!(router_manager.del_listener(e)).unwrap();
    }

    ztimeout!(async {
        while !router_manager.get_listeners().await.is_empty() {
            tokio::time::sleep(SLEEP).await;
        }
    });

    // Wait a little bit
    tokio::time::sleep(SLEEP).await;

    ztimeout!(router_manager.close());
    ztimeout!(client_manager.close());

    // Wait a little bit
    tokio::time::sleep(SLEEP).await;
}

async fn test_transport(
    router_handler: Arc<SHRouter>,
    client_transport: TransportUnicast,
    channel: Channel,
    msg_size: usize,
) {
    let msg_count = if msg_size > 1024 * 1024 {
        10
    } else {
        MSG_COUNT
    };

    println!(
        "Sending {} messages... {:?} {}",
        msg_count, channel, msg_size
    );
    let cctrl = match channel.reliability {
        Reliability::Reliable => CongestionControl::Block,
        Reliability::BestEffort => CongestionControl::Drop,
    };

    // Create the message to send
    let message: NetworkMessage = Push {
        wire_expr: "test".into(),
        ext_qos: QoSType::new(channel.priority, cctrl, false),
        ext_tstamp: None,
        ext_nodeid: NodeIdType::DEFAULT,
        payload: Put {
            payload: vec![0u8; msg_size].into(),
            timestamp: None,
            encoding: Encoding::empty(),
            ext_sinfo: None,
            #[cfg(feature = "shared-memory")]
            ext_shm: None,
            ext_attachment: None,
            ext_unknown: vec![],
        }
        .into(),
    }
    .into();

<<<<<<< HEAD
    for _ in 0..MSG_COUNT {
=======
    for _ in 0..msg_count {
>>>>>>> 9ad5304e
        let _ = client_transport.schedule(message.clone().as_mut());
    }

    ztimeout!(async {
        match channel.reliability {
            Reliability::Reliable => {
                while router_handler.get_count() != msg_count {
                    tokio::time::sleep(SLEEP_COUNT).await;
                }
            }
            Reliability::BestEffort => {
                if msg_size > 1024 * 1024 {
                    tokio::time::sleep(SLEEP_COUNT).await;
                } else {
                    while router_handler.get_count() == 0 {
                        tokio::time::sleep(SLEEP_COUNT).await;
                    }
                }
            }
        };
    });

    // Wait a little bit
    tokio::time::sleep(SLEEP).await;
}

async fn run_single(
    client_endpoints: &[EndPoint],
    server_endpoints: &[EndPoint],
    channel: Channel,
    msg_size: usize,
    lowlatency_transport: bool,
) {
    println!(
        "\n>>> Running test for:  {:?}, {:?}, {:?}, {}",
        client_endpoints, server_endpoints, channel, msg_size
    );

    #[allow(unused_variables)] // Used when stats feature is enabled
    let (router_manager, router_handler, client_manager, client_transport) =
        open_transport_unicast(client_endpoints, server_endpoints, lowlatency_transport).await;

    test_transport(
        router_handler.clone(),
        client_transport.clone(),
        channel,
        msg_size,
    )
    .await;

    #[cfg(feature = "stats")]
    {
        let c_stats = client_transport.get_stats().unwrap().report();
        println!("\tClient: {:?}", c_stats);
        let r_stats = ztimeout!(router_manager.get_transport_unicast(&client_manager.config.zid))
            .unwrap()
            .get_stats()
            .map(|s| s.report())
            .unwrap();
        println!("\tRouter: {:?}", r_stats);
    }

    close_transport(
        router_manager,
        client_manager,
        client_transport,
        client_endpoints,
    )
    .await;
}

async fn run_internal(
    client_endpoints: &[EndPoint],
    server_endpoints: &[EndPoint],
    channel: &[Channel],
    msg_size: &[usize],
    lowlatency_transport: bool,
) {
    for ch in channel.iter() {
        for ms in msg_size.iter() {
            run_single(
                client_endpoints,
                server_endpoints,
                *ch,
                *ms,
                lowlatency_transport,
            )
            .await;
        }
    }
}

async fn run_with_universal_transport(
    client_endpoints: &[EndPoint],
    server_endpoints: &[EndPoint],
    channel: &[Channel],
    msg_size: &[usize],
) {
    run_internal(client_endpoints, server_endpoints, channel, msg_size, false).await;
}

async fn run_with_lowlatency_transport(
    client_endpoints: &[EndPoint],
    server_endpoints: &[EndPoint],
    channel: &[Channel],
    msg_size: &[usize],
) {
    if client_endpoints.len() > 1 || server_endpoints.len() > 1 {
        println!("LowLatency transport doesn't support more than one link, so this test would produce MAX_LINKS error!");
        panic!();
    }
    run_internal(client_endpoints, server_endpoints, channel, msg_size, true).await;
}

#[cfg(feature = "transport_tcp")]
#[tokio::test(flavor = "multi_thread", worker_threads = 4)]
async fn transport_unicast_tcp_only() {
    zenoh_util::init_log_from_env_or("error");

    // Define the locators
    let endpoints: Vec<EndPoint> = vec![
        format!("tcp/127.0.0.1:{}", 16000).parse().unwrap(),
        format!("tcp/[::1]:{}", 16001).parse().unwrap(),
    ];
    // Define the reliability and congestion control
    let channel = [
        Channel {
            priority: Priority::DEFAULT,
            reliability: Reliability::Reliable,
        },
        Channel {
            priority: Priority::RealTime,
            reliability: Reliability::Reliable,
        },
    ];
    // Run
    run_with_universal_transport(&endpoints, &endpoints, &channel, &MSG_SIZE_ALL).await;
}

#[cfg(feature = "transport_tcp")]
#[tokio::test(flavor = "multi_thread", worker_threads = 4)]
async fn transport_unicast_tcp_only_with_lowlatency_transport() {
    zenoh_util::init_log_from_env_or("error");

    // Define the locators
    let endpoints: Vec<EndPoint> = vec![format!("tcp/127.0.0.1:{}", 16100).parse().unwrap()];
    // Define the reliability and congestion control
    let channel = [
        Channel {
            priority: Priority::DEFAULT,
            reliability: Reliability::Reliable,
        },
        Channel {
            priority: Priority::RealTime,
            reliability: Reliability::Reliable,
        },
    ];
    // Run
    run_with_lowlatency_transport(&endpoints, &endpoints, &channel, &MSG_SIZE_LOWLATENCY).await;
}

#[cfg(feature = "transport_udp")]
#[tokio::test(flavor = "multi_thread", worker_threads = 4)]
async fn transport_unicast_udp_only() {
    zenoh_util::init_log_from_env_or("error");

    // Define the locator
    let endpoints: Vec<EndPoint> = vec![
        format!("udp/127.0.0.1:{}", 16010).parse().unwrap(),
        format!("udp/[::1]:{}", 16011).parse().unwrap(),
    ];
    // Define the reliability and congestion control
    let channel = [
        Channel {
            priority: Priority::DEFAULT,
            reliability: Reliability::BestEffort,
        },
        Channel {
            priority: Priority::RealTime,
            reliability: Reliability::BestEffort,
        },
    ];
    // Run
    run_with_universal_transport(&endpoints, &endpoints, &channel, &MSG_SIZE_NOFRAG).await;
}

#[cfg(feature = "transport_udp")]
#[tokio::test(flavor = "multi_thread", worker_threads = 4)]
async fn transport_unicast_udp_only_with_lowlatency_transport() {
    zenoh_util::init_log_from_env_or("error");

    // Define the locator
    let endpoints: Vec<EndPoint> = vec![format!("udp/127.0.0.1:{}", 16110).parse().unwrap()];
    // Define the reliability and congestion control
    let channel = [
        Channel {
            priority: Priority::DEFAULT,
            reliability: Reliability::BestEffort,
        },
        Channel {
            priority: Priority::RealTime,
            reliability: Reliability::BestEffort,
        },
    ];
    // Run
    run_with_lowlatency_transport(&endpoints, &endpoints, &channel, &MSG_SIZE_NOFRAG).await;
}

#[cfg(all(feature = "transport_unixsock-stream", target_family = "unix"))]
#[tokio::test(flavor = "multi_thread", worker_threads = 4)]
async fn transport_unicast_unix_only() {
    zenoh_util::init_log_from_env_or("error");

    let f1 = "zenoh-test-unix-socket-5.sock";
    let _ = std::fs::remove_file(f1);
    // Define the locator
    let endpoints: Vec<EndPoint> = vec![format!("unixsock-stream/{f1}").parse().unwrap()];
    // Define the reliability and congestion control
    let channel = [
        Channel {
            priority: Priority::DEFAULT,
            reliability: Reliability::BestEffort,
        },
        Channel {
            priority: Priority::RealTime,
            reliability: Reliability::BestEffort,
        },
    ];
    // Run
    run_with_universal_transport(&endpoints, &endpoints, &channel, &MSG_SIZE_ALL).await;
    let _ = std::fs::remove_file(f1);
    let _ = std::fs::remove_file(format!("{f1}.lock"));
}

#[cfg(all(feature = "transport_unixsock-stream", target_family = "unix"))]
#[tokio::test(flavor = "multi_thread", worker_threads = 4)]
async fn transport_unicast_unix_only_with_lowlatency_transport() {
    zenoh_util::init_log_from_env_or("error");

    let f1 = "zenoh-test-unix-socket-5-lowlatency.sock";
    let _ = std::fs::remove_file(f1);
    // Define the locator
    let endpoints: Vec<EndPoint> = vec![format!("unixsock-stream/{f1}").parse().unwrap()];
    // Define the reliability and congestion control
    let channel = [
        Channel {
            priority: Priority::DEFAULT,
            reliability: Reliability::BestEffort,
        },
        Channel {
            priority: Priority::RealTime,
            reliability: Reliability::BestEffort,
        },
    ];
    // Run
    run_with_lowlatency_transport(&endpoints, &endpoints, &channel, &MSG_SIZE_LOWLATENCY).await;
    let _ = std::fs::remove_file(f1);
    let _ = std::fs::remove_file(format!("{f1}.lock"));
}

#[cfg(feature = "transport_ws")]
#[tokio::test(flavor = "multi_thread", worker_threads = 4)]
async fn transport_unicast_ws_only() {
    zenoh_util::init_log_from_env_or("error");

    // Define the locators
    let endpoints: Vec<EndPoint> = vec![
        format!("ws/127.0.0.1:{}", 16020).parse().unwrap(),
        format!("ws/[::1]:{}", 16021).parse().unwrap(),
    ];
    // Define the reliability and congestion control
    let channel = [
        Channel {
            priority: Priority::DEFAULT,
            reliability: Reliability::Reliable,
        },
        Channel {
            priority: Priority::DEFAULT,
            reliability: Reliability::BestEffort,
        },
        Channel {
            priority: Priority::RealTime,
            reliability: Reliability::Reliable,
        },
        Channel {
            priority: Priority::RealTime,
            reliability: Reliability::BestEffort,
        },
    ];
    // Run
    run_with_universal_transport(&endpoints, &endpoints, &channel, &MSG_SIZE_ALL).await;
}

#[cfg(feature = "transport_ws")]
#[tokio::test(flavor = "multi_thread", worker_threads = 4)]
async fn transport_unicast_ws_only_with_lowlatency_transport() {
    zenoh_util::init_log_from_env_or("error");

    // Define the locators
    let endpoints: Vec<EndPoint> = vec![format!("ws/127.0.0.1:{}", 16120).parse().unwrap()];
    // Define the reliability and congestion control
    let channel = [
        Channel {
            priority: Priority::DEFAULT,
            reliability: Reliability::Reliable,
        },
        Channel {
            priority: Priority::DEFAULT,
            reliability: Reliability::BestEffort,
        },
        Channel {
            priority: Priority::RealTime,
            reliability: Reliability::Reliable,
        },
        Channel {
            priority: Priority::RealTime,
            reliability: Reliability::BestEffort,
        },
    ];
    // Run
    run_with_lowlatency_transport(&endpoints, &endpoints, &channel, &MSG_SIZE_LOWLATENCY).await;
}

#[cfg(feature = "transport_unixpipe")]
#[tokio::test(flavor = "multi_thread", worker_threads = 4)]
async fn transport_unicast_unixpipe_only() {
    zenoh_util::init_log_from_env_or("error");

    // Define the locator
    let endpoints: Vec<EndPoint> = vec![
        "unixpipe/transport_unicast_unixpipe_only".parse().unwrap(),
        "unixpipe/transport_unicast_unixpipe_only2".parse().unwrap(),
    ];
    // Define the reliability and congestion control
    let channel = [
        Channel {
            priority: Priority::DEFAULT,
            reliability: Reliability::Reliable,
        },
        Channel {
            priority: Priority::RealTime,
            reliability: Reliability::Reliable,
        },
    ];
    // Run
    run_with_universal_transport(&endpoints, &endpoints, &channel, &MSG_SIZE_ALL).await;
}

#[cfg(feature = "transport_unixpipe")]
#[tokio::test(flavor = "multi_thread", worker_threads = 4)]
async fn transport_unicast_unixpipe_only_with_lowlatency_transport() {
    zenoh_util::init_log_from_env_or("error");

    // Define the locator
    let endpoints: Vec<EndPoint> = vec![
        "unixpipe/transport_unicast_unixpipe_only_with_lowlatency_transport"
            .parse()
            .unwrap(),
    ];
    // Define the reliability and congestion control
    let channel = [
        Channel {
            priority: Priority::DEFAULT,
            reliability: Reliability::Reliable,
        },
        Channel {
            priority: Priority::RealTime,
            reliability: Reliability::Reliable,
        },
    ];
    // Run
    run_with_lowlatency_transport(&endpoints, &endpoints, &channel, &MSG_SIZE_LOWLATENCY).await;
}

#[cfg(all(feature = "transport_tcp", feature = "transport_udp"))]
#[tokio::test(flavor = "multi_thread", worker_threads = 4)]
async fn transport_unicast_tcp_udp() {
    zenoh_util::init_log_from_env_or("error");

    // Define the locator
    let endpoints: Vec<EndPoint> = vec![
        format!("tcp/127.0.0.1:{}", 16030).parse().unwrap(),
        format!("udp/127.0.0.1:{}", 16031).parse().unwrap(),
        format!("tcp/[::1]:{}", 16032).parse().unwrap(),
        format!("udp/[::1]:{}", 16033).parse().unwrap(),
    ];
    // Define the reliability and congestion control
    let channel = [
        Channel {
            priority: Priority::DEFAULT,
            reliability: Reliability::BestEffort,
        },
        Channel {
            priority: Priority::RealTime,
            reliability: Reliability::BestEffort,
        },
    ];
    // Run
    run_with_universal_transport(&endpoints, &endpoints, &channel, &MSG_SIZE_NOFRAG).await;
}

#[cfg(all(
    feature = "transport_tcp",
    feature = "transport_unixsock-stream",
    target_family = "unix"
))]
#[tokio::test(flavor = "multi_thread", worker_threads = 4)]
async fn transport_unicast_tcp_unix() {
    zenoh_util::init_log_from_env_or("error");

    let f1 = "zenoh-test-unix-socket-6.sock";
    let _ = std::fs::remove_file(f1);
    // Define the locator
    let endpoints: Vec<EndPoint> = vec![
        format!("tcp/127.0.0.1:{}", 16040).parse().unwrap(),
        format!("tcp/[::1]:{}", 16041).parse().unwrap(),
        format!("unixsock-stream/{f1}").parse().unwrap(),
    ];
    // Define the reliability and congestion control
    let channel = [
        Channel {
            priority: Priority::DEFAULT,
            reliability: Reliability::BestEffort,
        },
        Channel {
            priority: Priority::RealTime,
            reliability: Reliability::BestEffort,
        },
    ];
    // Run
    run_with_universal_transport(&endpoints, &endpoints, &channel, &MSG_SIZE_ALL).await;
    let _ = std::fs::remove_file(f1);
    let _ = std::fs::remove_file(format!("{f1}.lock"));
}

#[cfg(all(
    feature = "transport_udp",
    feature = "transport_unixsock-stream",
    target_family = "unix"
))]
#[tokio::test(flavor = "multi_thread", worker_threads = 4)]
async fn transport_unicast_udp_unix() {
    zenoh_util::init_log_from_env_or("error");

    let f1 = "zenoh-test-unix-socket-7.sock";
    let _ = std::fs::remove_file(f1);
    // Define the locator
    let endpoints: Vec<EndPoint> = vec![
        format!("udp/127.0.0.1:{}", 16050).parse().unwrap(),
        format!("udp/[::1]:{}", 16051).parse().unwrap(),
        format!("unixsock-stream/{f1}").parse().unwrap(),
    ];
    // Define the reliability and congestion control
    let channel = [
        Channel {
            priority: Priority::DEFAULT,
            reliability: Reliability::BestEffort,
        },
        Channel {
            priority: Priority::RealTime,
            reliability: Reliability::BestEffort,
        },
    ];
    // Run
    run_with_universal_transport(&endpoints, &endpoints, &channel, &MSG_SIZE_NOFRAG).await;
    let _ = std::fs::remove_file(f1);
    let _ = std::fs::remove_file(format!("{f1}.lock"));
}

#[cfg(all(
    feature = "transport_tcp",
    feature = "transport_udp",
    feature = "transport_unixsock-stream",
    target_family = "unix"
))]
#[tokio::test(flavor = "multi_thread", worker_threads = 4)]
async fn transport_unicast_tcp_udp_unix() {
    zenoh_util::init_log_from_env_or("error");

    let f1 = "zenoh-test-unix-socket-8.sock";
    let _ = std::fs::remove_file(f1);
    // Define the locator
    let endpoints: Vec<EndPoint> = vec![
        format!("tcp/127.0.0.1:{}", 16060).parse().unwrap(),
        format!("udp/127.0.0.1:{}", 16061).parse().unwrap(),
        format!("tcp/[::1]:{}", 16062).parse().unwrap(),
        format!("udp/[::1]:{}", 16063).parse().unwrap(),
        format!("unixsock-stream/{f1}").parse().unwrap(),
    ];
    // Define the reliability and congestion control
    let channel = [
        Channel {
            priority: Priority::DEFAULT,
            reliability: Reliability::BestEffort,
        },
        Channel {
            priority: Priority::RealTime,
            reliability: Reliability::BestEffort,
        },
    ];
    // Run
    run_with_universal_transport(&endpoints, &endpoints, &channel, &MSG_SIZE_NOFRAG).await;
    let _ = std::fs::remove_file(f1);
    let _ = std::fs::remove_file(format!("{f1}.lock"));
}

#[cfg(all(feature = "transport_tls", target_family = "unix"))]
#[tokio::test(flavor = "multi_thread", worker_threads = 4)]
async fn transport_unicast_tls_only_server() {
    use zenoh_link::tls::config::*;

    zenoh_util::init_log_from_env_or("error");

    // Define the locator
    let mut endpoint: EndPoint = format!("tls/localhost:{}", 16070).parse().unwrap();
    endpoint
        .config_mut()
        .extend_from_iter(
            [
                (TLS_ROOT_CA_CERTIFICATE_RAW, SERVER_CA),
                (TLS_LISTEN_CERTIFICATE_RAW, SERVER_CERT),
                (TLS_LISTEN_PRIVATE_KEY_RAW, SERVER_KEY),
            ]
            .iter()
            .copied(),
        )
        .unwrap();

    // Define the reliability and congestion control
    let channel = [
        Channel {
            priority: Priority::DEFAULT,
            reliability: Reliability::Reliable,
        },
        Channel {
            priority: Priority::DEFAULT,
            reliability: Reliability::BestEffort,
        },
        Channel {
            priority: Priority::RealTime,
            reliability: Reliability::Reliable,
        },
        Channel {
            priority: Priority::RealTime,
            reliability: Reliability::BestEffort,
        },
    ];
    // Run
    let endpoints = vec![endpoint];
    run_with_universal_transport(&endpoints, &endpoints, &channel, &MSG_SIZE_ALL).await;
}

#[cfg(feature = "transport_quic")]
#[tokio::test(flavor = "multi_thread", worker_threads = 4)]
async fn transport_unicast_quic_only_server() {
    use zenoh_link::quic::config::*;

    zenoh_util::init_log_from_env_or("error");
    // Define the locator
    let mut endpoint: EndPoint = format!("quic/localhost:{}", 16080).parse().unwrap();
    endpoint
        .config_mut()
        .extend_from_iter(
            [
                (TLS_ROOT_CA_CERTIFICATE_RAW, SERVER_CA),
                (TLS_LISTEN_CERTIFICATE_RAW, SERVER_CERT),
                (TLS_LISTEN_PRIVATE_KEY_RAW, SERVER_KEY),
            ]
            .iter()
            .copied(),
        )
        .unwrap();

    // Define the reliability and congestion control
    let channel = [
        Channel {
            priority: Priority::DEFAULT,
            reliability: Reliability::Reliable,
        },
        Channel {
            priority: Priority::DEFAULT,
            reliability: Reliability::BestEffort,
        },
        Channel {
            priority: Priority::RealTime,
            reliability: Reliability::Reliable,
        },
        Channel {
            priority: Priority::RealTime,
            reliability: Reliability::BestEffort,
        },
    ];
    // Run
    let endpoints = vec![endpoint];
    run_with_universal_transport(&endpoints, &endpoints, &channel, &MSG_SIZE_ALL).await;
}

#[cfg(all(feature = "transport_tls", target_family = "unix"))]
#[tokio::test(flavor = "multi_thread", worker_threads = 4)]
async fn transport_unicast_tls_only_mutual_success() {
    use zenoh_link::tls::config::*;

    zenoh_util::init_log_from_env_or("error");

    let client_auth = "true";

    // Define the locator
    let mut client_endpoint: EndPoint = ("tls/localhost:10461").parse().unwrap();
    client_endpoint
        .config_mut()
        .extend_from_iter(
            [
                (TLS_ROOT_CA_CERTIFICATE_RAW, SERVER_CA),
                (TLS_CONNECT_CERTIFICATE_RAW, CLIENT_CERT),
                (TLS_CONNECT_PRIVATE_KEY_RAW, CLIENT_KEY),
                (TLS_ENABLE_MTLS, client_auth),
            ]
            .iter()
            .copied(),
        )
        .unwrap();

    // Define the locator
    let mut server_endpoint: EndPoint = ("tls/localhost:10461").parse().unwrap();
    server_endpoint
        .config_mut()
        .extend_from_iter(
            [
                (TLS_ROOT_CA_CERTIFICATE_RAW, CLIENT_CA),
                (TLS_LISTEN_CERTIFICATE_RAW, SERVER_CERT),
                (TLS_LISTEN_PRIVATE_KEY_RAW, SERVER_KEY),
                (TLS_ENABLE_MTLS, client_auth),
            ]
            .iter()
            .copied(),
        )
        .unwrap();
    // Define the reliability and congestion control
    let channel = [
        Channel {
            priority: Priority::DEFAULT,
            reliability: Reliability::Reliable,
        },
        Channel {
            priority: Priority::DEFAULT,
            reliability: Reliability::BestEffort,
        },
        Channel {
            priority: Priority::RealTime,
            reliability: Reliability::Reliable,
        },
        Channel {
            priority: Priority::RealTime,
            reliability: Reliability::BestEffort,
        },
    ];
    // Run
    let client_endpoints = vec![client_endpoint];
    let server_endpoints = vec![server_endpoint];
    run_with_universal_transport(
        &client_endpoints,
        &server_endpoints,
        &channel,
        &MSG_SIZE_ALL,
    )
    .await;
}

#[cfg(all(feature = "transport_tls", target_family = "unix"))]
#[tokio::test(flavor = "multi_thread", worker_threads = 4)]
async fn transport_unicast_tls_only_mutual_no_client_certs_failure() {
    use std::vec;

    use zenoh_link::tls::config::*;

    zenoh_util::init_log_from_env_or("error");

    // Define the locator
    let mut client_endpoint: EndPoint = ("tls/localhost:10462").parse().unwrap();
    client_endpoint
        .config_mut()
        .extend_from_iter([(TLS_ROOT_CA_CERTIFICATE_RAW, SERVER_CA)].iter().copied())
        .unwrap();

    // Define the locator
    let mut server_endpoint: EndPoint = ("tls/localhost:10462").parse().unwrap();
    server_endpoint
        .config_mut()
        .extend_from_iter(
            [
                (TLS_ROOT_CA_CERTIFICATE_RAW, CLIENT_CA),
                (TLS_LISTEN_CERTIFICATE_RAW, SERVER_CERT),
                (TLS_LISTEN_PRIVATE_KEY_RAW, SERVER_KEY),
                (TLS_ENABLE_MTLS, "true"),
            ]
            .iter()
            .copied(),
        )
        .unwrap();
    // Define the reliability and congestion control
    let channel = [
        Channel {
            priority: Priority::DEFAULT,
            reliability: Reliability::Reliable,
        },
        Channel {
            priority: Priority::DEFAULT,
            reliability: Reliability::BestEffort,
        },
        Channel {
            priority: Priority::RealTime,
            reliability: Reliability::Reliable,
        },
        Channel {
            priority: Priority::RealTime,
            reliability: Reliability::BestEffort,
        },
    ];
    // Run
    let client_endpoints = vec![client_endpoint];
    let server_endpoints = vec![server_endpoint];
    let result = std::panic::catch_unwind(|| {
        tokio::runtime::Runtime::new()
            .unwrap()
            .block_on(run_with_universal_transport(
                &client_endpoints,
                &server_endpoints,
                &channel,
                &MSG_SIZE_ALL,
            ))
    });
    assert!(result.is_err());
}

#[cfg(all(feature = "transport_tls", target_family = "unix"))]
#[test]
fn transport_unicast_tls_only_mutual_wrong_client_certs_failure() {
    use zenoh_link::tls::config::*;

    zenoh_util::init_log_from_env_or("error");

    let client_auth = "true";

    // Define the locator
    let mut client_endpoint: EndPoint = ("tls/localhost:10463").parse().unwrap();
    client_endpoint
        .config_mut()
        .extend_from_iter(
            [
                (TLS_ROOT_CA_CERTIFICATE_RAW, SERVER_CA),
                // Using the SERVER_CERT and SERVER_KEY in the client to simulate the case the client has
                // wrong certificates and keys. The SERVER_CA (cetificate authority) will not recognize
                // these certificates as it is expecting to receive CLIENT_CERT and CLIENT_KEY from the
                // client.
                (TLS_CONNECT_CERTIFICATE_RAW, SERVER_CERT),
                (TLS_CONNECT_PRIVATE_KEY_RAW, SERVER_KEY),
                (TLS_ENABLE_MTLS, client_auth),
            ]
            .iter()
            .copied(),
        )
        .unwrap();

    // Define the locator
    let mut server_endpoint: EndPoint = ("tls/localhost:10463").parse().unwrap();
    server_endpoint
        .config_mut()
        .extend_from_iter(
            [
                (TLS_ROOT_CA_CERTIFICATE_RAW, CLIENT_CA),
                (TLS_LISTEN_CERTIFICATE_RAW, SERVER_CERT),
                (TLS_LISTEN_PRIVATE_KEY_RAW, SERVER_KEY),
                (TLS_ENABLE_MTLS, client_auth),
            ]
            .iter()
            .copied(),
        )
        .unwrap();
    // Define the reliability and congestion control
    let channel = [
        Channel {
            priority: Priority::DEFAULT,
            reliability: Reliability::Reliable,
        },
        Channel {
            priority: Priority::DEFAULT,
            reliability: Reliability::BestEffort,
        },
        Channel {
            priority: Priority::RealTime,
            reliability: Reliability::Reliable,
        },
        Channel {
            priority: Priority::RealTime,
            reliability: Reliability::BestEffort,
        },
    ];
    // Run
    let client_endpoints = vec![client_endpoint];
    let server_endpoints = vec![server_endpoint];
    let result = std::panic::catch_unwind(|| {
        tokio::runtime::Runtime::new()
            .unwrap()
            .block_on(run_with_universal_transport(
                &client_endpoints,
                &server_endpoints,
                &channel,
                &MSG_SIZE_ALL,
            ))
    });
    assert!(result.is_err());
}

#[cfg(all(feature = "transport_quic", target_family = "unix"))]
#[tokio::test(flavor = "multi_thread", worker_threads = 4)]
async fn transport_unicast_quic_only_mutual_success() {
    use zenoh_link::quic::config::*;

    zenoh_util::init_log_from_env_or("error");

    let client_auth = "true";

    // Define the locator
    let mut client_endpoint: EndPoint = ("quic/localhost:10461").parse().unwrap();
    client_endpoint
        .config_mut()
        .extend_from_iter(
            [
                (TLS_ROOT_CA_CERTIFICATE_RAW, SERVER_CA),
                (TLS_CONNECT_CERTIFICATE_RAW, CLIENT_CERT),
                (TLS_CONNECT_PRIVATE_KEY_RAW, CLIENT_KEY),
                (TLS_ENABLE_MTLS, client_auth),
            ]
            .iter()
            .copied(),
        )
        .unwrap();

    // Define the locator
    let mut server_endpoint: EndPoint = ("quic/localhost:10461").parse().unwrap();
    server_endpoint
        .config_mut()
        .extend_from_iter(
            [
                (TLS_ROOT_CA_CERTIFICATE_RAW, CLIENT_CA),
                (TLS_LISTEN_CERTIFICATE_RAW, SERVER_CERT),
                (TLS_LISTEN_PRIVATE_KEY_RAW, SERVER_KEY),
                (TLS_ENABLE_MTLS, client_auth),
            ]
            .iter()
            .copied(),
        )
        .unwrap();
    // Define the reliability and congestion control
    let channel = [
        Channel {
            priority: Priority::default(),
            reliability: Reliability::Reliable,
        },
        Channel {
            priority: Priority::default(),
            reliability: Reliability::BestEffort,
        },
        Channel {
            priority: Priority::RealTime,
            reliability: Reliability::Reliable,
        },
        Channel {
            priority: Priority::RealTime,
            reliability: Reliability::BestEffort,
        },
    ];
    // Run
    let client_endpoints = vec![client_endpoint];
    let server_endpoints = vec![server_endpoint];
    run_with_universal_transport(
        &client_endpoints,
        &server_endpoints,
        &channel,
        &MSG_SIZE_ALL,
    )
    .await;
}

#[cfg(all(feature = "transport_quic", target_family = "unix"))]
#[tokio::test(flavor = "multi_thread", worker_threads = 4)]
async fn transport_unicast_quic_only_mutual_no_client_certs_failure() {
    use std::vec;

    use zenoh_link::quic::config::*;

    zenoh_util::init_log_from_env_or("error");

    // Define the locator
    let mut client_endpoint: EndPoint = ("quic/localhost:10462").parse().unwrap();
    client_endpoint
        .config_mut()
        .extend_from_iter([(TLS_ROOT_CA_CERTIFICATE_RAW, SERVER_CA)].iter().copied())
        .unwrap();

    // Define the locator
    let mut server_endpoint: EndPoint = ("quic/localhost:10462").parse().unwrap();
    server_endpoint
        .config_mut()
        .extend_from_iter(
            [
                (TLS_ROOT_CA_CERTIFICATE_RAW, CLIENT_CA),
                (TLS_LISTEN_CERTIFICATE_RAW, SERVER_CERT),
                (TLS_LISTEN_PRIVATE_KEY_RAW, SERVER_KEY),
                (TLS_ENABLE_MTLS, "true"),
            ]
            .iter()
            .copied(),
        )
        .unwrap();
    // Define the reliability and congestion control
    let channel = [
        Channel {
            priority: Priority::default(),
            reliability: Reliability::Reliable,
        },
        Channel {
            priority: Priority::default(),
            reliability: Reliability::BestEffort,
        },
        Channel {
            priority: Priority::RealTime,
            reliability: Reliability::Reliable,
        },
        Channel {
            priority: Priority::RealTime,
            reliability: Reliability::BestEffort,
        },
    ];
    // Run
    let client_endpoints = vec![client_endpoint];
    let server_endpoints = vec![server_endpoint];
    let result = std::panic::catch_unwind(|| {
        tokio::runtime::Runtime::new()
            .unwrap()
            .block_on(run_with_universal_transport(
                &client_endpoints,
                &server_endpoints,
                &channel,
                &MSG_SIZE_ALL,
            ))
    });
    assert!(result.is_err());
}

#[cfg(all(feature = "transport_quic", target_family = "unix"))]
#[test]
fn transport_unicast_quic_only_mutual_wrong_client_certs_failure() {
    use zenoh_link::quic::config::*;

    zenoh_util::init_log_from_env_or("error");

    let client_auth = "true";

    // Define the locator
    let mut client_endpoint: EndPoint = ("quic/localhost:10463").parse().unwrap();
    client_endpoint
        .config_mut()
        .extend_from_iter(
            [
                (TLS_ROOT_CA_CERTIFICATE_RAW, SERVER_CA),
                // Using the SERVER_CERT and SERVER_KEY in the client to simulate the case the client has
                // wrong certificates and keys. The SERVER_CA (cetificate authority) will not recognize
                // these certificates as it is expecting to receive CLIENT_CERT and CLIENT_KEY from the
                // client.
                (TLS_CONNECT_CERTIFICATE_RAW, SERVER_CERT),
                (TLS_CONNECT_PRIVATE_KEY_RAW, SERVER_KEY),
                (TLS_ENABLE_MTLS, client_auth),
            ]
            .iter()
            .copied(),
        )
        .unwrap();

    // Define the locator
    let mut server_endpoint: EndPoint = ("quic/localhost:10463").parse().unwrap();
    server_endpoint
        .config_mut()
        .extend_from_iter(
            [
                (TLS_ROOT_CA_CERTIFICATE_RAW, CLIENT_CA),
                (TLS_LISTEN_CERTIFICATE_RAW, SERVER_CERT),
                (TLS_LISTEN_PRIVATE_KEY_RAW, SERVER_KEY),
                (TLS_ENABLE_MTLS, client_auth),
            ]
            .iter()
            .copied(),
        )
        .unwrap();
    // Define the reliability and congestion control
    let channel = [
        Channel {
            priority: Priority::default(),
            reliability: Reliability::Reliable,
        },
        Channel {
            priority: Priority::default(),
            reliability: Reliability::BestEffort,
        },
        Channel {
            priority: Priority::RealTime,
            reliability: Reliability::Reliable,
        },
        Channel {
            priority: Priority::RealTime,
            reliability: Reliability::BestEffort,
        },
    ];
    // Run
    let client_endpoints = vec![client_endpoint];
    let server_endpoints = vec![server_endpoint];
    let result = std::panic::catch_unwind(|| {
        tokio::runtime::Runtime::new()
            .unwrap()
            .block_on(run_with_universal_transport(
                &client_endpoints,
                &server_endpoints,
                &channel,
                &MSG_SIZE_ALL,
            ))
    });
    assert!(result.is_err());
}

#[test]
fn transport_unicast_qos_and_lowlatency_failure() {
    struct TestPeer;
    impl TransportEventHandler for TestPeer {
        fn new_unicast(
            &self,
            _: TransportPeer,
            _: TransportUnicast,
        ) -> ZResult<Arc<dyn TransportPeerEventHandler>> {
            panic!();
        }

        fn new_multicast(
            &self,
            _: TransportMulticast,
        ) -> ZResult<Arc<dyn TransportMulticastEventHandler>> {
            panic!();
        }
    }

    let peer_shm02_handler = Arc::new(TestPeer);

    let failing_manager = TransportManager::builder()
        .whatami(WhatAmI::Peer)
        .unicast(
            TransportManager::config_unicast()
                .lowlatency(true)
                .qos(true),
        )
        .build(peer_shm02_handler.clone());
    assert!(failing_manager.is_err());

    let good_manager1 = TransportManager::builder()
        .whatami(WhatAmI::Peer)
        .unicast(
            TransportManager::config_unicast()
                .lowlatency(false)
                .qos(true),
        )
        .build(peer_shm02_handler.clone());
    assert!(good_manager1.is_ok());

    let good_manager2 = TransportManager::builder()
        .whatami(WhatAmI::Peer)
        .unicast(
            TransportManager::config_unicast()
                .lowlatency(true)
                .qos(false),
        )
        .build(peer_shm02_handler.clone());
    assert!(good_manager2.is_ok());
}<|MERGE_RESOLUTION|>--- conflicted
+++ resolved
@@ -499,11 +499,7 @@
     }
     .into();
 
-<<<<<<< HEAD
-    for _ in 0..MSG_COUNT {
-=======
     for _ in 0..msg_count {
->>>>>>> 9ad5304e
         let _ = client_transport.schedule(message.clone().as_mut());
     }
 
