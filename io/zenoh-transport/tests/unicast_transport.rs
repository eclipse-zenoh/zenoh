//
// Copyright (c) 2023 ZettaScale Technology
//
// This program and the accompanying materials are made available under the
// terms of the Eclipse Public License 2.0 which is available at
// http://www.eclipse.org/legal/epl-2.0, or the Apache License, Version 2.0
// which is available at https://www.apache.org/licenses/LICENSE-2.0.
//
// SPDX-License-Identifier: EPL-2.0 OR Apache-2.0
//
// Contributors:
//   ZettaScale Zenoh Team, <zenoh@zettascale.tech>
//
use async_std::{prelude::FutureExt, task};
use std::fmt::Write as _;
use std::{
    any::Any,
    convert::TryFrom,
    sync::{
        atomic::{AtomicUsize, Ordering},
        Arc,
    },
    time::Duration,
};
use zenoh_core::zasync_executor_init;
use zenoh_link::Link;
use zenoh_protocol::{
    core::{
        Channel, CongestionControl, Encoding, EndPoint, Priority, Reliability, WhatAmI, ZenohId,
    },
    network::{
        push::ext::{NodeIdType, QoSType},
        NetworkMessage, Push,
    },
    zenoh_new::Put,
};
use zenoh_result::ZResult;
use zenoh_transport::{
<<<<<<< HEAD
    TransportEventHandler, TransportManager, TransportManagerBuilderUnicast, TransportPeer,
    TransportPeerEventHandler, TransportUnicast,
=======
    TransportEventHandler, TransportManager, TransportMulticast, TransportMulticastEventHandler,
    TransportPeer, TransportPeerEventHandler, TransportUnicast,
>>>>>>> d07437ad
};

// These keys and certificates below are purposedly generated to run TLS and mTLS tests.
//
// With 2 way authentication (mTLS), using TLS 1.3, we need two pairs of keys and certificates: one
// for the "server" and another one for the "client".
//
// The keys and certificates below were auto-generated using https://github.com/jsha/minica and
// target the localhost domain, so it has no real mapping to any existing domain.
//
// The keys and certificates generated map as follows to the constants below:
//
//   certificates
//   ├── client
//   │   ├── localhost
//   │   │   ├── cert.pem <------- CLIENT_CERT
//   │   │   └── key.pem <-------- CLIENT_KEY
//   │   ├── minica-key.pem
//   │   └── minica.pem <--------- CLIENT_CA
//   └── server
//       ├── localhost
//       │   ├── cert.pem <------- SERVER_CERT
//       │   └── key.pem <-------- SERVER_KEY
//       ├── minica-key.pem
//       └── minica.pem <--------- SERVER_CA
//
// The way it works is that the client's certificate authority will validate in front of the server
// the key and certificate brought in by the client. Similarly the server's certificate authority
// will validate the key and certificate brought in by the server in front of the client.
//
#[cfg(all(feature = "transport_tls", target_family = "unix"))]
const CLIENT_KEY: &str = "-----BEGIN RSA PRIVATE KEY-----
MIIEpAIBAAKCAQEAsfqAuhElN4HnyeqLovSd4Qe+nNv5AwCjSO+HFiF30x3vQ1Hi
qRA0UmyFlSqBnFH3TUHm4Jcad40QfrX8f11NKGZdpvKHsMYqYjZnYkRFGS2s4fQy
aDbV5M06s3UDX8ETPgY41Y8fCKTSVdi9iHkwcVrXMxUu4IBBx0C1r2GSo3gkIBnU
cELdFdaUOSbdCipJhbnkwixEr2h7PXxwba7SIZgZtRaQWak1VE9b716qe3iMuMha
Efo/UoFmeZCPu5spfwaOZsnCsxRPk2IjbzlsHTJ09lM9wmbEFHBMVAXejLTk++Sr
Xt8jASZhNen/2GzyLQNAquGn98lCMQ6SsE9vLQIDAQABAoIBAGQkKggHm6Q20L+4
2+bNsoOqguLplpvM4RMpyx11qWE9h6GeUmWD+5yg+SysJQ9aw0ZSHWEjRD4ePji9
lxvm2IIxzuIftp+NcM2gBN2ywhpfq9XbO/2NVR6PJ0dQQJzBG12bzKDFDdYkP0EU
WdiPL+WoEkvo0F57bAd77n6G7SZSgxYekBF+5S6rjbu5I1cEKW+r2vLehD4uFCVX
Q0Tu7TyIOE1KJ2anRb7ZXVUaguNj0/Er7EDT1+wN8KJKvQ1tYGIq/UUBtkP9nkOI
9XJd25k6m5AQPDddzd4W6/5+M7kjyVPi3CsQcpBPss6ueyecZOMaKqdWAHeEyaak
r67TofUCgYEA6GBa+YkRvp0Ept8cd5mh4gCRM8wUuhtzTQnhubCPivy/QqMWScdn
qD0OiARLAsqeoIfkAVgyqebVnxwTrKTvWe0JwpGylEVWQtpGz3oHgjST47yZxIiY
CSAaimi2CYnJZ+QB2oBkFVwNCuXdPEGX6LgnOGva19UKrm6ONsy6V9MCgYEAxBJu
fu4dGXZreARKEHa/7SQjI9ayAFuACFlON/EgSlICzQyG/pumv1FsMEiFrv6w7PRj
4AGqzyzGKXWVDRMrUNVeGPSKJSmlPGNqXfPaXRpVEeB7UQhAs5wyMrWDl8jEW7Ih
XcWhMLn1f/NOAKyrSDSEaEM+Nuu+xTifoAghvP8CgYEAlta9Fw+nihDIjT10cBo0
38w4dOP7bFcXQCGy+WMnujOYPzw34opiue1wOlB3FIfL8i5jjY/fyzPA5PhHuSCT
Ec9xL3B9+AsOFHU108XFi/pvKTwqoE1+SyYgtEmGKKjdKOfzYA9JaCgJe1J8inmV
jwXCx7gTJVjwBwxSmjXIm+sCgYBQF8NhQD1M0G3YCdCDZy7BXRippCL0OGxVfL2R
5oKtOVEBl9NxH/3+evE5y/Yn5Mw7Dx3ZPHUcygpslyZ6v9Da5T3Z7dKcmaVwxJ+H
n3wcugv0EIHvOPLNK8npovINR6rGVj6BAqD0uZHKYYYEioQxK5rGyGkaoDQ+dgHm
qku12wKBgQDem5FvNp5iW7mufkPZMqf3sEGtu612QeqejIPFM1z7VkUgetsgPBXD
tYsqC2FtWzY51VOEKNpnfH7zH5n+bjoI9nAEAW63TK9ZKkr2hRGsDhJdGzmLfQ7v
F6/CuIw9EsAq6qIB8O88FXQqald+BZOx6AzB8Oedsz/WtMmIEmr/+Q==
-----END RSA PRIVATE KEY-----";

#[cfg(all(feature = "transport_tls", target_family = "unix"))]
const CLIENT_CERT: &str = "-----BEGIN CERTIFICATE-----
MIIDLjCCAhagAwIBAgIIeUtmIdFQznMwDQYJKoZIhvcNAQELBQAwIDEeMBwGA1UE
AxMVbWluaWNhIHJvb3QgY2EgMDc4ZGE3MCAXDTIzMDMwNjE2MDMxOFoYDzIxMjMw
MzA2MTYwMzE4WjAUMRIwEAYDVQQDEwlsb2NhbGhvc3QwggEiMA0GCSqGSIb3DQEB
AQUAA4IBDwAwggEKAoIBAQCx+oC6ESU3gefJ6oui9J3hB76c2/kDAKNI74cWIXfT
He9DUeKpEDRSbIWVKoGcUfdNQebglxp3jRB+tfx/XU0oZl2m8oewxipiNmdiREUZ
Lazh9DJoNtXkzTqzdQNfwRM+BjjVjx8IpNJV2L2IeTBxWtczFS7ggEHHQLWvYZKj
eCQgGdRwQt0V1pQ5Jt0KKkmFueTCLESvaHs9fHBtrtIhmBm1FpBZqTVUT1vvXqp7
eIy4yFoR+j9SgWZ5kI+7myl/Bo5mycKzFE+TYiNvOWwdMnT2Uz3CZsQUcExUBd6M
tOT75Kte3yMBJmE16f/YbPItA0Cq4af3yUIxDpKwT28tAgMBAAGjdjB0MA4GA1Ud
DwEB/wQEAwIFoDAdBgNVHSUEFjAUBggrBgEFBQcDAQYIKwYBBQUHAwIwDAYDVR0T
AQH/BAIwADAfBgNVHSMEGDAWgBTWfAmQ/BUIQm/9/llJJs2jUMWzGzAUBgNVHREE
DTALgglsb2NhbGhvc3QwDQYJKoZIhvcNAQELBQADggEBAG/POnBob0S7iYwsbtI2
3LTTbRnmseIErtJuJmI9yYzgVIm6sUSKhlIUfAIm4rfRuzE94KFeWR2w9RabxOJD
wjYLLKvQ6rFY5g2AV/J0TwDjYuq0absdaDPZ8MKJ+/lpGYK3Te+CTOfq5FJRFt1q
GOkXAxnNpGg0obeRWRKFiAMHbcw6a8LIMfRjCooo3+uSQGsbVzGxSB4CYo720KcC
9vB1K9XALwzoqCewP4aiQsMY1GWpAmzXJftY3w+lka0e9dBYcdEdOqxSoZb5OBBZ
p5e60QweRuJsb60aUaCG8HoICevXYK2fFqCQdlb5sIqQqXyN2K6HuKAFywsjsGyJ
abY=
-----END CERTIFICATE-----";

#[cfg(all(feature = "transport_tls", target_family = "unix"))]
const CLIENT_CA: &str = "-----BEGIN CERTIFICATE-----
MIIDSzCCAjOgAwIBAgIIB42n1ZIkOakwDQYJKoZIhvcNAQELBQAwIDEeMBwGA1UE
AxMVbWluaWNhIHJvb3QgY2EgMDc4ZGE3MCAXDTIzMDMwNjE2MDMwN1oYDzIxMjMw
MzA2MTYwMzA3WjAgMR4wHAYDVQQDExVtaW5pY2Egcm9vdCBjYSAwNzhkYTcwggEi
MA0GCSqGSIb3DQEBAQUAA4IBDwAwggEKAoIBAQDIuCq24O4P4Aep5vAVlrIQ7P8+
uWWgcHIFYa02TmhBUB/hjo0JANCQvAtpVNuQ8NyKPlqnnq1cttePbSYVeA0rrnOs
DcfySAiyGBEY9zMjFfHJtH1wtrPcJEU8XIEY3xUlrAJE2CEuV9dVYgfEEydnvgLc
8Ug0WXSiARjqbnMW3l8jh6bYCp/UpL/gSM4mxdKrgpfyPoweGhlOWXc3RTS7cqM9
T25acURGOSI6/g8GF0sNE4VZmUvHggSTmsbLeXMJzxDWO+xVehRmbQx3IkG7u++b
QdRwGIJcDNn7zHlDMHtQ0Z1DBV94fZNBwCULhCBB5g20XTGw//S7Fj2FPwyhAgMB
AAGjgYYwgYMwDgYDVR0PAQH/BAQDAgKEMB0GA1UdJQQWMBQGCCsGAQUFBwMBBggr
BgEFBQcDAjASBgNVHRMBAf8ECDAGAQH/AgEAMB0GA1UdDgQWBBTWfAmQ/BUIQm/9
/llJJs2jUMWzGzAfBgNVHSMEGDAWgBTWfAmQ/BUIQm/9/llJJs2jUMWzGzANBgkq
hkiG9w0BAQsFAAOCAQEAvtcZFAELKiTuOiAeYts6zeKxc+nnHCzayDeD/BDCbxGJ
e1n+xdHjLtWGd+/Anc+fvftSYBPTFQqCi84lPiUIln5z/rUxE+ke81hNPIfw2obc
yIg87xCabQpVyEh8s+MV+7YPQ1+fH4FuSi2Fck1FejxkVqN2uOZPvOYUmSTsaVr1
8SfRnwJNZ9UMRPM2bD4Jkvj0VcL42JM3QkOClOzYW4j/vll2cSs4kx7er27cIoo1
Ck0v2xSPAiVjg6w65rUQeW6uB5m0T2wyj+wm0At8vzhZPlgS1fKhcmT2dzOq3+oN
R+IdLiXcyIkg0m9N8I17p0ljCSkbrgGMD3bbePRTfg==
-----END CERTIFICATE-----";

#[cfg(any(feature = "transport_tls", feature = "transport_quic"))]
const SERVER_KEY: &str = "-----BEGIN RSA PRIVATE KEY-----
MIIEpAIBAAKCAQEAmDCySqKHPmEZShDH3ldPaV/Zsh9+HlHFLk9H10vJZj5WfzVu
5puZQ8GvBFIOtVrl0L9qLkA6bZiHHXm/8OEVvd135ZMp4NV23fdTsEASXfvGVQY8
y+4UkZN0Dw6sfwlQVPyNRplys2+nFs6tX05Dp9VizV39tSOqe/jd6hyzxSUHqFat
RwQRXAI04CZ6ckDb0Riw7i0yvjrFhBom9lPKq4IkXZGgS5MRl0pRgAZTqHEMlv8z
oX+KcG9mfyQIHtpkVuSHHsQjwVop7fMnT7KCQ3bPI+fgMmAg+h1IR19Dm0JM+9zl
u39j0IbkytrsystGM+pTRbdp7s2lgtOMCFt0+wIDAQABAoIBADNTSO2uvlmlOXgn
DKDJZTiuYKaXxFrJTOx/REUxg+x9XYJtLMeM9jVJnpKgceFrlFHAHDkY5BuN8xNX
ugmsfz6W8BZ2eQsgMoRNIuYv1YHopUyLW/mSg1FNHzjsw/Pb2kGvIp4Kpgopv3oL
naCkrmBtsHJ+Hk/2hUpl9cE8iMwVWcVevLzyHi98jNy1IDdIPhRtl0dhMiqC5MRr
4gLJ5gNkLYX7xf3tw5Hmfk/bVNProqZXDIQVI7rFvItX586nvQ3LNQkmW/D2ShZf
3FEqMu6EdA2Ycc4UZgAlQNGV0VBrWWVXizOQ+9gjLnBk3kJjqfigCU6NG94bTJ+H
0YIhsGECgYEAwdSSyuMSOXgzZQ7Vv+GsNn/7ivi/H8eb/lDzksqS/JroA2ciAmHG
2OF30eUJKRg+STqBTpOfXgS4QUa8QLSwBSnwcw6579x9bYGUhqD2Ypaw9uCnOukA
CwwggZ9cDmF0tb5rYjqkW3bFPqkCnTGb0ylMFaYRhRDU20iG5t8PQckCgYEAyQEM
KK18FLQUKivGrQgP5Ib6IC3myzlHGxDzfobXGpaQntFnHY7Cxp/6BBtmASzt9Jxu
etnrevmzrbKqsLTJSg3ivbiq0YTLAJ1FsZrCp71dx49YR/5o9QFiq0nQoKnwUVeb
/hrDjMAokNkjFL5vouXO711GSS6YyM4WzAKZAqMCgYEAhqGxaG06jmJ4SFx6ibIl
nSFeRhQrJNbP+mCeHrrIR98NArgS/laN+Lz7LfaJW1r0gIa7pCmTi4l5thV80vDu
RlfwJOr4qaucD4Du+mg5WxdSSdiXL6sBlarRtVdMaMy2dTqTegJDgShJLxHTt/3q
P0yzBWJ5TtT3FG0XDqum/EkCgYAYNHwWWe3bQGQ9P9BI/fOL/YUZYu2sA1XAuKXZ
0rsMhJ0dwvG76XkjGhitbe82rQZqsnvLZ3qn8HHmtOFBLkQfGtT3K8nGOUuI42eF
H7HZKUCly2lCIizZdDVBkz4AWvaJlRc/3lE2Hd3Es6E52kTvROVKhdz06xuS8t5j
6twqKQKBgQC01AeiWL6Rzo+yZNzVgbpeeDogaZz5dtmURDgCYH8yFX5eoCKLHfnI
2nDIoqpaHY0LuX+dinuH+jP4tlyndbc2muXnHd9r0atytxA69ay3sSA5WFtfi4ef
ESElGO6qXEA821RpQp+2+uhL90+iC294cPqlS5LDmvTMypVDHzrxPQ==
-----END RSA PRIVATE KEY-----";

#[cfg(any(feature = "transport_tls", feature = "transport_quic"))]
const SERVER_CERT: &str = "-----BEGIN CERTIFICATE-----
MIIDLjCCAhagAwIBAgIIW1mAtJWJAJYwDQYJKoZIhvcNAQELBQAwIDEeMBwGA1UE
AxMVbWluaWNhIHJvb3QgY2EgNGRjYzJmMCAXDTIzMDMwNjE2NDEwNloYDzIxMjMw
MzA2MTY0MTA2WjAUMRIwEAYDVQQDEwlsb2NhbGhvc3QwggEiMA0GCSqGSIb3DQEB
AQUAA4IBDwAwggEKAoIBAQCYMLJKooc+YRlKEMfeV09pX9myH34eUcUuT0fXS8lm
PlZ/NW7mm5lDwa8EUg61WuXQv2ouQDptmIcdeb/w4RW93Xflkyng1Xbd91OwQBJd
+8ZVBjzL7hSRk3QPDqx/CVBU/I1GmXKzb6cWzq1fTkOn1WLNXf21I6p7+N3qHLPF
JQeoVq1HBBFcAjTgJnpyQNvRGLDuLTK+OsWEGib2U8qrgiRdkaBLkxGXSlGABlOo
cQyW/zOhf4pwb2Z/JAge2mRW5IcexCPBWint8ydPsoJDds8j5+AyYCD6HUhHX0Ob
Qkz73OW7f2PQhuTK2uzKy0Yz6lNFt2nuzaWC04wIW3T7AgMBAAGjdjB0MA4GA1Ud
DwEB/wQEAwIFoDAdBgNVHSUEFjAUBggrBgEFBQcDAQYIKwYBBQUHAwIwDAYDVR0T
AQH/BAIwADAfBgNVHSMEGDAWgBTX46+p+Po1npE6QLQ7mMI+83s6qDAUBgNVHREE
DTALgglsb2NhbGhvc3QwDQYJKoZIhvcNAQELBQADggEBAAxrmQPG54ybKgMVliN8
Mg5povSdPIVVnlU/HOVG9yxzAOav/xQP003M4wqpatWxI8tR1PcLuZf0EPmcdJgb
tVl9nZMVZtveQnYMlU8PpkEVu56VM4Zr3rH9liPRlr0JEAXODdKw76kWKzmdqWZ/
rzhup3Ek7iEX6T5j/cPUvTWtMD4VEK2I7fgoKSHIX8MIVzqM7cuboGWPtS3eRNXl
MgvahA4TwLEXPEe+V1WAq6nSb4g2qSXWIDpIsy/O1WGS/zzRnKvXu9/9NkXWqZMl
C1LSpiiQUaRSglOvYf/Zx6r+4BOS4OaaArwHkecZQqBSCcBLEAyb/FaaXdBowI0U
PQ4=
-----END CERTIFICATE-----";

#[cfg(any(feature = "transport_tls", feature = "transport_quic"))]
const SERVER_CA: &str = "-----BEGIN CERTIFICATE-----
MIIDSzCCAjOgAwIBAgIITcwv1N10nqEwDQYJKoZIhvcNAQELBQAwIDEeMBwGA1UE
AxMVbWluaWNhIHJvb3QgY2EgNGRjYzJmMCAXDTIzMDMwNjE2NDEwNloYDzIxMjMw
MzA2MTY0MTA2WjAgMR4wHAYDVQQDExVtaW5pY2Egcm9vdCBjYSA0ZGNjMmYwggEi
MA0GCSqGSIb3DQEBAQUAA4IBDwAwggEKAoIBAQC2WUgN7NMlXIknew1cXiTWGmS0
1T1EjcNNDAq7DqZ7/ZVXrjD47yxTt5EOiOXK/cINKNw4Zq/MKQvq9qu+Oax4lwiV
Ha0i8ShGLSuYI1HBlXu4MmvdG+3/SjwYoGsGaShr0y/QGzD3cD+DQZg/RaaIPHlO
MdmiUXxkMcy4qa0hFJ1imlJdq/6Tlx46X+0vRCh8nkekvOZR+t7Z5U4jn4XE54Kl
0PiwcyX8vfDZ3epa/FSHZvVQieM/g5Yh9OjIKCkdWRg7tD0IEGsaW11tEPJ5SiQr
mDqdRneMzZKqY0xC+QqXSvIlzpOjiu8PYQx7xugaUFE/npKRQdvh8ojHJMdNAgMB
AAGjgYYwgYMwDgYDVR0PAQH/BAQDAgKEMB0GA1UdJQQWMBQGCCsGAQUFBwMBBggr
BgEFBQcDAjASBgNVHRMBAf8ECDAGAQH/AgEAMB0GA1UdDgQWBBTX46+p+Po1npE6
QLQ7mMI+83s6qDAfBgNVHSMEGDAWgBTX46+p+Po1npE6QLQ7mMI+83s6qDANBgkq
hkiG9w0BAQsFAAOCAQEAaN0IvEC677PL/JXzMrXcyBV88IvimlYN0zCt48GYlhmx
vL1YUDFLJEB7J+dyERGE5N6BKKDGblC4WiTFgDMLcHFsMGRc0v7zKPF1PSBwRYJi
ubAmkwdunGG5pDPUYtTEDPXMlgClZ0YyqSFJMOqA4IzQg6exVjXtUxPqzxNhyC7S
vlgUwPbX46uNi581a9+Ls2V3fg0ZnhkTSctYZHGZNeh0Nsf7Am8xdUDYG/bZcVef
jbQ9gpChosdjF0Bgblo7HSUct/2Va+YlYwW+WFjJX8k4oN6ZU5W5xhdfO8Czmgwk
US5kJ/+1M0uR8zUhZHL61FbsdPxEj+fYKrHv4woo+A==
-----END CERTIFICATE-----";

const TIMEOUT: Duration = Duration::from_secs(60);
const SLEEP: Duration = Duration::from_secs(1);
const SLEEP_COUNT: Duration = Duration::from_millis(10);

const MSG_COUNT: usize = 1_000;
const MSG_SIZE_ALL: [usize; 2] = [1_024, 131_072];
const MSG_SIZE_NOFRAG: [usize; 1] = [1_024];

macro_rules! ztimeout {
    ($f:expr) => {
        $f.timeout(TIMEOUT).await.unwrap()
    };
}

// Transport Handler for the router
struct SHRouter {
    count: Arc<AtomicUsize>,
}

impl Default for SHRouter {
    fn default() -> Self {
        Self {
            count: Arc::new(AtomicUsize::new(0)),
        }
    }
}

impl SHRouter {
    fn get_count(&self) -> usize {
        self.count.load(Ordering::SeqCst)
    }
}

impl TransportEventHandler for SHRouter {
    fn new_unicast(
        &self,
        _peer: TransportPeer,
        _transport: TransportUnicast,
    ) -> ZResult<Arc<dyn TransportPeerEventHandler>> {
        let arc = Arc::new(SCRouter::new(self.count.clone()));
        Ok(arc)
    }

    fn new_multicast(
        &self,
        _transport: TransportMulticast,
    ) -> ZResult<Arc<dyn TransportMulticastEventHandler>> {
        panic!();
    }
}

// Transport Callback for the router
pub struct SCRouter {
    count: Arc<AtomicUsize>,
}

impl SCRouter {
    pub fn new(count: Arc<AtomicUsize>) -> Self {
        Self { count }
    }
}

impl TransportPeerEventHandler for SCRouter {
    fn handle_message(&self, _message: NetworkMessage) -> ZResult<()> {
        self.count.fetch_add(1, Ordering::SeqCst);
        Ok(())
    }

    fn new_link(&self, _link: Link) {}
    fn del_link(&self, _link: Link) {}
    fn closing(&self) {}
    fn closed(&self) {}

    fn as_any(&self) -> &dyn Any {
        self
    }
}

// Transport Handler for the client
#[derive(Default)]
struct SHClient;

impl TransportEventHandler for SHClient {
    fn new_unicast(
        &self,
        _peer: TransportPeer,
        _transport: TransportUnicast,
    ) -> ZResult<Arc<dyn TransportPeerEventHandler>> {
        Ok(Arc::new(SCClient))
    }

    fn new_multicast(
        &self,
        _transport: TransportMulticast,
    ) -> ZResult<Arc<dyn TransportMulticastEventHandler>> {
        panic!();
    }
}

// Transport Callback for the client
#[derive(Default)]
pub struct SCClient;

impl TransportPeerEventHandler for SCClient {
    fn handle_message(&self, _message: NetworkMessage) -> ZResult<()> {
        Ok(())
    }

    fn new_link(&self, _link: Link) {}
    fn del_link(&self, _link: Link) {}
    fn closing(&self) {}
    fn closed(&self) {}

    fn as_any(&self) -> &dyn Any {
        self
    }
}

fn transport_manager(
    #[cfg(feature = "transport_multilink")] max_links: usize,
    #[cfg(feature = "shared-memory")] shm_transport: bool,
) -> TransportManagerBuilderUnicast {
    println!("Create transport manager builder...");
    let mut unicast = TransportManager::config_unicast();
    #[cfg(feature = "shared-memory")]
    {
        println!("...with SHM...");
        unicast = unicast.shm(shm_transport);
    }
    #[cfg(feature = "transport_multilink")]
    {
        println!("...with max links: {}...", max_links);
        unicast = unicast.max_links(max_links);
    }
    unicast
}

async fn open_transport(
    client_endpoints: &[EndPoint],
    server_endpoints: &[EndPoint],
    #[cfg(feature = "shared-memory")] shm_transport: bool,
) -> (
    TransportManager,
    Arc<SHRouter>,
    TransportManager,
    TransportUnicast,
) {
    // Define client and router IDs
    let client_id = ZenohId::try_from([1]).unwrap();
    let router_id = ZenohId::try_from([2]).unwrap();

    // Create the router transport manager
    let router_handler = Arc::new(SHRouter::default());
    let unicast = transport_manager(
        #[cfg(feature = "transport_multilink")]
        server_endpoints.len(),
        #[cfg(feature = "shared-memory")]
        shm_transport,
    );
    let router_manager = TransportManager::builder()
        .zid(router_id)
        .whatami(WhatAmI::Router)
        .unicast(unicast)
        .build(router_handler.clone())
        .unwrap();

    // Create the listener on the router
    for e in server_endpoints.iter() {
        println!("Add endpoint: {}", e);
        let _ = ztimeout!(router_manager.add_listener(e.clone())).unwrap();
    }

    // Create the client transport manager
    let unicast = transport_manager(
        #[cfg(feature = "transport_multilink")]
        client_endpoints.len(),
        #[cfg(feature = "shared-memory")]
        shm_transport,
    );
    let client_manager = TransportManager::builder()
        .whatami(WhatAmI::Client)
        .zid(client_id)
        .unicast(unicast)
        .build(Arc::new(SHClient))
        .unwrap();

    // Create an empty transport with the client
    // Open transport -> This should be accepted
    for e in client_endpoints.iter() {
        println!("Opening transport with {}", e);
        //let _ = ztimeout!(client_manager.open_transport(e.clone())).unwrap();
        let e = client_manager.open_transport(e.clone()).await;
        match e {
            Ok(_) => {}
            Err(e) => {
                println!("Error opening transport: {}", e);
            }
        }
    }

    let client_transport = client_manager.get_transport(&router_id).unwrap();

    // Return the handlers
    (
        router_manager,
        router_handler,
        client_manager,
        client_transport,
    )
}

async fn close_transport(
    router_manager: TransportManager,
    client_manager: TransportManager,
    client_transport: TransportUnicast,
    endpoints: &[EndPoint],
) {
    // Close the client transport
    let mut ee = String::new();
    for e in endpoints.iter() {
        let _ = write!(ee, "{e} ");
    }
    println!("Closing transport with {}", ee);
    ztimeout!(client_transport.close()).unwrap();

    ztimeout!(async {
        while !router_manager.get_transports().is_empty() {
            task::sleep(SLEEP).await;
        }
    });

    // Stop the locators on the manager
    for e in endpoints.iter() {
        println!("Del locator: {}", e);
        ztimeout!(router_manager.del_listener(e)).unwrap();
    }

    ztimeout!(async {
        while !router_manager.get_listeners().is_empty() {
            task::sleep(SLEEP).await;
        }
    });

    // Wait a little bit
    task::sleep(SLEEP).await;

    ztimeout!(router_manager.close());
    ztimeout!(client_manager.close());

    // Wait a little bit
    task::sleep(SLEEP).await;
}

async fn test_transport(
    router_handler: Arc<SHRouter>,
    client_transport: TransportUnicast,
    channel: Channel,
    msg_size: usize,
) {
    println!(
        "Sending {} messages... {:?} {}",
        MSG_COUNT, channel, msg_size
    );
    let cctrl = match channel.reliability {
        Reliability::Reliable => CongestionControl::Block,
        Reliability::BestEffort => CongestionControl::Drop,
    };
    // Create the message to send
    let message: NetworkMessage = Push {
        wire_expr: "test".into(),
        ext_qos: QoSType::new(channel.priority, cctrl, false),
        ext_tstamp: None,
        ext_nodeid: NodeIdType::default(),
        payload: Put {
            payload: vec![0u8; msg_size].into(),
            timestamp: None,
            encoding: Encoding::default(),
            ext_sinfo: None,
            #[cfg(feature = "shared-memory")]
            ext_shm: None,
            ext_unknown: vec![],
        }
        .into(),
    }
    .into();
    for _ in 0..MSG_COUNT {
        client_transport.schedule(message.clone()).unwrap();
        // print!("S-{i} ");
        use std::io::Write;
        std::io::stdout().flush().unwrap();
    }

    match channel.reliability {
        Reliability::Reliable => {
            ztimeout!(async {
                while router_handler.get_count() != MSG_COUNT {
                    task::sleep(SLEEP_COUNT).await;
                }
            });
        }
        Reliability::BestEffort => {
            ztimeout!(async {
                while router_handler.get_count() == 0 {
                    task::sleep(SLEEP_COUNT).await;
                }
            });
        }
    };

    // Wait a little bit
    task::sleep(SLEEP).await;
}

async fn run_single(
    client_endpoints: &[EndPoint],
    server_endpoints: &[EndPoint],
    channel: Channel,
    msg_size: usize,
    #[cfg(feature = "shared-memory")] shm_transport: bool,
) {
    println!(
        "\n>>> Running test for:  {:?}, {:?}, {:?}, {}",
        client_endpoints, server_endpoints, channel, msg_size
    );

    #[allow(unused_variables)] // Used when stats feature is enabled
    let (router_manager, router_handler, client_manager, client_transport) = open_transport(
        client_endpoints,
        server_endpoints,
        #[cfg(feature = "shared-memory")]
        shm_transport,
    )
    .await;

    test_transport(
        router_handler.clone(),
        client_transport.clone(),
        channel,
        msg_size,
    )
    .await;

    #[cfg(feature = "stats")]
    {
        let c_stats = client_transport.get_stats().unwrap();
        println!("\tClient: {:?}", c_stats);
        let r_stats = router_manager
            .get_transport_unicast(&client_manager.config.zid)
            .unwrap()
            .get_stats()
            .unwrap();
        println!("\tRouter: {:?}", r_stats);
    }

    close_transport(
        router_manager,
        client_manager,
        client_transport,
        client_endpoints,
    )
    .await;
}

async fn run_internal(
    client_endpoints: &[EndPoint],
    server_endpoints: &[EndPoint],
    channel: &[Channel],
    msg_size: &[usize],
    #[cfg(feature = "shared-memory")] shm_transport: bool,
) {
    for ch in channel.iter() {
        for ms in msg_size.iter() {
            run_single(
                client_endpoints,
                server_endpoints,
                *ch,
                *ms,
                #[cfg(feature = "shared-memory")]
                shm_transport,
            )
            .await;
        }
    }
}

async fn run(
    client_endpoints: &[EndPoint],
    server_endpoints: &[EndPoint],
    channel: &[Channel],
    msg_size: &[usize],
) {
    run_internal(
        client_endpoints,
        server_endpoints,
        channel,
        msg_size,
        #[cfg(feature = "shared-memory")]
        false,
    )
    .await;
}

#[cfg(feature = "shared-memory")]
async fn run_with_shm(
    client_endpoints: &[EndPoint],
    server_endpoints: &[EndPoint],
    channel: &[Channel],
    msg_size: &[usize],
) {
    if client_endpoints.len() > 1 || server_endpoints.len() > 1 {
        println!("SHM transport doesn't support more than one link, so this test would produce MAX_LINKS error but still be working!")
    }
    run_internal(client_endpoints, server_endpoints, channel, msg_size, true).await;
}

#[cfg(feature = "transport_tcp")]
#[test]
fn transport_unicast_tcp_only() {
    let _ = env_logger::try_init();
    task::block_on(async {
        zasync_executor_init!();
    });

    // Define the locators
    let endpoints: Vec<EndPoint> = vec![
        format!("tcp/127.0.0.1:{}", 16000).parse().unwrap(),
        format!("tcp/[::1]:{}", 16001).parse().unwrap(),
    ];
    // Define the reliability and congestion control
    let channel = [
        Channel {
            priority: Priority::default(),
            reliability: Reliability::Reliable,
        },
        Channel {
            priority: Priority::RealTime,
            reliability: Reliability::Reliable,
        },
    ];
    // Run
    task::block_on(run(&endpoints, &endpoints, &channel, &MSG_SIZE_ALL));
}

#[cfg(all(feature = "transport_tcp", feature = "shared-memory",))]
#[test]
fn transport_unicast_tcp_only_with_shm() {
    let _ = env_logger::try_init();
    task::block_on(async {
        zasync_executor_init!();
    });

    // Define the locators
    let endpoints: Vec<EndPoint> = vec![
        format!("tcp/127.0.0.1:{}", 16000).parse().unwrap(),
        format!("tcp/[::1]:{}", 16001).parse().unwrap(),
    ];
    // Define the reliability and congestion control
    let channel = [
        Channel {
            priority: Priority::default(),
            reliability: Reliability::Reliable,
        },
        Channel {
            priority: Priority::RealTime,
            reliability: Reliability::Reliable,
        },
    ];
    // Run
    task::block_on(run_with_shm(
        &endpoints,
        &endpoints,
        &channel,
        &MSG_SIZE_ALL,
    ));
}

#[cfg(feature = "transport_udp")]
#[test]
fn transport_unicast_udp_only() {
    let _ = env_logger::try_init();
    task::block_on(async {
        zasync_executor_init!();
    });

    // Define the locator
    let endpoints: Vec<EndPoint> = vec![
        format!("udp/127.0.0.1:{}", 16010).parse().unwrap(),
        format!("udp/[::1]:{}", 16011).parse().unwrap(),
    ];
    // Define the reliability and congestion control
    let channel = [
        Channel {
            priority: Priority::default(),
            reliability: Reliability::BestEffort,
        },
        Channel {
            priority: Priority::RealTime,
            reliability: Reliability::BestEffort,
        },
    ];
    // Run
    task::block_on(run(&endpoints, &endpoints, &channel, &MSG_SIZE_NOFRAG));
}

#[cfg(all(feature = "transport_udp", feature = "shared-memory",))]
#[test]
fn transport_unicast_udp_only_with_shm() {
    let _ = env_logger::try_init();
    task::block_on(async {
        zasync_executor_init!();
    });

    // Define the locator
    let endpoints: Vec<EndPoint> = vec![
        format!("udp/127.0.0.1:{}", 16010).parse().unwrap(),
        format!("udp/[::1]:{}", 16011).parse().unwrap(),
    ];
    // Define the reliability and congestion control
    let channel = [
        Channel {
            priority: Priority::default(),
            reliability: Reliability::BestEffort,
        },
        Channel {
            priority: Priority::RealTime,
            reliability: Reliability::BestEffort,
        },
    ];
    // Run
    task::block_on(run_with_shm(
        &endpoints,
        &endpoints,
        &channel,
        &MSG_SIZE_NOFRAG,
    ));
}

#[cfg(all(feature = "transport_unixsock-stream", target_family = "unix"))]
#[test]
fn transport_unicast_unix_only() {
    let _ = env_logger::try_init();
    task::block_on(async {
        zasync_executor_init!();
    });

    let f1 = "zenoh-test-unix-socket-5.sock";
    let _ = std::fs::remove_file(f1);
    // Define the locator
    let endpoints: Vec<EndPoint> = vec![format!("unixsock-stream/{f1}").parse().unwrap()];
    // Define the reliability and congestion control
    let channel = [
        Channel {
            priority: Priority::default(),
            reliability: Reliability::BestEffort,
        },
        Channel {
            priority: Priority::RealTime,
            reliability: Reliability::BestEffort,
        },
    ];
    // Run
    task::block_on(run(&endpoints, &endpoints, &channel, &MSG_SIZE_ALL));
    let _ = std::fs::remove_file(f1);
    let _ = std::fs::remove_file(format!("{f1}.lock"));
}

#[cfg(all(
    feature = "transport_unixsock-stream",
    feature = "shared-memory",
    target_family = "unix"
))]
#[test]
fn transport_unicast_unix_only_with_shm() {
    let _ = env_logger::try_init();
    task::block_on(async {
        zasync_executor_init!();
    });

    let f1 = "zenoh-test-unix-socket-5.sock";
    let _ = std::fs::remove_file(f1);
    // Define the locator
    let endpoints: Vec<EndPoint> = vec![format!("unixsock-stream/{f1}").parse().unwrap()];
    // Define the reliability and congestion control
    let channel = [
        Channel {
            priority: Priority::default(),
            reliability: Reliability::BestEffort,
        },
        Channel {
            priority: Priority::RealTime,
            reliability: Reliability::BestEffort,
        },
    ];
    // Run
    task::block_on(run_with_shm(
        &endpoints,
        &endpoints,
        &channel,
        &MSG_SIZE_ALL,
    ));
    let _ = std::fs::remove_file(f1);
    let _ = std::fs::remove_file(format!("{f1}.lock"));
}

#[cfg(feature = "transport_ws")]
#[test]
fn transport_unicast_ws_only() {
    let _ = env_logger::try_init();
    task::block_on(async {
        zasync_executor_init!();
    });

    // Define the locators
    let endpoints: Vec<EndPoint> = vec![
        format!("ws/127.0.0.1:{}", 16020).parse().unwrap(),
        format!("ws/[::1]:{}", 16021).parse().unwrap(),
    ];
    // Define the reliability and congestion control
    let channel = [
        Channel {
            priority: Priority::default(),
            reliability: Reliability::Reliable,
        },
        Channel {
            priority: Priority::default(),
            reliability: Reliability::BestEffort,
        },
        Channel {
            priority: Priority::RealTime,
            reliability: Reliability::Reliable,
        },
        Channel {
            priority: Priority::RealTime,
            reliability: Reliability::BestEffort,
        },
    ];
    // Run
    task::block_on(run(&endpoints, &endpoints, &channel, &MSG_SIZE_ALL));
}

#[cfg(all(feature = "transport_ws", feature = "shared-memory",))]
#[test]
fn transport_unicast_ws_only_with_shm() {
    let _ = env_logger::try_init();
    task::block_on(async {
        zasync_executor_init!();
    });

    // Define the locators
    let endpoints: Vec<EndPoint> = vec![
        format!("ws/127.0.0.1:{}", 16020).parse().unwrap(),
        format!("ws/[::1]:{}", 16021).parse().unwrap(),
    ];
    // Define the reliability and congestion control
    let channel = [
        Channel {
            priority: Priority::default(),
            reliability: Reliability::Reliable,
        },
        Channel {
            priority: Priority::default(),
            reliability: Reliability::BestEffort,
        },
        Channel {
            priority: Priority::RealTime,
            reliability: Reliability::Reliable,
        },
        Channel {
            priority: Priority::RealTime,
            reliability: Reliability::BestEffort,
        },
    ];
    // Run
    task::block_on(run_with_shm(
        &endpoints,
        &endpoints,
        &channel,
        &MSG_SIZE_ALL,
    ));
}

#[cfg(feature = "transport_shm")]
#[test]
fn transport_unicast_shm_only() {
    let _ = env_logger::try_init();
    task::block_on(async {
        zasync_executor_init!();
    });

    // Define the locator
    let endpoints: Vec<EndPoint> = vec![
        "shm//tmp/transport_unicast_shm_only".parse().unwrap(),
        "shm//tmp/transport_unicast_shm_only2".parse().unwrap(),
    ];
    // Define the reliability and congestion control
    let channel = [
        Channel {
            priority: Priority::default(),
            reliability: Reliability::Reliable,
        },
        Channel {
            priority: Priority::RealTime,
            reliability: Reliability::Reliable,
        },
    ];
    // Run
    task::block_on(run(&endpoints, &endpoints, &channel, &MSG_SIZE_NOFRAG));
}

#[cfg(all(feature = "transport_shm", feature = "shared-memory",))]
#[test]
fn transport_unicast_shm_only_with_shm() {
    let _ = env_logger::try_init();
    task::block_on(async {
        zasync_executor_init!();
    });

    // Define the locator
    let endpoints: Vec<EndPoint> = vec![
        "shm//tmp/transport_unicast_shm_only".parse().unwrap(),
        "shm//tmp/transport_unicast_shm_only2".parse().unwrap(),
    ];
    // Define the reliability and congestion control
    let channel = [
        Channel {
            priority: Priority::default(),
            reliability: Reliability::Reliable,
        },
        Channel {
            priority: Priority::RealTime,
            reliability: Reliability::Reliable,
        },
    ];
    // Run
    task::block_on(run_with_shm(
        &endpoints,
        &endpoints,
        &channel,
        &MSG_SIZE_NOFRAG,
    ));
}

#[cfg(all(feature = "transport_tcp", feature = "transport_udp"))]
#[test]
fn transport_unicast_tcp_udp() {
    let _ = env_logger::try_init();
    task::block_on(async {
        zasync_executor_init!();
    });

    // Define the locator
    let endpoints: Vec<EndPoint> = vec![
        format!("tcp/127.0.0.1:{}", 16030).parse().unwrap(),
        format!("udp/127.0.0.1:{}", 16031).parse().unwrap(),
        format!("tcp/[::1]:{}", 16032).parse().unwrap(),
        format!("udp/[::1]:{}", 16033).parse().unwrap(),
    ];
    // Define the reliability and congestion control
    let channel = [
        Channel {
            priority: Priority::default(),
            reliability: Reliability::BestEffort,
        },
        Channel {
            priority: Priority::RealTime,
            reliability: Reliability::BestEffort,
        },
    ];
    // Run
    task::block_on(run(&endpoints, &endpoints, &channel, &MSG_SIZE_NOFRAG));
}

#[cfg(all(
    feature = "transport_tcp",
    feature = "transport_unixsock-stream",
    target_family = "unix"
))]
#[test]
fn transport_unicast_tcp_unix() {
    let _ = env_logger::try_init();
    task::block_on(async {
        zasync_executor_init!();
    });

    let f1 = "zenoh-test-unix-socket-6.sock";
    let _ = std::fs::remove_file(f1);
    // Define the locator
    let endpoints: Vec<EndPoint> = vec![
        format!("tcp/127.0.0.1:{}", 16040).parse().unwrap(),
        format!("tcp/[::1]:{}", 16041).parse().unwrap(),
        format!("unixsock-stream/{f1}").parse().unwrap(),
    ];
    // Define the reliability and congestion control
    let channel = [
        Channel {
            priority: Priority::default(),
            reliability: Reliability::BestEffort,
        },
        Channel {
            priority: Priority::RealTime,
            reliability: Reliability::BestEffort,
        },
    ];
    // Run
    task::block_on(run(&endpoints, &endpoints, &channel, &MSG_SIZE_ALL));
    let _ = std::fs::remove_file(f1);
    let _ = std::fs::remove_file(format!("{f1}.lock"));
}

#[cfg(all(
    feature = "transport_udp",
    feature = "transport_unixsock-stream",
    target_family = "unix"
))]
#[test]
fn transport_unicast_udp_unix() {
    let _ = env_logger::try_init();
    task::block_on(async {
        zasync_executor_init!();
    });

    let f1 = "zenoh-test-unix-socket-7.sock";
    let _ = std::fs::remove_file(f1);
    // Define the locator
    let endpoints: Vec<EndPoint> = vec![
        format!("udp/127.0.0.1:{}", 16050).parse().unwrap(),
        format!("udp/[::1]:{}", 16051).parse().unwrap(),
        format!("unixsock-stream/{f1}").parse().unwrap(),
    ];
    // Define the reliability and congestion control
    let channel = [
        Channel {
            priority: Priority::default(),
            reliability: Reliability::BestEffort,
        },
        Channel {
            priority: Priority::RealTime,
            reliability: Reliability::BestEffort,
        },
    ];
    // Run
    task::block_on(run(&endpoints, &endpoints, &channel, &MSG_SIZE_NOFRAG));
    let _ = std::fs::remove_file(f1);
    let _ = std::fs::remove_file(format!("{f1}.lock"));
}

#[cfg(all(
    feature = "transport_tcp",
    feature = "transport_udp",
    feature = "transport_unixsock-stream",
    target_family = "unix"
))]
#[test]
fn transport_unicast_tcp_udp_unix() {
    let _ = env_logger::try_init();
    task::block_on(async {
        zasync_executor_init!();
    });

    let f1 = "zenoh-test-unix-socket-8.sock";
    let _ = std::fs::remove_file(f1);
    // Define the locator
    let endpoints: Vec<EndPoint> = vec![
        format!("tcp/127.0.0.1:{}", 16060).parse().unwrap(),
        format!("udp/127.0.0.1:{}", 16061).parse().unwrap(),
        format!("tcp/[::1]:{}", 16062).parse().unwrap(),
        format!("udp/[::1]:{}", 16063).parse().unwrap(),
        format!("unixsock-stream/{f1}").parse().unwrap(),
    ];
    // Define the reliability and congestion control
    let channel = [
        Channel {
            priority: Priority::default(),
            reliability: Reliability::BestEffort,
        },
        Channel {
            priority: Priority::RealTime,
            reliability: Reliability::BestEffort,
        },
    ];
    // Run
    task::block_on(run(&endpoints, &endpoints, &channel, &MSG_SIZE_NOFRAG));
    let _ = std::fs::remove_file(f1);
    let _ = std::fs::remove_file(format!("{f1}.lock"));
}

#[cfg(all(feature = "transport_tls", target_family = "unix"))]
#[test]
fn transport_unicast_tls_only_server() {
    use zenoh_link::tls::config::*;

    let _ = env_logger::try_init();
    task::block_on(async {
        zasync_executor_init!();
    });

    // Define the locator
    let mut endpoint: EndPoint = format!("tls/localhost:{}", 16070).parse().unwrap();
    endpoint
        .config_mut()
        .extend(
            [
                (TLS_ROOT_CA_CERTIFICATE_RAW, SERVER_CA),
                (TLS_SERVER_CERTIFICATE_RAW, SERVER_CERT),
                (TLS_SERVER_PRIVATE_KEY_RAW, SERVER_KEY),
            ]
            .iter()
            .map(|(k, v)| ((*k).to_owned(), (*v).to_owned())),
        )
        .unwrap();

    // Define the reliability and congestion control
    let channel = [
        Channel {
            priority: Priority::default(),
            reliability: Reliability::Reliable,
        },
        Channel {
            priority: Priority::default(),
            reliability: Reliability::BestEffort,
        },
        Channel {
            priority: Priority::RealTime,
            reliability: Reliability::Reliable,
        },
        Channel {
            priority: Priority::RealTime,
            reliability: Reliability::BestEffort,
        },
    ];
    // Run
    let endpoints = vec![endpoint];
    task::block_on(run(&endpoints, &endpoints, &channel, &MSG_SIZE_ALL));
}

#[cfg(feature = "transport_quic")]
#[test]
fn transport_unicast_quic_only_server() {
    use zenoh_link::quic::config::*;

    let _ = env_logger::try_init();
    task::block_on(async {
        zasync_executor_init!();
    });

    // Define the locator
    let mut endpoint: EndPoint = format!("quic/localhost:{}", 16080).parse().unwrap();
    endpoint
        .config_mut()
        .extend(
            [
                (TLS_ROOT_CA_CERTIFICATE_RAW, SERVER_CA),
                (TLS_SERVER_CERTIFICATE_RAW, SERVER_CERT),
                (TLS_SERVER_PRIVATE_KEY_RAW, SERVER_KEY),
            ]
            .iter()
            .map(|(k, v)| ((*k).to_owned(), (*v).to_owned())),
        )
        .unwrap();

    // Define the reliability and congestion control
    let channel = [
        Channel {
            priority: Priority::default(),
            reliability: Reliability::Reliable,
        },
        Channel {
            priority: Priority::default(),
            reliability: Reliability::BestEffort,
        },
        Channel {
            priority: Priority::RealTime,
            reliability: Reliability::Reliable,
        },
        Channel {
            priority: Priority::RealTime,
            reliability: Reliability::BestEffort,
        },
    ];
    // Run
    let endpoints = vec![endpoint];
    task::block_on(run(&endpoints, &endpoints, &channel, &MSG_SIZE_ALL));
}

#[cfg(all(feature = "transport_tls", target_family = "unix"))]
#[test]
fn transport_unicast_tls_only_mutual_success() {
    use zenoh_link::tls::config::*;

    task::block_on(async {
        zasync_executor_init!();
    });

    let client_auth = "true";

    // Define the locator
    let mut client_endpoint: EndPoint = ("tls/localhost:10461").parse().unwrap();
    client_endpoint
        .config_mut()
        .extend(
            [
                (TLS_ROOT_CA_CERTIFICATE_RAW, SERVER_CA),
                (TLS_CLIENT_CERTIFICATE_RAW, CLIENT_CERT),
                (TLS_CLIENT_PRIVATE_KEY_RAW, CLIENT_KEY),
                (TLS_CLIENT_AUTH, client_auth),
            ]
            .iter()
            .map(|(k, v)| ((*k).to_owned(), (*v).to_owned())),
        )
        .unwrap();

    // Define the locator
    let mut server_endpoint: EndPoint = ("tls/localhost:10461").parse().unwrap();
    server_endpoint
        .config_mut()
        .extend(
            [
                (TLS_ROOT_CA_CERTIFICATE_RAW, CLIENT_CA),
                (TLS_SERVER_CERTIFICATE_RAW, SERVER_CERT),
                (TLS_SERVER_PRIVATE_KEY_RAW, SERVER_KEY),
                (TLS_CLIENT_AUTH, client_auth),
            ]
            .iter()
            .map(|(k, v)| ((*k).to_owned(), (*v).to_owned())),
        )
        .unwrap();
    // Define the reliability and congestion control
    let channel = [
        Channel {
            priority: Priority::default(),
            reliability: Reliability::Reliable,
        },
        Channel {
            priority: Priority::default(),
            reliability: Reliability::BestEffort,
        },
        Channel {
            priority: Priority::RealTime,
            reliability: Reliability::Reliable,
        },
        Channel {
            priority: Priority::RealTime,
            reliability: Reliability::BestEffort,
        },
    ];
    // Run
    let client_endpoints = vec![client_endpoint];
    let server_endpoints = vec![server_endpoint];
    task::block_on(run(
        &client_endpoints,
        &server_endpoints,
        &channel,
        &MSG_SIZE_ALL,
    ));
}

// Constants replicating the alert descriptions thrown by the Rustls library.
// These alert descriptions are internal of the library and cannot be reached from these tests
// as to do a proper comparison. For the sake of simplicity we verify these constants are contained
// in the expected error messages from the tests below.
//
// See: https://docs.rs/rustls/latest/src/rustls/msgs/enums.rs.html#128
#[cfg(all(feature = "transport_tls", target_family = "unix"))]
const RUSTLS_UNKNOWN_CA_ALERT_DESCRIPTION: &str = "UnknownCA";
#[cfg(all(feature = "transport_tls", target_family = "unix"))]
const RUSTLS_CERTIFICATE_REQUIRED_ALERT_DESCRIPTION: &str = "CertificateRequired";

#[cfg(all(feature = "transport_tls", target_family = "unix"))]
#[test]
fn transport_unicast_tls_only_mutual_no_client_certs_failure() {
    use std::vec;

    use zenoh_link::tls::config::*;

    task::block_on(async {
        zasync_executor_init!();
    });

    // Define the locator
    let mut client_endpoint: EndPoint = ("tls/localhost:10462").parse().unwrap();
    client_endpoint
        .config_mut()
        .extend(
            [(TLS_ROOT_CA_CERTIFICATE_RAW, SERVER_CA)]
                .iter()
                .map(|(k, v)| ((*k).to_owned(), (*v).to_owned())),
        )
        .unwrap();

    // Define the locator
    let mut server_endpoint: EndPoint = ("tls/localhost:10462").parse().unwrap();
    server_endpoint
        .config_mut()
        .extend(
            [
                (TLS_ROOT_CA_CERTIFICATE_RAW, CLIENT_CA),
                (TLS_SERVER_CERTIFICATE_RAW, SERVER_CERT),
                (TLS_SERVER_PRIVATE_KEY_RAW, SERVER_KEY),
                (TLS_CLIENT_AUTH, "true"),
            ]
            .iter()
            .map(|(k, v)| ((*k).to_owned(), (*v).to_owned())),
        )
        .unwrap();
    // Define the reliability and congestion control
    let channel = [
        Channel {
            priority: Priority::default(),
            reliability: Reliability::Reliable,
        },
        Channel {
            priority: Priority::default(),
            reliability: Reliability::BestEffort,
        },
        Channel {
            priority: Priority::RealTime,
            reliability: Reliability::Reliable,
        },
        Channel {
            priority: Priority::RealTime,
            reliability: Reliability::BestEffort,
        },
    ];
    // Run
    let client_endpoints = vec![client_endpoint];
    let server_endpoints = vec![server_endpoint];
    let result = std::panic::catch_unwind(|| {
        task::block_on(run(
            &client_endpoints,
            &server_endpoints,
            &channel,
            &MSG_SIZE_ALL,
        ))
    });
    assert!(result.is_err());
    let err = result.unwrap_err();
    let error_msg = panic_message::panic_message(&err);
    assert!(error_msg.contains(RUSTLS_CERTIFICATE_REQUIRED_ALERT_DESCRIPTION));
}

#[cfg(all(feature = "transport_tls", target_family = "unix"))]
#[test]
fn transport_unicast_tls_only_mutual_wrong_client_certs_failure() {
    use zenoh_link::tls::config::*;

    task::block_on(async {
        zasync_executor_init!();
    });

    let client_auth = "true";

    // Define the locator
    let mut client_endpoint: EndPoint = ("tls/localhost:10463").parse().unwrap();
    client_endpoint
        .config_mut()
        .extend(
            [
                (TLS_ROOT_CA_CERTIFICATE_RAW, SERVER_CA),
                // Using the SERVER_CERT and SERVER_KEY in the client to simulate the case the client has
                // wrong certificates and keys. The SERVER_CA (cetificate authority) will not recognize
                // these certificates as it is expecting to receive CLIENT_CERT and CLIENT_KEY from the
                // client.
                (TLS_CLIENT_CERTIFICATE_RAW, SERVER_CERT),
                (TLS_CLIENT_PRIVATE_KEY_RAW, SERVER_KEY),
                (TLS_CLIENT_AUTH, client_auth),
            ]
            .iter()
            .map(|(k, v)| ((*k).to_owned(), (*v).to_owned())),
        )
        .unwrap();

    // Define the locator
    let mut server_endpoint: EndPoint = ("tls/localhost:10463").parse().unwrap();
    server_endpoint
        .config_mut()
        .extend(
            [
                (TLS_ROOT_CA_CERTIFICATE_RAW, CLIENT_CA),
                (TLS_SERVER_CERTIFICATE_RAW, SERVER_CERT),
                (TLS_SERVER_PRIVATE_KEY_RAW, SERVER_KEY),
                (TLS_CLIENT_AUTH, client_auth),
            ]
            .iter()
            .map(|(k, v)| ((*k).to_owned(), (*v).to_owned())),
        )
        .unwrap();
    // Define the reliability and congestion control
    let channel = [
        Channel {
            priority: Priority::default(),
            reliability: Reliability::Reliable,
        },
        Channel {
            priority: Priority::default(),
            reliability: Reliability::BestEffort,
        },
        Channel {
            priority: Priority::RealTime,
            reliability: Reliability::Reliable,
        },
        Channel {
            priority: Priority::RealTime,
            reliability: Reliability::BestEffort,
        },
    ];
    // Run
    let client_endpoints = vec![client_endpoint];
    let server_endpoints = vec![server_endpoint];
    let result = std::panic::catch_unwind(|| {
        task::block_on(run(
            &client_endpoints,
            &server_endpoints,
            &channel,
            &MSG_SIZE_ALL,
        ))
    });
    assert!(result.is_err());
    let err = result.unwrap_err();
    let error_msg = panic_message::panic_message(&err);
    assert!(error_msg.contains(RUSTLS_UNKNOWN_CA_ALERT_DESCRIPTION));
}<|MERGE_RESOLUTION|>--- conflicted
+++ resolved
@@ -36,13 +36,8 @@
 };
 use zenoh_result::ZResult;
 use zenoh_transport::{
-<<<<<<< HEAD
-    TransportEventHandler, TransportManager, TransportManagerBuilderUnicast, TransportPeer,
-    TransportPeerEventHandler, TransportUnicast,
-=======
     TransportEventHandler, TransportManager, TransportMulticast, TransportMulticastEventHandler,
     TransportPeer, TransportPeerEventHandler, TransportUnicast,
->>>>>>> d07437ad
 };
 
 // These keys and certificates below are purposedly generated to run TLS and mTLS tests.
