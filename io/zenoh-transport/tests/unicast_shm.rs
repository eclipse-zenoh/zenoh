//
// Copyright (c) 2023 ZettaScale Technology
//
// This program and the accompanying materials are made available under the
// terms of the Eclipse Public License 2.0 which is available at
// http://www.eclipse.org/legal/epl-2.0, or the Apache License, Version 2.0
// which is available at https://www.apache.org/licenses/LICENSE-2.0.
//
// SPDX-License-Identifier: EPL-2.0 OR Apache-2.0
//
// Contributors:
//   ZettaScale Zenoh Team, <zenoh@zettascale.tech>
//
#[cfg(feature = "shared-memory")]
mod tests {
    use async_std::{prelude::FutureExt, task};
    use std::{
        any::Any,
        convert::TryFrom,
        sync::{
            atomic::{AtomicUsize, Ordering},
            Arc,
        },
        time::Duration,
    };
    use zenoh_buffers::{SplitBuffer, ZSlice};
    use zenoh_core::zasync_executor_init;
    use zenoh_link::Link;
    use zenoh_protocol::{
        core::{CongestionControl, Encoding, EndPoint, Priority, WhatAmI, ZenohId},
        network::{
<<<<<<< HEAD
            ext::{NodeIdType, QoSType},
=======
            push::ext::{NodeIdType, QoSType},
>>>>>>> a45be293
            NetworkBody, NetworkMessage, Push,
        },
        zenoh_new::{PushBody, Put},
    };
    use zenoh_result::ZResult;
    use zenoh_shm::{SharedMemoryBuf, SharedMemoryManager};
    use zenoh_transport::{
        TransportEventHandler, TransportManager, TransportPeer, TransportPeerEventHandler,
        TransportUnicast,
    };

    const TIMEOUT: Duration = Duration::from_secs(60);
    const SLEEP: Duration = Duration::from_secs(1);
    const USLEEP: Duration = Duration::from_micros(100);

    const MSG_COUNT: usize = 1_000;
    const MSG_SIZE: usize = 1_024;

    macro_rules! ztimeout {
        ($f:expr) => {
            $f.timeout(TIMEOUT).await.unwrap()
        };
    }

    // Transport Handler for the router
    struct SHPeer {
        count: Arc<AtomicUsize>,
        is_shm: bool,
    }

    impl SHPeer {
        fn new(is_shm: bool) -> Self {
            Self {
                count: Arc::new(AtomicUsize::new(0)),
                is_shm,
            }
        }

        fn get_count(&self) -> usize {
            self.count.load(Ordering::SeqCst)
        }
    }

    impl TransportEventHandler for SHPeer {
        fn new_unicast(
            &self,
            _peer: TransportPeer,
            _transport: TransportUnicast,
        ) -> ZResult<Arc<dyn TransportPeerEventHandler>> {
            let arc = Arc::new(SCPeer::new(self.count.clone(), self.is_shm));
            Ok(arc)
        }
    }

    // Transport Callback for the peer
    pub struct SCPeer {
        count: Arc<AtomicUsize>,
        is_shm: bool,
    }

    impl SCPeer {
        pub fn new(count: Arc<AtomicUsize>, is_shm: bool) -> Self {
            Self { count, is_shm }
        }
    }

    impl TransportPeerEventHandler for SCPeer {
        fn handle_message(&self, message: NetworkMessage) -> ZResult<()> {
            if self.is_shm {
                print!("s");
            } else {
                print!("n");
            }
            let payload = match message.body {
<<<<<<< HEAD
                NetworkBody::Push(Push {
                    payload: PushBody::Put(Put { payload, .. }),
                    ..
                }) => payload.contiguous().into_owned(),
=======
                NetworkBody::Push(m) => match m.payload {
                    PushBody::Put(Put { payload, .. }) => {
                        for zs in payload.zslices() {
                            let ZSlice { buf, .. } = zs;
                            if self.is_shm
                                && buf.as_any().downcast_ref::<SharedMemoryBuf>().is_none()
                            {
                                panic!("Expected SharedMemoryBuf");
                            } else if !self.is_shm
                                && buf.as_any().downcast_ref::<SharedMemoryBuf>().is_some()
                            {
                                panic!("Not Expected SharedMemoryBuf");
                            }
                        }
                        payload.contiguous().into_owned()
                    }
                    _ => panic!("Unsolicited message"),
                },
>>>>>>> a45be293
                _ => panic!("Unsolicited message"),
            };
            assert_eq!(payload.len(), MSG_SIZE);

            let mut count_bytes = [0_u8; 8];
            count_bytes.copy_from_slice(&payload[0..8]);
            let msg_count = u64::from_le_bytes(count_bytes) as usize;
            let sex_count = self.count.fetch_add(1, Ordering::SeqCst);
            assert_eq!(msg_count, sex_count);
            print!("{msg_count} ");

            Ok(())
        }

        fn new_link(&self, _link: Link) {}
        fn del_link(&self, _link: Link) {}
        fn closing(&self) {}
        fn closed(&self) {}

        fn as_any(&self) -> &dyn Any {
            self
        }
    }

    async fn run(endpoint: &EndPoint) {
        println!("Transport SHM [0a]: {endpoint:?}");

        // Define client and router IDs
        let peer_shm01 = ZenohId::try_from([1]).unwrap();
        let peer_shm02 = ZenohId::try_from([2]).unwrap();
        let peer_net01 = ZenohId::try_from([3]).unwrap();

        // Create the SharedMemoryManager
        let mut shm01 =
            SharedMemoryManager::make(format!("peer_shm01_{}", endpoint.protocol()), 2 * MSG_SIZE)
                .unwrap();

        // Create a peer manager with shared-memory authenticator enabled
        let peer_shm01_handler = Arc::new(SHPeer::new(true));
        let peer_shm01_manager = TransportManager::builder()
            .whatami(WhatAmI::Peer)
            .zid(peer_shm01)
            .unicast(TransportManager::config_unicast().shm(true))
            .build(peer_shm01_handler.clone())
            .unwrap();

        // Create a peer manager with shared-memory authenticator enabled
        let peer_shm02_handler = Arc::new(SHPeer::new(true));
        let peer_shm02_manager = TransportManager::builder()
            .whatami(WhatAmI::Peer)
            .zid(peer_shm02)
            .unicast(TransportManager::config_unicast().shm(true))
            .build(peer_shm02_handler.clone())
            .unwrap();

        // Create a peer manager with shared-memory authenticator disabled
        let peer_net01_handler = Arc::new(SHPeer::new(false));
        let peer_net01_manager = TransportManager::builder()
            .whatami(WhatAmI::Peer)
            .zid(peer_net01)
            .unicast(TransportManager::config_unicast().shm(false))
            .build(peer_net01_handler.clone())
            .unwrap();

        // Create the listener on the peer
        println!("Transport SHM [1a]");
        let _ = ztimeout!(peer_shm01_manager
            .add_listener(endpoint.clone())
            .timeout(TIMEOUT))
        .unwrap();

        // Create a transport with the peer
        println!("Transport SHM [1b]");
        let peer_shm01_transport =
            ztimeout!(peer_shm02_manager.open_transport(endpoint.clone())).unwrap();
        assert!(peer_shm01_transport.is_shm().unwrap());

        // Create a transport with the peer
        println!("Transport SHM [1c]");
        let peer_net02_transport =
            ztimeout!(peer_net01_manager.open_transport(endpoint.clone())).unwrap();
        assert!(!peer_net02_transport.is_shm().unwrap());

        // Retrieve the transports
        println!("Transport SHM [2a]");
        let peer_shm02_transport = peer_shm01_manager.get_transport(&peer_shm02).unwrap();
        assert!(peer_shm02_transport.is_shm().unwrap());

        println!("Transport SHM [2b]");
        let peer_net01_transport = peer_shm01_manager.get_transport(&peer_net01).unwrap();
        assert!(!peer_net01_transport.is_shm().unwrap());

        // Send the message
        println!("Transport SHM [3a]");
        // The msg count
        for (msg_count, _) in (0..MSG_COUNT).enumerate() {
            // Create the message to send
            let mut sbuf = ztimeout!(async {
                loop {
                    match shm01.alloc(MSG_SIZE) {
                        Ok(sbuf) => break sbuf,
                        Err(_) => task::sleep(USLEEP).await,
                    }
                }
            });

            let bs = unsafe { sbuf.as_mut_slice() };
            bs[0..8].copy_from_slice(&msg_count.to_le_bytes());

<<<<<<< HEAD
            let payload: ZBuf = sbuf.into();

            // Create the message to send
=======
>>>>>>> a45be293
            let message: NetworkMessage = Push {
                wire_expr: "test".into(),
                ext_qos: QoSType::new(Priority::default(), CongestionControl::Block, false),
                ext_tstamp: None,
                ext_nodeid: NodeIdType::default(),
                payload: Put {
<<<<<<< HEAD
                    payload,
                    timestamp: None,
                    encoding: Encoding::default(),
                    ext_sinfo: None,
=======
                    payload: sbuf.into(),
                    timestamp: None,
                    encoding: Encoding::default(),
                    ext_sinfo: None,
                    ext_shm: None,
>>>>>>> a45be293
                    ext_unknown: vec![],
                }
                .into(),
            }
            .into();

<<<<<<< HEAD
            peer_shm02_transport.schedule(message.clone()).await.unwrap();
=======
            peer_shm02_transport.schedule(message).unwrap();
>>>>>>> a45be293
        }

        // Wait a little bit
        task::sleep(SLEEP).await;

        // Wait for the messages to arrive to the other side
        println!("Transport SHM [3b]");
        ztimeout!(async {
            while peer_shm02_handler.get_count() != MSG_COUNT {
                task::sleep(SLEEP).await;
            }
        });

        // Send the message
        println!("Transport SHM [4a]");
        // The msg count
        for (msg_count, _) in (0..MSG_COUNT).enumerate() {
            // Create the message to send
            let mut sbuf = ztimeout!(async {
                loop {
                    match shm01.alloc(MSG_SIZE) {
                        Ok(sbuf) => break sbuf,
                        Err(_) => task::sleep(USLEEP).await,
                    }
                }
            });
            let bs = unsafe { sbuf.as_mut_slice() };
            bs[0..8].copy_from_slice(&msg_count.to_le_bytes());

<<<<<<< HEAD
            let payload: ZBuf = sbuf.into();

            // Create the message to send
=======
>>>>>>> a45be293
            let message: NetworkMessage = Push {
                wire_expr: "test".into(),
                ext_qos: QoSType::new(Priority::default(), CongestionControl::Block, false),
                ext_tstamp: None,
                ext_nodeid: NodeIdType::default(),
                payload: Put {
<<<<<<< HEAD
                    payload,
                    timestamp: None,
                    encoding: Encoding::default(),
                    ext_sinfo: None,
=======
                    payload: sbuf.into(),
                    timestamp: None,
                    encoding: Encoding::default(),
                    ext_sinfo: None,
                    ext_shm: None,
>>>>>>> a45be293
                    ext_unknown: vec![],
                }
                .into(),
            }
            .into();

<<<<<<< HEAD
            peer_net01_transport.schedule(message.clone()).await.unwrap();
=======
            peer_net01_transport.schedule(message).unwrap();
>>>>>>> a45be293
        }

        // Wait a little bit
        task::sleep(SLEEP).await;

        // Wait for the messages to arrive to the other side
        println!("Transport SHM [4b]");
        ztimeout!(async {
            while peer_net01_handler.get_count() != MSG_COUNT {
                task::sleep(SLEEP).await;
            }
        });

        // Wait a little bit
        task::sleep(SLEEP).await;

        // Close the transports
        println!("Transport SHM [5a]");
        ztimeout!(peer_shm02_transport.close()).unwrap();

        println!("Transport SHM [5b]");
        ztimeout!(peer_net01_transport.close()).unwrap();

        ztimeout!(async {
            while !peer_shm01_manager.get_transports().is_empty() {
                task::sleep(SLEEP).await;
            }
        });

        // Delete the listener
        println!("Transport SHM [6a]");
        ztimeout!(peer_shm01_manager.del_listener(endpoint)).unwrap();

        // Wait a little bit
        ztimeout!(async {
            while !peer_shm01_manager.get_listeners().is_empty() {
                task::sleep(SLEEP).await;
            }
        });
        task::sleep(SLEEP).await;

        ztimeout!(peer_net01_manager.close());
        ztimeout!(peer_shm01_manager.close());
        ztimeout!(peer_shm02_manager.close());

        // Wait a little bit
        task::sleep(SLEEP).await;
    }

    #[cfg(all(feature = "transport_tcp", feature = "shared-memory"))]
    #[test]
    fn transport_tcp_shm() {
        let _ = env_logger::try_init();
        task::block_on(async {
            zasync_executor_init!();
        });

        let endpoint: EndPoint = format!("tcp/127.0.0.1:{}", 14000).parse().unwrap();
        task::block_on(run(&endpoint));
    }

    #[cfg(all(feature = "transport_ws", feature = "shared-memory"))]
    #[test]
    fn transport_ws_shm() {
        let _ = env_logger::try_init();
        task::block_on(async {
            zasync_executor_init!();
        });

        let endpoint: EndPoint = format!("ws/127.0.0.1:{}", 14010).parse().unwrap();
        task::block_on(run(&endpoint));
    }

    #[cfg(all(feature = "transport_shm", feature = "shared-memory"))]
    #[test]
    fn transport_shm_shm() {
        let _ = env_logger::try_init();
        task::block_on(async {
            zasync_executor_init!();
        });

        let endpoint: EndPoint = "shm//tmp/transport_shm_shm".parse().unwrap();
        task::block_on(run(&endpoint));
    }
}<|MERGE_RESOLUTION|>--- conflicted
+++ resolved
@@ -29,11 +29,7 @@
     use zenoh_protocol::{
         core::{CongestionControl, Encoding, EndPoint, Priority, WhatAmI, ZenohId},
         network::{
-<<<<<<< HEAD
-            ext::{NodeIdType, QoSType},
-=======
             push::ext::{NodeIdType, QoSType},
->>>>>>> a45be293
             NetworkBody, NetworkMessage, Push,
         },
         zenoh_new::{PushBody, Put},
@@ -108,12 +104,6 @@
                 print!("n");
             }
             let payload = match message.body {
-<<<<<<< HEAD
-                NetworkBody::Push(Push {
-                    payload: PushBody::Put(Put { payload, .. }),
-                    ..
-                }) => payload.contiguous().into_owned(),
-=======
                 NetworkBody::Push(m) => match m.payload {
                     PushBody::Put(Put { payload, .. }) => {
                         for zs in payload.zslices() {
@@ -132,7 +122,6 @@
                     }
                     _ => panic!("Unsolicited message"),
                 },
->>>>>>> a45be293
                 _ => panic!("Unsolicited message"),
             };
             assert_eq!(payload.len(), MSG_SIZE);
@@ -242,41 +231,24 @@
             let bs = unsafe { sbuf.as_mut_slice() };
             bs[0..8].copy_from_slice(&msg_count.to_le_bytes());
 
-<<<<<<< HEAD
-            let payload: ZBuf = sbuf.into();
-
-            // Create the message to send
-=======
->>>>>>> a45be293
             let message: NetworkMessage = Push {
                 wire_expr: "test".into(),
                 ext_qos: QoSType::new(Priority::default(), CongestionControl::Block, false),
                 ext_tstamp: None,
                 ext_nodeid: NodeIdType::default(),
                 payload: Put {
-<<<<<<< HEAD
-                    payload,
-                    timestamp: None,
-                    encoding: Encoding::default(),
-                    ext_sinfo: None,
-=======
                     payload: sbuf.into(),
                     timestamp: None,
                     encoding: Encoding::default(),
                     ext_sinfo: None,
                     ext_shm: None,
->>>>>>> a45be293
                     ext_unknown: vec![],
                 }
                 .into(),
             }
             .into();
 
-<<<<<<< HEAD
-            peer_shm02_transport.schedule(message.clone()).await.unwrap();
-=======
             peer_shm02_transport.schedule(message).unwrap();
->>>>>>> a45be293
         }
 
         // Wait a little bit
@@ -306,41 +278,24 @@
             let bs = unsafe { sbuf.as_mut_slice() };
             bs[0..8].copy_from_slice(&msg_count.to_le_bytes());
 
-<<<<<<< HEAD
-            let payload: ZBuf = sbuf.into();
-
-            // Create the message to send
-=======
->>>>>>> a45be293
             let message: NetworkMessage = Push {
                 wire_expr: "test".into(),
                 ext_qos: QoSType::new(Priority::default(), CongestionControl::Block, false),
                 ext_tstamp: None,
                 ext_nodeid: NodeIdType::default(),
                 payload: Put {
-<<<<<<< HEAD
-                    payload,
-                    timestamp: None,
-                    encoding: Encoding::default(),
-                    ext_sinfo: None,
-=======
                     payload: sbuf.into(),
                     timestamp: None,
                     encoding: Encoding::default(),
                     ext_sinfo: None,
                     ext_shm: None,
->>>>>>> a45be293
                     ext_unknown: vec![],
                 }
                 .into(),
             }
             .into();
 
-<<<<<<< HEAD
-            peer_net01_transport.schedule(message.clone()).await.unwrap();
-=======
             peer_net01_transport.schedule(message).unwrap();
->>>>>>> a45be293
         }
 
         // Wait a little bit
@@ -413,16 +368,4 @@
         let endpoint: EndPoint = format!("ws/127.0.0.1:{}", 14010).parse().unwrap();
         task::block_on(run(&endpoint));
     }
-
-    #[cfg(all(feature = "transport_shm", feature = "shared-memory"))]
-    #[test]
-    fn transport_shm_shm() {
-        let _ = env_logger::try_init();
-        task::block_on(async {
-            zasync_executor_init!();
-        });
-
-        let endpoint: EndPoint = "shm//tmp/transport_shm_shm".parse().unwrap();
-        task::block_on(run(&endpoint));
-    }
 }