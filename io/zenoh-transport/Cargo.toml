--- conflicted
+++ resolved
@@ -88,10 +88,5 @@
 [dev-dependencies]
 futures-util = { workspace = true }
 env_logger = { workspace = true }
-<<<<<<< HEAD
-panic-message = { workspace = true }
 zenoh-protocol = { workspace = true, features = ["test"] }
-futures = { workspace = true }
-=======
-zenoh-protocol = { workspace = true, features = ["test"] }
->>>>>>> f2e99b6f
+futures = { workspace = true }