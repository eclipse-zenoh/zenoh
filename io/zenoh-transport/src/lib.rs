--- conflicted
+++ resolved
@@ -17,16 +17,9 @@
 //! This crate is intended for Zenoh's internal use.
 //!
 //! [Click here for Zenoh's documentation](../zenoh/index.html)
-<<<<<<< HEAD
-mod common;
-mod manager;
-mod multicast;
-=======
 pub mod common;
 pub mod manager;
 pub mod multicast;
-pub mod primitives;
->>>>>>> 78acc132
 pub mod unicast;
 
 #[cfg(feature = "stats")]
@@ -37,10 +30,6 @@
 
 use crate::{multicast::TransportMulticast, unicast::TransportUnicast};
 pub use manager::*;
-<<<<<<< HEAD
-pub use multicast::*;
-=======
->>>>>>> 78acc132
 use serde::Serialize;
 use std::any::Any;
 use std::sync::Arc;
