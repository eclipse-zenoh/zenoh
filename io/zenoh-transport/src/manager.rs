--- conflicted
+++ resolved
@@ -33,14 +33,11 @@
     VERSION,
 };
 use zenoh_result::{bail, ZResult};
-<<<<<<< HEAD
 #[cfg(feature = "shared-memory")]
 use zenoh_shm::api::client_storage::GLOBAL_CLIENT_STORAGE;
 #[cfg(feature = "shared-memory")]
 use zenoh_shm::reader::SharedMemoryReader;
-=======
 use zenoh_task::TaskController;
->>>>>>> b2ef3ddc
 
 /// # Examples
 /// ```
@@ -394,13 +391,9 @@
             new_unicast_link_sender,
             #[cfg(feature = "stats")]
             stats: std::sync::Arc::new(crate::stats::TransportStats::default()),
-<<<<<<< HEAD
             #[cfg(feature = "shared-memory")]
             shmr,
-            token: CancellationToken::new(),
-=======
             task_controller: TaskController::default(),
->>>>>>> b2ef3ddc
         };
 
         // @TODO: this should be moved into the unicast module
