//
// Copyright (c) 2023 ZettaScale Technology
//
// This program and the accompanying materials are made available under the
// terms of the Eclipse Public License 2.0 which is available at
// http://www.eclipse.org/legal/epl-2.0, or the Apache License, Version 2.0
// which is available at https://www.apache.org/licenses/LICENSE-2.0.
//
// SPDX-License-Identifier: EPL-2.0 OR Apache-2.0
//
// Contributors:
//   ZettaScale Zenoh Team, <zenoh@zettascale.tech>
//
use std::sync::MutexGuard;

#[cfg(feature = "shared-memory")]
use tracing::error;
use zenoh_core::{zlock, zread};
use zenoh_protocol::{
    core::{Locator, Priority, Reliability},
    network::NetworkMessage,
    transport::{
        BatchSize, Close, Fragment, Frame, Join, KeepAlive, TransportBody, TransportMessage,
        TransportSn,
    },
};
use zenoh_result::{bail, zerror, ZResult};

use super::transport::{TransportMulticastInner, TransportMulticastPeer};
use crate::common::{
    batch::{Decode, RBatch},
    priority::TransportChannelRx,
};

/*************************************/
/*            TRANSPORT RX           */
/*************************************/
//noinspection ALL
impl TransportMulticastInner {
    fn trigger_callback(
        &self,
        #[allow(unused_mut)] // shared-memory feature requires mut
        mut msg: NetworkMessage,
        peer: &TransportMulticastPeer,
    ) -> ZResult<()> {
        #[cfg(feature = "shared-memory")]
        {
            if self.manager.config.multicast.is_shm {
                if let Err(e) = crate::shm::map_zmsg_to_shmbuf(&mut msg, &self.manager.shmr) {
<<<<<<< HEAD
                    error!("Error receiving SHM buffer: {e}");
=======
                    tracing::debug!("Error receiving SHM buffer: {e}");
>>>>>>> 81eacc58
                    return Ok(());
                }
            }
        }

        peer.handler.handle_message(msg)
    }

    pub(super) fn handle_join_from_peer(
        &self,
        join: Join,
        peer: &TransportMulticastPeer,
    ) -> ZResult<()> {
        // Check if parameters are ok
        if join.version != peer.version
            || join.zid != peer.zid
            || join.whatami != peer.whatami
            || join.resolution != peer.resolution
            || join.lease != peer.lease
            || join.ext_qos.is_some() != peer.is_qos()
        {
            let e = format!(
                "Ignoring Join on {} of peer: {}. Inconsistent parameters.",
                peer.locator, peer.zid,
            );
            tracing::debug!("{}", e);
            bail!("{}", e);
        }

        Ok(())
    }

    pub(super) fn handle_join_from_unknown(
        &self,
        join: Join,
        locator: &Locator,
        batch_size: BatchSize,
    ) -> ZResult<()> {
        if zread!(self.peers).len() >= self.manager.config.multicast.max_sessions {
            tracing::debug!(
                "Ignoring Join on {} from peer: {}. Max sessions reached: {}.",
                locator,
                join.zid,
                self.manager.config.multicast.max_sessions,
            );
            return Ok(());
        }

        if join.version != self.manager.config.version {
            tracing::debug!(
                "Ignoring Join on {} from peer: {}. Unsupported version: {}. Expected: {}.",
                locator,
                join.zid,
                join.version,
                self.manager.config.version,
            );
            return Ok(());
        }

        if join.resolution != self.manager.config.resolution {
            tracing::debug!(
                "Ignoring Join on {} from peer: {}. Unsupported SN resolution: {:?}. Expected: {:?}.",
                locator,
                join.zid,
                join.resolution,
                self.manager.config.resolution,
            );
            return Ok(());
        }

        if join.batch_size != batch_size {
            tracing::debug!(
                "Ignoring Join on {} from peer: {}. Unsupported Batch Size: {:?}. Expected: {:?}.",
                locator,
                join.zid,
                join.batch_size,
                batch_size
            );
            return Ok(());
        }

        if !self.manager.config.multicast.is_qos && join.ext_qos.is_some() {
            tracing::debug!(
                "Ignoring Join on {} from peer: {}. QoS is not supported.",
                locator,
                join.zid,
            );
            return Ok(());
        }

        self.new_peer(locator, join)
    }

    fn handle_frame(&self, frame: Frame, peer: &TransportMulticastPeer) -> ZResult<()> {
        let Frame {
            reliability,
            sn,
            ext_qos,
            mut payload,
        } = frame;

        let priority = ext_qos.priority();
        let c = if self.is_qos() {
            &peer.priority_rx[priority as usize]
        } else if priority == Priority::DEFAULT {
            &peer.priority_rx[0]
        } else {
            bail!(
                "Transport: {}. Peer: {}. Unknown priority: {:?}.",
                self.manager.config.zid,
                peer.zid,
                priority
            );
        };

        let mut guard = match reliability {
            Reliability::Reliable => zlock!(c.reliable),
            Reliability::BestEffort => zlock!(c.best_effort),
        };

        self.verify_sn(sn, &mut guard)?;

        for msg in payload.drain(..) {
            self.trigger_callback(msg, peer)?;
        }
        Ok(())
    }

    fn handle_fragment(&self, fragment: Fragment, peer: &TransportMulticastPeer) -> ZResult<()> {
        let Fragment {
            reliability,
            more,
            sn,
            ext_qos,
            payload,
        } = fragment;

        let priority = ext_qos.priority();
        let c = if self.is_qos() {
            &peer.priority_rx[priority as usize]
        } else if priority == Priority::DEFAULT {
            &peer.priority_rx[0]
        } else {
            bail!(
                "Transport: {}. Peer: {}. Unknown priority: {:?}.",
                self.manager.config.zid,
                peer.zid,
                priority
            );
        };

        let mut guard = match reliability {
            Reliability::Reliable => zlock!(c.reliable),
            Reliability::BestEffort => zlock!(c.best_effort),
        };

        self.verify_sn(sn, &mut guard)?;

        if guard.defrag.is_empty() {
            let _ = guard.defrag.sync(sn);
        }
        guard.defrag.push(sn, payload)?;
        if !more {
            // When shared-memory feature is disabled, msg does not need to be mutable
            let msg = guard.defrag.defragment().ok_or_else(|| {
                zerror!(
                    "Transport: {}. Peer: {}. Priority: {:?}. Defragmentation error.",
                    self.manager.config.zid,
                    peer.zid,
                    priority
                )
            })?;
            return self.trigger_callback(msg, peer);
        }

        Ok(())
    }

    fn verify_sn(
        &self,
        sn: TransportSn,
        guard: &mut MutexGuard<'_, TransportChannelRx>,
    ) -> ZResult<()> {
        let precedes = guard.sn.precedes(sn)?;
        if !precedes {
            tracing::debug!(
                "Transport: {}. Frame with invalid SN dropped: {}. Expected: {}.",
                self.manager.config.zid,
                sn,
                guard.sn.next()
            );
            // Drop the fragments if needed
            if !guard.defrag.is_empty() {
                guard.defrag.clear();
            }
            // Keep reading
            return Ok(());
        }

        // Set will always return OK because we have already checked
        // with precedes() that the sn has the right resolution
        let _ = guard.sn.set(sn);

        Ok(())
    }

    pub(super) fn read_messages(
        &self,
        mut batch: RBatch,
        locator: Locator,
        batch_size: BatchSize,
        #[cfg(feature = "stats")] transport: &TransportMulticastInner,
    ) -> ZResult<()> {
        while !batch.is_empty() {
            let msg: TransportMessage = batch
                .decode()
                .map_err(|_| zerror!("{}: decoding error", locator))?;

            tracing::trace!("Received: {:?}", msg);

            #[cfg(feature = "stats")]
            {
                transport.stats.inc_rx_t_msgs(1);
            }

            let r_guard = zread!(self.peers);
            match r_guard.get(&locator) {
                Some(peer) => {
                    peer.set_active();
                    match msg.body {
                        TransportBody::Frame(msg) => self.handle_frame(msg, peer)?,
                        TransportBody::Fragment(fragment) => {
                            self.handle_fragment(fragment, peer)?
                        }
                        TransportBody::Join(join) => self.handle_join_from_peer(join, peer)?,
                        TransportBody::KeepAlive(KeepAlive { .. }) => {}
                        TransportBody::Close(Close { reason, .. }) => {
                            drop(r_guard);
                            self.del_peer(&locator, reason)?;
                        }
                        _ => {
                            tracing::debug!(
                                "Transport: {}. Message handling not implemented: {:?}",
                                self.manager.config.zid,
                                msg
                            );
                        }
                    }
                }
                None => {
                    drop(r_guard);
                    if let TransportBody::Join(join) = msg.body {
                        self.handle_join_from_unknown(join, &locator, batch_size)?;
                    }
                }
            }
        }

        Ok(())
    }
}<|MERGE_RESOLUTION|>--- conflicted
+++ resolved
@@ -47,11 +47,7 @@
         {
             if self.manager.config.multicast.is_shm {
                 if let Err(e) = crate::shm::map_zmsg_to_shmbuf(&mut msg, &self.manager.shmr) {
-<<<<<<< HEAD
-                    error!("Error receiving SHM buffer: {e}");
-=======
                     tracing::debug!("Error receiving SHM buffer: {e}");
->>>>>>> 81eacc58
                     return Ok(());
                 }
             }
