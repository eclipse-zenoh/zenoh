--- conflicted
+++ resolved
@@ -104,34 +104,6 @@
 /*************************************/
 /*           FUNCTIONS               */
 /*************************************/
-<<<<<<< HEAD
-pub(super) struct InputInit {
-    pub(super) zid: ZenohId,
-    pub(super) whatami: WhatAmI,
-    pub(super) sn_resolution: ZInt,
-    #[cfg(feature = "shared-memory")]
-    pub(super) is_shm: bool,
-    pub(super) is_qos: bool,
-}
-async fn transport_init(
-    manager: &TransportManager,
-    input: self::InputInit,
-) -> ZResult<TransportUnicast> {
-    // Initialize the transport if it is new
-    let initial_sn_tx = zasynclock!(manager.prng).gen_range(0..input.sn_resolution);
-
-    let config = TransportConfigUnicast {
-        peer: input.zid,
-        whatami: input.whatami,
-        sn_resolution: input.sn_resolution,
-        #[cfg(feature = "shared-memory")]
-        is_shm: input.is_shm,
-        is_qos: input.is_qos,
-        initial_sn_tx,
-    };
-
-    manager.init_transport_unicast(config)
-=======
 pub(super) fn compute_sn(zid1: ZenohId, zid2: ZenohId, resolution: Resolution) -> TransportSn {
     // Create a random yet deterministic initial_sn.
     // In case of multilink it's important that the same initial_sn is used for every connection attempt.
@@ -158,7 +130,6 @@
 
     // Close the link
     let _ = link.close().await;
->>>>>>> 42d9b268
 }
 
 pub(super) struct InputFinalize {
