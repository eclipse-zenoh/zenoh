//
// Copyright (c) 2022 ZettaScale Technology
//
// This program and the accompanying materials are made available under the
// terms of the Eclipse Public License 2.0 which is available at
// http://www.eclipse.org/legal/epl-2.0, or the Apache License, Version 2.0
// which is available at https://www.apache.org/licenses/LICENSE-2.0.
//
// SPDX-License-Identifier: EPL-2.0 OR Apache-2.0
//
// Contributors:
//   ZettaScale Zenoh Team, <zenoh@zettascale.tech>
//
#[cfg(feature = "shared-memory")]
use crate::unicast::shared_memory_unicast::Challenge;
use crate::{
    unicast::{
        establishment::{
            close_link, compute_sn, ext, finalize_transport, AcceptFsm, Cookie, InputFinalize,
            Zenoh080Cookie,
        },
        link::{TransportLinkUnicast, TransportLinkUnicastConfig, TransportLinkUnicastDirection},
        TransportConfigUnicast,
    },
    TransportManager,
};
use async_std::sync::Mutex;
use async_trait::async_trait;
use rand::Rng;
use std::time::Duration;
use zenoh_buffers::{reader::HasReader, writer::HasWriter, ZSlice};
use zenoh_codec::{RCodec, WCodec, Zenoh080};
use zenoh_core::{zasynclock, zcondfeat, zerror};
use zenoh_crypto::{BlockCipher, PseudoRng};
use zenoh_link::LinkUnicast;
use zenoh_protocol::{
    core::{Field, Resolution, WhatAmI, ZenohId},
    transport::{
        batch_size,
        close::{self, Close},
        BatchSize, InitAck, OpenAck, TransportBody, TransportMessage, TransportSn,
    },
};
use zenoh_result::ZResult;

pub(super) type AcceptError = (zenoh_result::Error, Option<u8>);

struct StateTransport {
    batch_size: BatchSize,
    resolution: Resolution,
    ext_qos: ext::qos::StateAccept,
    #[cfg(feature = "transport_multilink")]
    ext_mlink: ext::multilink::StateAccept,
    #[cfg(feature = "shared-memory")]
    ext_shm: ext::shm::StateAccept,
    ext_lowlatency: ext::lowlatency::StateAccept,
}

struct StateLink {
    #[cfg(feature = "transport_auth")]
    ext_auth: ext::auth::StateAccept,
    #[cfg(feature = "transport_compression")]
    ext_compression: ext::compression::StateAccept,
}

struct State {
    transport: StateTransport,
    link: StateLink,
}

// InitSyn
struct RecvInitSynIn {
    mine_version: u8,
}
struct RecvInitSynOut {
    other_zid: ZenohId,
    other_whatami: WhatAmI,
    #[cfg(feature = "shared-memory")]
    ext_shm: Challenge,
}

// InitAck
struct SendInitAckIn {
    mine_version: u8,
    mine_zid: ZenohId,
    mine_whatami: WhatAmI,
    other_zid: ZenohId,
    other_whatami: WhatAmI,
    #[cfg(feature = "shared-memory")]
    ext_shm: Challenge,
}
struct SendInitAckOut {
    cookie_nonce: u64,
}

// OpenSyn
struct RecvOpenSynIn {
    cookie_nonce: u64,
}
struct RecvOpenSynOut {
    other_zid: ZenohId,
    other_whatami: WhatAmI,
    other_lease: Duration,
    other_initial_sn: TransportSn,
}

// OpenAck
struct SendOpenAckIn {
    mine_zid: ZenohId,
    mine_lease: Duration,
    other_zid: ZenohId,
}
struct SendOpenAckOut {
    open_ack: OpenAck,
}

// Fsm
struct AcceptLink<'a> {
    link: &'a mut TransportLinkUnicast,
    prng: &'a Mutex<PseudoRng>,
    cipher: &'a BlockCipher,
    ext_qos: ext::qos::QoSFsm<'a>,
    #[cfg(feature = "transport_multilink")]
    ext_mlink: ext::multilink::MultiLinkFsm<'a>,
    #[cfg(feature = "shared-memory")]
    ext_shm: ext::shm::ShmFsm<'a>,
    #[cfg(feature = "transport_auth")]
    ext_auth: ext::auth::AuthFsm<'a>,
    ext_lowlatency: ext::lowlatency::LowLatencyFsm<'a>,
    #[cfg(feature = "transport_compression")]
    ext_compression: ext::compression::CompressionFsm<'a>,
}

#[async_trait]
impl<'a, 'b: 'a> AcceptFsm for &'a mut AcceptLink<'b> {
    type Error = AcceptError;

    type RecvInitSynIn = (&'a mut State, RecvInitSynIn);
    type RecvInitSynOut = RecvInitSynOut;
    async fn recv_init_syn(
        self,
        input: Self::RecvInitSynIn,
    ) -> Result<Self::RecvInitSynOut, Self::Error> {
        let (state, input) = input;

        let msg = self
            .link
            .recv()
            .await
            .map_err(|e| (e, Some(close::reason::INVALID)))?;

        let init_syn = match msg.body {
            TransportBody::InitSyn(init_syn) => init_syn,
            _ => {
                let e = zerror!(
                    "Received invalid message instead of an InitSyn on {}: {:?}",
                    self.link,
                    msg.body
                );
                return Err((e.into(), Some(close::reason::INVALID)));
            }
        };

        // Check if the version is supported
        if init_syn.version != input.mine_version {
            let e = zerror!(
                "Rejecting InitSyn on {} because of unsupported Zenoh version from peer: {}",
                self.link,
                init_syn.zid
            );
            return Err((e.into(), Some(close::reason::INVALID)));
        }

        // Compute the minimum SN resolution
        state.transport.resolution = {
            let mut res = Resolution::default();

            // Frame SN
            let i_fsn_res = init_syn.resolution.get(Field::FrameSN);
            let m_fsn_res = state.transport.resolution.get(Field::FrameSN);
            res.set(Field::FrameSN, i_fsn_res.min(m_fsn_res));

            // Request ID
            let i_rid_res = init_syn.resolution.get(Field::RequestID);
            let m_rid_res = state.transport.resolution.get(Field::RequestID);
            res.set(Field::RequestID, i_rid_res.min(m_rid_res));

            res
        };

        // Compute the minimum batch size
        state.transport.batch_size = state
            .transport
            .batch_size
            .min(init_syn.batch_size)
            .min(batch_size::UNICAST);

        // Extension QoS
        self.ext_qos
            .recv_init_syn((&mut state.transport.ext_qos, init_syn.ext_qos))
            .await
            .map_err(|e| (e, Some(close::reason::GENERIC)))?;

        // Extension Shm
        #[cfg(feature = "shared-memory")]
        let ext_shm = self
            .ext_shm
            .recv_init_syn((&mut state.ext_shm, init_syn.ext_shm))
            .await
            .map_err(|e| (e, Some(close::reason::GENERIC)))?;

        // Extension Auth
        #[cfg(feature = "transport_auth")]
        self.ext_auth
            .recv_init_syn((&mut state.link.ext_auth, init_syn.ext_auth))
            .await
            .map_err(|e| (e, Some(close::reason::GENERIC)))?;

        // Extension MultiLink
        #[cfg(feature = "transport_multilink")]
        self.ext_mlink
            .recv_init_syn((&mut state.transport.ext_mlink, init_syn.ext_mlink))
            .await
            .map_err(|e| (e, Some(close::reason::GENERIC)))?;

        // Extension LowLatency
        self.ext_lowlatency
            .recv_init_syn((&mut state.transport.ext_lowlatency, init_syn.ext_lowlatency))
            .await
            .map_err(|e| (e, Some(close::reason::GENERIC)))?;

        // Extension Compression
        #[cfg(feature = "transport_compression")]
        self.ext_compression
            .recv_init_syn((&mut state.link.ext_compression, init_syn.ext_compression))
            .await
            .map_err(|e| (e, Some(close::reason::GENERIC)))?;

        let output = RecvInitSynOut {
            other_zid: init_syn.zid,
            other_whatami: init_syn.whatami,
            #[cfg(feature = "shared-memory")]
            ext_shm,
        };
        Ok(output)
    }

    type SendInitAckIn = (State, SendInitAckIn);
    type SendInitAckOut = SendInitAckOut;
    async fn send_init_ack(
        self,
        input: Self::SendInitAckIn,
    ) -> Result<Self::SendInitAckOut, Self::Error> {
        #[allow(unused_mut)] // Required for "shared-memory" feature
        let (mut state, input) = input;

        // Extension QoS
        let ext_qos = self
            .ext_qos
            .send_init_ack(&state.transport.ext_qos)
            .await
            .map_err(|e| (e, Some(close::reason::GENERIC)))?;

        // Extension Shm
        let ext_shm = zcondfeat!(
            "shared-memory",
            self.ext_shm
                .send_init_ack((&mut state.transport.ext_shm, input.ext_shm))
                .await
                .map_err(|e| (e, Some(close::reason::GENERIC)))?,
            None
        );

        // Extension Auth
        let ext_auth = zcondfeat!(
            "transport_auth",
            self.ext_auth
                .send_init_ack(&state.link.ext_auth)
                .await
                .map_err(|e| (e, Some(close::reason::GENERIC)))?,
            None
        );

        // Extension MultiLink
        let ext_mlink = zcondfeat!(
            "transport_multilink",
            self.ext_mlink
                .send_init_ack(&state.transport.ext_mlink)
                .await
                .map_err(|e| (e, Some(close::reason::GENERIC)))?,
            None
        );

        // Extension LowLatency
        let ext_lowlatency = self
            .ext_lowlatency
            .send_init_ack(&state.transport.ext_lowlatency)
            .await
            .map_err(|e| (e, Some(close::reason::GENERIC)))?;

        // Extension MultiLink
        let ext_compression = zcondfeat!(
            "transport_compression",
            self.ext_compression
                .send_init_ack(&state.link.ext_compression)
                .await
                .map_err(|e| (e, Some(close::reason::GENERIC)))?,
            None
        );

        // Create the cookie
        let cookie_nonce: u64 = zasynclock!(self.prng).gen();
        let cookie = Cookie {
            zid: input.other_zid,
            whatami: input.other_whatami,
            resolution: state.transport.resolution,
            batch_size: state.transport.batch_size,
            nonce: cookie_nonce,
            ext_qos: state.transport.ext_qos,
            #[cfg(feature = "transport_multilink")]
            ext_mlink: state.transport.ext_mlink,
            #[cfg(feature = "shared-memory")]
            ext_shm: state.transport.ext_shm,
            #[cfg(feature = "transport_auth")]
            ext_auth: state.link.ext_auth,
            ext_lowlatency: state.transport.ext_lowlatency,
            #[cfg(feature = "transport_compression")]
            ext_compression: state.link.ext_compression,
        };

        let mut encrypted = vec![];
        let mut writer = encrypted.writer();
        let mut codec = Zenoh080Cookie {
            prng: &mut *zasynclock!(self.prng),
            cipher: self.cipher,
            codec: Zenoh080::new(),
        };
        codec.write(&mut writer, &cookie).map_err(|_| {
            (
                zerror!("Encoding cookie failed").into(),
                Some(close::reason::INVALID),
            )
        })?;
        let cookie: ZSlice = encrypted.into();

        // Send the message on the link
        let message: TransportMessage = InitAck {
            version: input.mine_version,
            whatami: input.mine_whatami,
            zid: input.mine_zid,
            resolution: state.transport.resolution,
            batch_size: state.transport.batch_size,
            cookie,
            ext_qos,
            ext_shm,
            ext_auth,
            ext_mlink,
            ext_lowlatency,
            ext_compression,
        }
        .into();

        let _ = self
            .link
            .send(&message)
            .await
            .map_err(|e| (e, Some(close::reason::GENERIC)))?;

        let output = SendInitAckOut { cookie_nonce };
        Ok(output)
    }

    type RecvOpenSynIn = RecvOpenSynIn;
    type RecvOpenSynOut = (State, RecvOpenSynOut);
    async fn recv_open_syn(
        self,
        input: Self::RecvOpenSynIn,
    ) -> Result<Self::RecvOpenSynOut, Self::Error> {
        let msg = self
            .link
            .recv()
            .await
            .map_err(|e| (e, Some(close::reason::INVALID)))?;

        let open_syn = match msg.body {
            TransportBody::OpenSyn(open_syn) => open_syn,
            TransportBody::Close(Close { reason, .. }) => {
                let e = zerror!(
                    "Received a close message (reason {}) instead of an OpenSyn on: {:?}",
                    close::reason_to_str(reason),
                    self.link,
                );
                match reason {
                    close::reason::MAX_LINKS => log::debug!("{}", e),
                    _ => log::error!("{}", e),
                }
                return Err((e.into(), None));
            }
            _ => {
                let e = zerror!(
                    "Received invalid message instead of an OpenSyn on {}: {:?}",
                    self.link,
                    msg.body
                );
                log::error!("{}", e);
                return Err((e.into(), Some(close::reason::INVALID)));
            }
        };
        let encrypted = open_syn.cookie.to_vec();

        // Decrypt the cookie with the cipher
        let cookie: Cookie = {
            let mut codec = Zenoh080Cookie {
                prng: &mut *zasynclock!(self.prng),
                cipher: self.cipher,
                codec: Zenoh080::new(),
            };
            let mut reader = encrypted.reader();
            codec.read(&mut reader).map_err(|_| {
                (
                    zerror!("Decoding cookie failed").into(),
                    Some(close::reason::INVALID),
                )
            })
        }?;

        // Verify that the cookie is the one we sent
        if input.cookie_nonce != cookie.nonce {
            let e = zerror!("Rejecting OpenSyn on: {}. Unkwown cookie.", self.link);
            return Err((e.into(), Some(close::reason::INVALID)));
        }

        // Rebuild the state from the cookie
        let mut state = State {
            transport: StateTransport {
                batch_size: cookie.batch_size,
                resolution: cookie.resolution,
                ext_qos: cookie.ext_qos,
                #[cfg(feature = "transport_multilink")]
                ext_mlink: cookie.ext_mlink,
                #[cfg(feature = "shared-memory")]
                ext_shm: cookie.ext_shm,
                ext_lowlatency: cookie.ext_lowlatency,
            },
            link: StateLink {
                #[cfg(feature = "transport_auth")]
                ext_auth: cookie.ext_auth,
                #[cfg(feature = "transport_compression")]
                ext_compression: cookie.ext_compression,
            },
        };

        // Extension QoS
        self.ext_qos
            .recv_open_syn((&mut state.transport.ext_qos, open_syn.ext_qos))
            .await
            .map_err(|e| (e, Some(close::reason::GENERIC)))?;

        // Extension Shm
        #[cfg(feature = "shared-memory")]
        self.ext_shm
            .recv_open_syn((&mut state.ext_shm, open_syn.ext_shm))
            .await
            .map_err(|e| (e, Some(close::reason::GENERIC)))?;

        // Extension Auth
        #[cfg(feature = "transport_auth")]
        self.ext_auth
            .recv_open_syn((&mut state.link.ext_auth, open_syn.ext_auth))
            .await
            .map_err(|e| (e, Some(close::reason::GENERIC)))?;

        // Extension MultiLink
        #[cfg(feature = "transport_multilink")]
        self.ext_mlink
            .recv_open_syn((&mut state.transport.ext_mlink, open_syn.ext_mlink))
            .await
            .map_err(|e| (e, Some(close::reason::GENERIC)))?;

        // Extension LowLatency
        self.ext_lowlatency
            .recv_open_syn((&mut state.transport.ext_lowlatency, open_syn.ext_lowlatency))
            .await
            .map_err(|e| (e, Some(close::reason::GENERIC)))?;

        // Extension Compression
        #[cfg(feature = "transport_compression")]
        self.ext_compression
            .recv_open_syn((&mut state.link.ext_compression, open_syn.ext_compression))
            .await
            .map_err(|e| (e, Some(close::reason::GENERIC)))?;

        let output = RecvOpenSynOut {
            other_zid: cookie.zid,
            other_whatami: cookie.whatami,
            other_lease: open_syn.lease,
            other_initial_sn: open_syn.initial_sn,
        };
        Ok((state, output))
    }

    type SendOpenAckIn = (&'a mut State, SendOpenAckIn);
    type SendOpenAckOut = SendOpenAckOut;
    async fn send_open_ack(
        self,
        input: Self::SendOpenAckIn,
    ) -> Result<Self::SendOpenAckOut, Self::Error> {
        let (state, input) = input;

        // Extension QoS
        let ext_qos = self
            .ext_qos
            .send_open_ack(&state.transport.ext_qos)
            .await
            .map_err(|e| (e, Some(close::reason::GENERIC)))?;

        // Extension LowLatency
        let ext_lowlatency = self
            .ext_lowlatency
            .send_open_ack(&state.transport.ext_lowlatency)
            .await
            .map_err(|e| (e, Some(close::reason::GENERIC)))?;

        // Extension Shm
        let ext_shm = zcondfeat!(
            "shared-memory",
            self.ext_shm
                .send_open_ack(&mut state.ext_shm)
                .await
                .map_err(|e| (e, Some(close::reason::GENERIC)))?,
            None
        );

        // Extension Auth
        let ext_auth = zcondfeat!(
            "transport_auth",
            self.ext_auth
                .send_open_ack(&state.link.ext_auth)
                .await
                .map_err(|e| (e, Some(close::reason::GENERIC)))?,
            None
        );

        // Extension MultiLink
        let ext_mlink = zcondfeat!(
            "transport_multilink",
            self.ext_mlink
                .send_open_ack(&state.transport.ext_mlink)
                .await
                .map_err(|e| (e, Some(close::reason::GENERIC)))?,
            None
        );

        // Extension Compression
        let ext_compression = zcondfeat!(
            "transport_compression",
            self.ext_compression
                .send_open_ack(&state.link.ext_compression)
                .await
                .map_err(|e| (e, Some(close::reason::GENERIC)))?,
            None
        );

        // Build OpenAck message
        let mine_initial_sn =
            compute_sn(input.mine_zid, input.other_zid, state.transport.resolution);
        let open_ack = OpenAck {
            lease: input.mine_lease,
            initial_sn: mine_initial_sn,
            ext_qos,
            ext_shm,
            ext_auth,
            ext_mlink,
            ext_lowlatency,
            ext_compression,
        };

        // Do not send the OpenAck right now since we might still incur in MAX_LINKS error

        let output = SendOpenAckOut { open_ack };
        Ok(output)
    }
}

pub(crate) async fn accept_link(link: &LinkUnicast, manager: &TransportManager) -> ZResult<()> {
    let config = TransportLinkUnicastConfig {
        mtu: link.get_mtu(),
        direction: TransportLinkUnicastDirection::Inbound,
        #[cfg(feature = "transport_compression")]
        is_compression: false,
    };
    let mut link = TransportLinkUnicast::new(link.clone(), config);
    let mut fsm = AcceptLink {
        link: &mut link,
        prng: &manager.prng,
        cipher: &manager.cipher,
        ext_qos: ext::qos::QoSFsm::new(),
        #[cfg(feature = "shared-memory")]
        ext_shm: ext::shm::ShmFsm::new(&manager.state.unicast.shm),
        #[cfg(feature = "transport_multilink")]
        ext_mlink: manager.state.unicast.multilink.fsm(&manager.prng),
        #[cfg(feature = "transport_auth")]
        ext_auth: manager.state.unicast.authenticator.fsm(&manager.prng),
        ext_lowlatency: ext::lowlatency::LowLatencyFsm::new(),
        #[cfg(feature = "transport_compression")]
        ext_compression: ext::compression::CompressionFsm::new(),
    };

    // Init handshake
    macro_rules! step {
        ($res:expr) => {
            match $res {
                Ok(output) => output,
                Err((e, reason)) => {
                    log::debug!("{}", e);
                    close_link(link, reason).await;
                    return Err(e);
                }
            }
        };
    }

    let iack_out = {
        let mut state = State {
            transport: StateTransport {
                batch_size: manager.config.batch_size,
                resolution: manager.config.resolution,
                ext_qos: ext::qos::StateAccept::new(manager.config.unicast.is_qos),
                #[cfg(feature = "transport_multilink")]
                ext_mlink: manager
                    .state
                    .unicast
                    .multilink
                    .accept(manager.config.unicast.max_links > 1),
                #[cfg(feature = "shared-memory")]
                ext_shm: ext::shm::StateAccept::new(manager.config.unicast.is_shm),
                ext_lowlatency: ext::lowlatency::StateAccept::new(
                    manager.config.unicast.is_lowlatency,
                ),
            },
            link: StateLink {
                #[cfg(feature = "transport_auth")]
                ext_auth: manager
                    .state
                    .unicast
                    .authenticator
                    .accept(&mut *zasynclock!(manager.prng)),
                #[cfg(feature = "transport_compression")]
                ext_compression: ext::compression::StateAccept::new(
                    manager.config.unicast.is_compression,
                ),
            },
        };

        // Let's scope the Init phase in such a way memory is freed by Rust
        // after having sent the InitAck. The state will be recovered
        // from the Cookie received in the OpenSyn.
        let isyn_in = RecvInitSynIn {
            mine_version: manager.config.version,
        };
        let isyn_out = step!(fsm.recv_init_syn((&mut state, isyn_in)).await);

        let iack_in = SendInitAckIn {
            mine_version: manager.config.version,
            mine_zid: manager.config.zid,
            mine_whatami: manager.config.whatami,
            other_zid: isyn_out.other_zid,
            other_whatami: isyn_out.other_whatami,
            #[cfg(feature = "shared-memory")]
            ext_shm: isyn_out.ext_shm,
        };
        step!(fsm.send_init_ack((state, iack_in)).await)
    };

    // Open handshake
    let osyn_in = RecvOpenSynIn {
        cookie_nonce: iack_out.cookie_nonce,
    };
    let (mut state, osyn_out) = step!(fsm.recv_open_syn(osyn_in).await);

    // Create the OpenAck but not send it yet
    let oack_in = SendOpenAckIn {
        mine_zid: manager.config.zid,
        mine_lease: manager.config.unicast.lease,
        other_zid: osyn_out.other_zid,
    };
    let oack_out = step!(fsm.send_open_ack((&mut state, oack_in)).await);

    // Initialize the transport
    let config = TransportConfigUnicast {
        zid: osyn_out.other_zid,
        whatami: osyn_out.other_whatami,
        sn_resolution: state.transport.resolution.get(Field::FrameSN),
        tx_initial_sn: oack_out.open_ack.initial_sn,
        is_qos: state.transport.ext_qos.is_qos(),
        #[cfg(feature = "transport_multilink")]
        multilink: state.transport.ext_mlink.multilink(),
        #[cfg(feature = "shared-memory")]
        is_shm: state.ext_shm.is_shm(),
        is_lowlatency: state.transport.ext_lowlatency.is_lowlatency(),
    };

    let a_config = TransportLinkUnicastConfig {
        mtu: state.transport.batch_size,
        direction: TransportLinkUnicastDirection::Inbound,
        #[cfg(feature = "transport_compression")]
        is_compression: state.link.ext_compression.is_compression(),
    };
    let a_link = TransportLinkUnicast::new(link.link.clone(), a_config);
    let s_link = format!("{:?}", a_link);
    let transport = step!(manager.init_transport_unicast(config, a_link).await);

    // Send the open_ack on the link
    step!(link
        .send(&oack_out.open_ack.into())
        .await
        .map_err(|e| (e, Some(close::reason::GENERIC))));

    // Sync the RX sequence number
    let _ = step!(transport
        .get_inner()
        .map_err(|e| (e, Some(close::reason::INVALID))))
    .sync(osyn_out.other_initial_sn)
    .await;

    // Finalize the transport
    let input = InputFinalize {
        transport: transport.clone(),
        other_lease: osyn_out.other_lease,
        agreed_batch_size: state.transport.batch_size,
    };
    step!(finalize_transport(&link, manager, input)
        .await
        .map_err(|e| (e, Some(close::reason::INVALID))));

    log::debug!(
        "New transport link accepted from {} to {}: {}. Batch size: {}.",
        osyn_out.other_zid,
        manager.config.zid,
<<<<<<< HEAD
        s_link
=======
        link,
        state.zenoh.batch_size,
>>>>>>> 9ea5dc11
    );

    Ok(())
}<|MERGE_RESOLUTION|>--- conflicted
+++ resolved
@@ -734,15 +734,10 @@
         .map_err(|e| (e, Some(close::reason::INVALID))));
 
     log::debug!(
-        "New transport link accepted from {} to {}: {}. Batch size: {}.",
+        "New transport link accepted from {} to {}: {}.",
         osyn_out.other_zid,
         manager.config.zid,
-<<<<<<< HEAD
-        s_link
-=======
-        link,
-        state.zenoh.batch_size,
->>>>>>> 9ea5dc11
+        s_link,
     );
 
     Ok(())
