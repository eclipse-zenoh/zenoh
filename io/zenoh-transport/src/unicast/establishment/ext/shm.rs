--- conflicted
+++ resolved
@@ -204,14 +204,8 @@
         let codec = Zenoh080::new();
         let mut reader = ext.value.reader();
         let Ok(init_ack): Result<InitAck, _> = codec.read(&mut reader) else {
-<<<<<<< HEAD
-            log::trace!("{} Decoding error.", S);
+            tracing::trace!("{} Decoding error.", S);
             return Ok(None);
-=======
-            tracing::trace!("{} Decoding error.", S);
-            state.is_shm = false;
-            return Ok(0);
->>>>>>> a675130d
         };
 
         // Alice challenge as seen by Alice
@@ -232,24 +226,8 @@
         let bob_segment = match AuthSegment::open(init_ack.bob_segment) {
             Ok(buff) => buff,
             Err(e) => {
-<<<<<<< HEAD
-                log::trace!("{} {}", S, e);
+                tracing::trace!("{} {}", S, e);
                 return Ok(None);
-=======
-                tracing::trace!("{} {}", S, e);
-                state.is_shm = false;
-                return Ok(0);
-            }
-        };
-
-        // Bob challenge as seen by Alice
-        let bytes: [u8; std::mem::size_of::<Challenge>()] = match shm_buff.as_slice().try_into() {
-            Ok(bytes) => bytes,
-            Err(_) => {
-                tracing::trace!("{} Failed to read remote Shm.", S);
-                state.is_shm = false;
-                return Ok(0);
->>>>>>> a675130d
             }
         };
 
@@ -284,12 +262,7 @@
         };
 
         if ext.value != 1 {
-<<<<<<< HEAD
-            log::trace!("{} Invalid value.", S);
-=======
             tracing::trace!("{} Invalid value.", S);
-            state.is_shm = false;
->>>>>>> a675130d
             return Ok(());
         }
 
@@ -353,40 +326,12 @@
         let codec = Zenoh080::new();
         let mut reader = ext.value.reader();
         let Ok(init_syn): Result<InitSyn, _> = codec.read(&mut reader) else {
-<<<<<<< HEAD
-            log::trace!("{} Decoding error.", S);
+            tracing::trace!("{} Decoding error.", S);
             bail!("");
         };
 
         // Read Alice's SHM Segment
         let alice_segment = AuthSegment::open(init_syn.alice_segment)?;
-=======
-            tracing::trace!("{} Decoding error.", S);
-            state.is_shm = false;
-            return Ok(0);
-        };
-
-        // Read Alice's SharedMemoryBuf
-        let shm_buff = match zasyncwrite!(self.inner.reader).read_shmbuf(&init_syn.alice_info) {
-            Ok(buff) => buff,
-            Err(e) => {
-                tracing::trace!("{} {}", S, e);
-                state.is_shm = false;
-                return Ok(0);
-            }
-        };
-
-        // Alice challenge as seen by Bob
-        let bytes: [u8; std::mem::size_of::<Challenge>()] = match shm_buff.as_slice().try_into() {
-            Ok(bytes) => bytes,
-            Err(_) => {
-                tracing::trace!("{} Failed to read remote Shm.", S);
-                state.is_shm = false;
-                return Ok(0);
-            }
-        };
-        let alice_challenge = u64::from_le_bytes(bytes);
->>>>>>> a675130d
 
         Ok(Some(alice_segment))
     }
