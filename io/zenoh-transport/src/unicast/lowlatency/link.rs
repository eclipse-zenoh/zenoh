//
// Copyright (c) 2023 ZettaScale Technology
//
// This program and the accompanying materials are made available under the
// terms of the Eclipse Public License 2.0 which is available at
// http://www.eclipse.org/legal/epl-2.0, or the Apache License, Version 2.0
// which is available at https://www.apache.org/licenses/LICENSE-2.0.
//
// SPDX-License-Identifier: EPL-2.0 OR Apache-2.0
//
// Contributors:
//   ZettaScale Zenoh Team, <zenoh@zettascale.tech>
//
use super::transport::TransportUnicastLowlatency;
#[cfg(feature = "stats")]
use crate::stats::TransportStats;
use crate::unicast::link::TransportLinkUnicastRx;
use crate::{unicast::link::TransportLinkUnicast, TransportExecutor};
use async_std::task;
use async_std::{prelude::FutureExt, sync::RwLock};
use std::sync::Arc;
use std::time::Duration;
use zenoh_buffers::{writer::HasWriter, ZSlice};
use zenoh_codec::*;
use zenoh_core::{zasyncread, zasyncwrite};
use zenoh_protocol::transport::{KeepAlive, TransportBodyLowLatency, TransportMessageLowLatency};
use zenoh_result::{zerror, ZResult};
use zenoh_sync::RecyclingObjectPool;

pub(crate) async fn send_with_link(
    link: &TransportLinkUnicast,
    msg: TransportMessageLowLatency,
    #[cfg(feature = "stats")] stats: &Arc<TransportStats>,
) -> ZResult<()> {
    let len;
    if link.link.is_streamed() {
        let mut buffer = vec![0, 0, 0, 0];
        let codec = Zenoh080::new();
        let mut writer = buffer.writer();
        codec
            .write(&mut writer, &msg)
            .map_err(|_| zerror!("Error serializing message {:?}", msg))?;

        len = (buffer.len() - 4) as u32;
        let le = len.to_le_bytes();

        buffer[0..4].copy_from_slice(&le);

        link.link.write_all(&buffer).await?;
    } else {
        let mut buffer = vec![];
        let codec = Zenoh080::new();
        let mut writer = buffer.writer();
        codec
            .write(&mut writer, &msg)
            .map_err(|_| zerror!("Error serializing message {:?}", msg))?;

        #[cfg(feature = "stats")]
        {
            len = buffer.len() as u32;
        }
        link.link.write_all(&buffer).await?;
    }
    log::trace!("Sent: {:?}", msg);

    #[cfg(feature = "stats")]
    {
        stats.inc_tx_t_msgs(1);
        stats.inc_tx_bytes(len as usize);
    }
    Ok(())
}

impl TransportUnicastLowlatency {
    pub(super) fn send(&self, msg: TransportMessageLowLatency) -> ZResult<()> {
        async_std::task::block_on(self.send_async(msg))
    }

    pub(super) async fn send_async(&self, msg: TransportMessageLowLatency) -> ZResult<()> {
        let guard = zasyncwrite!(self.link);
        let link = guard.as_ref().ok_or_else(|| zerror!("No link"))?;
        send_with_link(
            link,
            msg,
            #[cfg(feature = "stats")]
            &self.stats,
        )
        .await
    }

    pub(super) fn start_keepalive(&self, executor: &TransportExecutor, keep_alive: Duration) {
        let mut guard = async_std::task::block_on(async { zasyncwrite!(self.handle_keepalive) });
        let c_transport = self.clone();
        let handle = executor.spawn(async move {
            let res = keepalive_task(
                c_transport.link.clone(),
                keep_alive,
                #[cfg(feature = "stats")]
                c_transport.stats.clone(),
            )
            .await;
            log::debug!(
                "[{}] Keepalive task finished with result {:?}",
                c_transport.manager.config.zid,
                res
            );
            if res.is_err() {
                log::debug!(
                    "[{}] <on keepalive exit> finalizing transport with peer: {}",
                    c_transport.manager.config.zid,
                    c_transport.config.zid
                );
                let _ = c_transport.finalize(0).await;
            }
        });
        *guard = Some(handle);
    }

    pub(super) async fn stop_keepalive(&self) {
        let zid = self.manager.config.zid;
        log::debug!("[{}] Stopping keepalive task...", zid,);
        let mut guard = zasyncwrite!(self.handle_keepalive);
        let handle = guard.take();
        drop(guard);

        if let Some(handle) = handle {
            let _ = handle.cancel().await;
            log::debug!("[{}] keepalive task stopped...", zid,);
        }
    }

    pub(super) fn internal_start_rx(&self, lease: Duration) {
        let mut guard = async_std::task::block_on(async { zasyncwrite!(self.handle_rx) });
        let c_transport = self.clone();
        let handle = task::spawn(async move {
            let guard = zasyncread!(c_transport.link);
            let link = guard.as_ref().unwrap().rx();
            drop(guard);
            let rx_buffer_size = c_transport.manager.config.link_rx_buffer_size;

            // Start the rx task
            let res = rx_task(link, c_transport.clone(), lease, rx_buffer_size).await;
            log::debug!(
                "[{}] Rx task finished with result {:?}",
                c_transport.manager.config.zid,
                res
            );
            if res.is_err() {
                log::debug!(
                    "[{}] <on rx exit> finalizing transport with peer: {}",
                    c_transport.manager.config.zid,
                    c_transport.config.zid
                );
                let _ = c_transport.finalize(0).await;
            }
        });
        *guard = Some(handle);
    }

    pub(super) async fn stop_rx(&self) {
        let zid = self.manager.config.zid;
        log::debug!("[{}] Stopping rx task...", zid,);
        let mut guard = zasyncwrite!(self.handle_rx);
        let handle = guard.take();
        drop(guard);

        if let Some(handle) = handle {
            let _ = handle.cancel().await;
            log::debug!("[{}] rx task stopped...", zid,);
        }
    }
}

/*************************************/
/*              TASKS                */
/*************************************/
async fn keepalive_task(
    link: Arc<RwLock<Option<TransportLinkUnicast>>>,
    keep_alive: Duration,
    #[cfg(feature = "stats")] stats: Arc<TransportStats>,
) -> ZResult<()> {
    loop {
        async_std::task::sleep(keep_alive).await;

        let keepailve = TransportMessageLowLatency {
            body: TransportBodyLowLatency::KeepAlive(KeepAlive),
        };

        let guard = zasyncwrite!(link);
        let link = guard.as_ref().ok_or_else(|| zerror!("No link"))?;
        let _ = send_with_link(
            link,
            keepailve,
            #[cfg(feature = "stats")]
            &stats,
        )
        .await;
        drop(guard);
    }
}

async fn rx_task_stream(
    link: TransportLinkUnicastRx,
    transport: TransportUnicastLowlatency,
    lease: Duration,
    rx_buffer_size: usize,
) -> ZResult<()> {
    async fn read(link: &TransportLinkUnicastRx, buffer: &mut [u8]) -> ZResult<usize> {
        // 16 bits for reading the batch length
        let mut length = [0_u8, 0_u8, 0_u8, 0_u8];
        link.inner.link.read_exact(&mut length).await?;
        let n = u32::from_le_bytes(length) as usize;
        let len = buffer.len();
        let b = buffer.get_mut(0..n).ok_or_else(|| {
            zerror!("Batch len is invalid. Received {n} but negotiated max len is {len}.")
        })?;
        link.inner.link.read_exact(b).await?;
        Ok(n)
    }

    // The pool of buffers
<<<<<<< HEAD
    let mtu = link.inner.config.mtu as usize;
=======
    let mtu = link.config.batch.mtu as usize;
>>>>>>> 0fd53fe3
    let mut n = rx_buffer_size / mtu;
    if rx_buffer_size % mtu != 0 {
        n += 1;
    }

    let pool = RecyclingObjectPool::new(n, || vec![0_u8; mtu].into_boxed_slice());
    loop {
        // Retrieve one buffer
        let mut buffer = pool.try_take().unwrap_or_else(|| pool.alloc());

        // Async read from the underlying link
        let bytes = read(&link, &mut buffer)
            .timeout(lease)
            .await
            .map_err(|_| zerror!("{}: expired after {} milliseconds", link, lease.as_millis()))??;
        #[cfg(feature = "stats")]
        transport.stats.inc_rx_bytes(2 + bytes); // Account for the batch len encoding (16 bits)

        // Deserialize all the messages from the current ZBuf
        let zslice = ZSlice::make(Arc::new(buffer), 0, bytes).unwrap();
        transport.read_messages(zslice, &link.inner.link).await?;
    }
}

async fn rx_task_dgram(
    link: TransportLinkUnicastRx,
    transport: TransportUnicastLowlatency,
    lease: Duration,
    rx_buffer_size: usize,
) -> ZResult<()> {
    // The pool of buffers
<<<<<<< HEAD
    let mtu = link.inner.config.mtu as usize;
=======
    let mtu = link.config.batch.max_buffer_size();
>>>>>>> 0fd53fe3
    let mut n = rx_buffer_size / mtu;
    if rx_buffer_size % mtu != 0 {
        n += 1;
    }

    let pool = RecyclingObjectPool::new(n, || vec![0_u8; mtu].into_boxed_slice());
    loop {
        // Retrieve one buffer
        let mut buffer = pool.try_take().unwrap_or_else(|| pool.alloc());

        // Async read from the underlying link
        let bytes = link
            .inner
            .link
            .read(&mut buffer)
            .timeout(lease)
            .await
            .map_err(|_| zerror!("{}: expired after {} milliseconds", link, lease.as_millis()))??;

        #[cfg(feature = "stats")]
        transport.stats.inc_rx_bytes(bytes);

        // Deserialize all the messages from the current ZBuf
        let zslice = ZSlice::make(Arc::new(buffer), 0, bytes).unwrap();
        transport.read_messages(zslice, &link.inner.link).await?;
    }
}

async fn rx_task(
    link: TransportLinkUnicastRx,
    transport: TransportUnicastLowlatency,
    lease: Duration,
    rx_buffer_size: usize,
) -> ZResult<()> {
    if link.inner.link.is_streamed() {
        rx_task_stream(link, transport, lease, rx_buffer_size).await
    } else {
        rx_task_dgram(link, transport, lease, rx_buffer_size).await
    }
}<|MERGE_RESOLUTION|>--- conflicted
+++ resolved
@@ -219,11 +219,7 @@
     }
 
     // The pool of buffers
-<<<<<<< HEAD
-    let mtu = link.inner.config.mtu as usize;
-=======
-    let mtu = link.config.batch.mtu as usize;
->>>>>>> 0fd53fe3
+    let mtu = link.inner.config.batch.mtu as usize;
     let mut n = rx_buffer_size / mtu;
     if rx_buffer_size % mtu != 0 {
         n += 1;
@@ -255,11 +251,7 @@
     rx_buffer_size: usize,
 ) -> ZResult<()> {
     // The pool of buffers
-<<<<<<< HEAD
-    let mtu = link.inner.config.mtu as usize;
-=======
-    let mtu = link.config.batch.max_buffer_size();
->>>>>>> 0fd53fe3
+    let mtu = link.inner.config.batch.max_buffer_size();
     let mut n = rx_buffer_size / mtu;
     if rx_buffer_size % mtu != 0 {
         n += 1;
