//
// Copyright (c) 2023 ZettaScale Technology
//
// This program and the accompanying materials are made available under the
// terms of the Eclipse Public License 2.0 which is available at
// http://www.eclipse.org/legal/epl-2.0, or the Apache License, Version 2.0
// which is available at https://www.apache.org/licenses/LICENSE-2.0.
//
// SPDX-License-Identifier: EPL-2.0 OR Apache-2.0
//
// Contributors:
//   ZettaScale Zenoh Team, <zenoh@zettascale.tech>
//
use super::transport::TransportUnicastLowlatency;
#[cfg(feature = "stats")]
use crate::stats::TransportStats;
use crate::{unicast::link::TransportLinkUnicast, TransportExecutor};
use async_std::task;
use async_std::{prelude::FutureExt, sync::RwLock};
use std::sync::Arc;
use std::time::Duration;
use zenoh_buffers::{writer::HasWriter, ZSlice};
use zenoh_codec::*;
use zenoh_core::{zasyncread, zasyncwrite};
use zenoh_protocol::transport::{
    BatchSize, KeepAlive, TransportBodyLowLatency, TransportMessageLowLatency,
};
use zenoh_result::{zerror, ZResult};
use zenoh_sync::RecyclingObjectPool;

pub(crate) async fn send_with_link(
    link: &TransportLinkUnicast,
    msg: TransportMessageLowLatency,
    #[cfg(feature = "stats")] stats: &Arc<TransportStats>,
) -> ZResult<()> {
    let len;
    if link.link.is_streamed() {
        let mut buffer = vec![0, 0, 0, 0];
        let codec = Zenoh080::new();
        let mut writer = buffer.writer();
        codec
            .write(&mut writer, &msg)
            .map_err(|_| zerror!("Error serializing message {:?}", msg))?;

        len = (buffer.len() - 4) as u32;
        let le = len.to_le_bytes();

        buffer[0..4].copy_from_slice(&le);

        link.link.write_all(&buffer).await?;
    } else {
        let mut buffer = vec![];
        let codec = Zenoh080::new();
        let mut writer = buffer.writer();
        codec
            .write(&mut writer, &msg)
            .map_err(|_| zerror!("Error serializing message {:?}", msg))?;

        #[cfg(feature = "stats")]
        {
            len = buffer.len() as u32;
        }
        link.link.write_all(&buffer).await?;
    }
    log::trace!("Sent: {:?}", msg);

    #[cfg(feature = "stats")]
    {
        stats.inc_tx_t_msgs(1);
        stats.inc_tx_bytes(len as usize);
    }
    Ok(())
}

impl TransportUnicastLowlatency {
    pub(super) fn send(&self, msg: TransportMessageLowLatency) -> ZResult<()> {
        async_std::task::block_on(self.send_async(msg))
    }

    pub(super) async fn send_async(&self, msg: TransportMessageLowLatency) -> ZResult<()> {
        let guard = zasyncwrite!(self.link);
        send_with_link(
            &guard,
            msg,
            #[cfg(feature = "stats")]
            &self.stats,
        )
        .await
    }

    pub(super) fn start_keepalive(&self, executor: &TransportExecutor, keep_alive: Duration) {
        let mut guard = async_std::task::block_on(async { zasyncwrite!(self.handle_keepalive) });
        let c_transport = self.clone();
        let handle = executor.spawn(async move {
            let res = keepalive_task(
                c_transport.link.clone(),
                keep_alive,
                #[cfg(feature = "stats")]
                c_transport.stats.clone(),
            )
            .await;
            log::debug!(
                "[{}] Keepalive task finished with result {:?}",
                c_transport.manager.config.zid,
                res
            );
            if res.is_err() {
                log::debug!(
                    "[{}] <on keepalive exit> finalizing transport with peer: {}",
                    c_transport.manager.config.zid,
                    c_transport.config.zid
                );
                let _ = c_transport.finalize(0).await;
            }
        });
        *guard = Some(handle);
    }

    pub(super) async fn stop_keepalive(&self) {
        let zid = self.manager.config.zid;
        log::debug!("[{}] Stopping keepalive task...", zid,);
        let mut guard = zasyncwrite!(self.handle_keepalive);
        let handle = guard.take();
        drop(guard);

        if let Some(handle) = handle {
            let _ = handle.cancel().await;
            log::debug!("[{}] keepalive task stopped...", zid,);
        }
    }

    pub(super) fn internal_start_rx(&self, lease: Duration, batch_size: u16) {
        let mut guard = async_std::task::block_on(async { zasyncwrite!(self.handle_rx) });
        let c_transport = self.clone();
        let handle = task::spawn(async move {
            let guard = zasyncread!(c_transport.link);
            let link = guard.clone();
            drop(guard);
            let rx_buffer_size = c_transport.manager.config.link_rx_buffer_size;

            // Start the rx task
            let res = rx_task(link, c_transport.clone(), lease, batch_size, rx_buffer_size).await;
            log::debug!(
                "[{}] Rx task finished with result {:?}",
                c_transport.manager.config.zid,
                res
            );
            if res.is_err() {
                log::debug!(
                    "[{}] <on rx exit> finalizing transport with peer: {}",
                    c_transport.manager.config.zid,
                    c_transport.config.zid
                );
                let _ = c_transport.finalize(0).await;
            }
        });
        *guard = Some(handle);
    }

    pub(super) async fn stop_rx(&self) {
        let zid = self.manager.config.zid;
        log::debug!("[{}] Stopping rx task...", zid,);
        let mut guard = zasyncwrite!(self.handle_rx);
        let handle = guard.take();
        drop(guard);

        if let Some(handle) = handle {
            let _ = handle.cancel().await;
            log::debug!("[{}] rx task stopped...", zid,);
        }
    }
}

/*************************************/
/*              TASKS                */
/*************************************/
async fn keepalive_task(
    link: Arc<RwLock<TransportLinkUnicast>>,
    keep_alive: Duration,
    #[cfg(feature = "stats")] stats: Arc<TransportStats>,
) -> ZResult<()> {
    loop {
        async_std::task::sleep(keep_alive).await;

        let keepailve = TransportMessageLowLatency {
            body: TransportBodyLowLatency::KeepAlive(KeepAlive),
        };

        let guard = zasyncwrite!(link);
        let _ = send_with_link(
            &guard,
            keepailve,
            #[cfg(feature = "stats")]
            &stats,
        )
        .await;
        drop(guard);
    }
}

async fn rx_task_stream(
    link: TransportLinkUnicast,
    transport: TransportUnicastLowlatency,
    lease: Duration,
    rx_batch_size: BatchSize,
    rx_buffer_size: usize,
) -> ZResult<()> {
    async fn read(link: &TransportLinkUnicast, buffer: &mut [u8]) -> ZResult<usize> {
        // 16 bits for reading the batch length
        let mut length = [0_u8, 0_u8, 0_u8, 0_u8];
        link.link.read_exact(&mut length).await?;
        let n = u32::from_le_bytes(length) as usize;
<<<<<<< HEAD

        link.link.read_exact(&mut buffer[0..n]).await?;
=======
        let len = buffer.len();
        let b = buffer.get_mut(0..n).ok_or_else(|| {
            zerror!("Batch len is invalid. Received {n} but negotiated max len is {len}.")
        })?;
        link.read_exact(b).await?;
>>>>>>> 9ea5dc11
        Ok(n)
    }

    // The pool of buffers
    let mtu = link.link.get_mtu().min(rx_batch_size) as usize;
    let mut n = rx_buffer_size / mtu;
    if rx_buffer_size % mtu != 0 {
        n += 1;
    }

    let pool = RecyclingObjectPool::new(n, || vec![0_u8; mtu].into_boxed_slice());
    loop {
        // Retrieve one buffer
        let mut buffer = pool.try_take().unwrap_or_else(|| pool.alloc());

        // Async read from the underlying link
        let bytes = read(&link, &mut buffer)
            .timeout(lease)
            .await
            .map_err(|_| zerror!("{}: expired after {} milliseconds", link, lease.as_millis()))??;
        #[cfg(feature = "stats")]
        transport.stats.inc_rx_bytes(2 + bytes); // Account for the batch len encoding (16 bits)

        // Deserialize all the messages from the current ZBuf
        let zslice = ZSlice::make(Arc::new(buffer), 0, bytes).unwrap();
        transport.read_messages(zslice, &link.link).await?;
    }
}

async fn rx_task_dgram(
    link: TransportLinkUnicast,
    transport: TransportUnicastLowlatency,
    lease: Duration,
    rx_batch_size: BatchSize,
    rx_buffer_size: usize,
) -> ZResult<()> {
    // The pool of buffers
    let mtu = link.link.get_mtu().min(rx_batch_size) as usize;
    let mut n = rx_buffer_size / mtu;
    if rx_buffer_size % mtu != 0 {
        n += 1;
    }

    let pool = RecyclingObjectPool::new(n, || vec![0_u8; mtu].into_boxed_slice());
    loop {
        // Retrieve one buffer
        let mut buffer = pool.try_take().unwrap_or_else(|| pool.alloc());

        // Async read from the underlying link
        let bytes = link
            .link
            .read(&mut buffer)
            .timeout(lease)
            .await
            .map_err(|_| zerror!("{}: expired after {} milliseconds", link, lease.as_millis()))??;

        #[cfg(feature = "stats")]
        transport.stats.inc_rx_bytes(bytes);

        // Deserialize all the messages from the current ZBuf
        let zslice = ZSlice::make(Arc::new(buffer), 0, bytes).unwrap();
        transport.read_messages(zslice, &link.link).await?;
    }
}

async fn rx_task(
    link: TransportLinkUnicast,
    transport: TransportUnicastLowlatency,
    lease: Duration,
    rx_batch_size: u16,
    rx_buffer_size: usize,
) -> ZResult<()> {
    if link.link.is_streamed() {
        rx_task_stream(link, transport, lease, rx_batch_size, rx_buffer_size).await
    } else {
        rx_task_dgram(link, transport, lease, rx_batch_size, rx_buffer_size).await
    }
}<|MERGE_RESOLUTION|>--- conflicted
+++ resolved
@@ -210,16 +210,11 @@
         let mut length = [0_u8, 0_u8, 0_u8, 0_u8];
         link.link.read_exact(&mut length).await?;
         let n = u32::from_le_bytes(length) as usize;
-<<<<<<< HEAD
-
-        link.link.read_exact(&mut buffer[0..n]).await?;
-=======
         let len = buffer.len();
         let b = buffer.get_mut(0..n).ok_or_else(|| {
             zerror!("Batch len is invalid. Received {n} but negotiated max len is {len}.")
         })?;
-        link.read_exact(b).await?;
->>>>>>> 9ea5dc11
+        link.link.read_exact(b).await?;
         Ok(n)
     }
 
