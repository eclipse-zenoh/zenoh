//
// Copyright (c) 2023 ZettaScale Technology
//
// This program and the accompanying materials are made available under the
// terms of the Eclipse Public License 2.0 which is available at
// http://www.eclipse.org/legal/epl-2.0, or the Apache License, Version 2.0
// which is available at https://www.apache.org/licenses/LICENSE-2.0.
//
// SPDX-License-Identifier: EPL-2.0 OR Apache-2.0
//
// Contributors:
//   ZettaScale Zenoh Team, <zenoh@zettascale.tech>
//
<<<<<<< HEAD
use super::super::authentication::AuthId;
=======
use std::{
    sync::{Arc, RwLock as SyncRwLock},
    time::Duration,
};

use async_trait::async_trait;
use tokio::sync::{Mutex as AsyncMutex, MutexGuard as AsyncMutexGuard, RwLock};
use tokio_util::{sync::CancellationToken, task::TaskTracker};
use zenoh_core::{zasynclock, zasyncread, zasyncwrite, zread, zwrite};
use zenoh_link::Link;
use zenoh_protocol::{
    core::{WhatAmI, ZenohId},
    network::NetworkMessage,
    transport::{close, Close, TransportBodyLowLatency, TransportMessageLowLatency, TransportSn},
};
use zenoh_result::{zerror, ZResult};

>>>>>>> 61743569
#[cfg(feature = "stats")]
use crate::stats::TransportStats;
use crate::{
    unicast::{
        link::{LinkUnicastWithOpenAck, TransportLinkUnicast},
        transport_unicast_inner::{AddLinkResult, TransportUnicastTrait},
        TransportConfigUnicast,
    },
    TransportManager, TransportPeerEventHandler,
};

/*************************************/
/*       LOW-LATENCY TRANSPORT       */
/*************************************/
#[derive(Clone)]
pub(crate) struct TransportUnicastLowlatency {
    // Transport Manager
    pub(super) manager: TransportManager,
    // Transport config
    pub(super) config: TransportConfigUnicast,
    // The link associated to the transport
    pub(super) link: Arc<RwLock<Option<TransportLinkUnicast>>>,
    // The callback
    pub(super) callback: Arc<SyncRwLock<Option<Arc<dyn TransportPeerEventHandler>>>>,
    // Mutex for notification
    alive: Arc<AsyncMutex<bool>>,
    // Transport statistics
    #[cfg(feature = "stats")]
    pub(super) stats: Arc<TransportStats>,

    // The handles for TX/RX tasks
    pub(crate) token: CancellationToken,
    pub(crate) tracker: TaskTracker,
}

impl TransportUnicastLowlatency {
    pub fn make(
        manager: TransportManager,
        config: TransportConfigUnicast,
    ) -> Arc<dyn TransportUnicastTrait> {
        #[cfg(feature = "stats")]
        let stats = Arc::new(TransportStats::new(Some(manager.get_stats().clone())));
        Arc::new(TransportUnicastLowlatency {
            manager,
            config,
            link: Arc::new(RwLock::new(None)),
            callback: Arc::new(SyncRwLock::new(None)),
            alive: Arc::new(AsyncMutex::new(false)),
            #[cfg(feature = "stats")]
            stats,
            token: CancellationToken::new(),
            tracker: TaskTracker::new(),
        }) as Arc<dyn TransportUnicastTrait>
    }

    /*************************************/
    /*           TERMINATION             */
    /*************************************/
    pub(super) async fn finalize(&self, reason: u8) -> ZResult<()> {
        tracing::debug!(
            "[{}] Finalizing transport with peer: {}",
            self.manager.config.zid,
            self.config.zid
        );

        // Send close message on the link
        let close = TransportMessageLowLatency {
            body: TransportBodyLowLatency::Close(Close {
                reason,
                session: false,
            }),
        };
        let _ = self.send_async(close).await;

        // Terminate and clean up the transport
        self.delete().await
    }

    pub(super) async fn delete(&self) -> ZResult<()> {
        tracing::debug!(
            "[{}] Deleting transport with peer: {}",
            self.manager.config.zid,
            self.config.zid
        );
        // Mark the transport as no longer alive and keep the lock
        // to avoid concurrent new_transport and closing/closed notifications
        let mut a_guard = self.get_alive().await;
        *a_guard = false;

        // Notify the callback that we are going to close the transport
        let callback = zwrite!(self.callback).take();
        if let Some(cb) = callback.as_ref() {
            cb.closing();
        }

        // Delete the transport on the manager
        let _ = self.manager.del_transport_unicast(&self.config.zid).await;

        // Close and drop the link
        self.token.cancel();
        self.tracker.close();
        self.tracker.wait().await;
        // self.stop_keepalive().await;
        // self.stop_rx().await;

        if let Some(val) = zasyncwrite!(self.link).as_ref() {
            let _ = val.close(Some(close::reason::GENERIC)).await;
        }

        // Notify the callback that we have closed the transport
        if let Some(cb) = callback.as_ref() {
            cb.closed();
        }

        Ok(())
    }

    async fn sync(&self, _initial_sn_rx: TransportSn) -> ZResult<()> {
        // Mark the transport as alive
        let mut a_guard = zasynclock!(self.alive);
        if *a_guard {
            let e = zerror!("Transport already synched with peer: {}", self.config.zid);
            tracing::trace!("{}", e);
            return Err(e.into());
        }

        *a_guard = true;

        Ok(())
    }
}

#[async_trait]
impl TransportUnicastTrait for TransportUnicastLowlatency {
    /*************************************/
    /*            ACCESSORS              */
    /*************************************/
    fn set_callback(&self, callback: Arc<dyn TransportPeerEventHandler>) {
        *zwrite!(self.callback) = Some(callback);
    }

    async fn get_alive(&self) -> AsyncMutexGuard<'_, bool> {
        zasynclock!(self.alive)
    }

    fn get_links(&self) -> Vec<Link> {
        let handle = tokio::runtime::Handle::current();
        let guard =
            tokio::task::block_in_place(|| handle.block_on(async { zasyncread!(self.link) }));
        if let Some(val) = guard.as_ref() {
            return [val.link()].to_vec();
        }
        vec![]
    }

    fn get_zid(&self) -> ZenohId {
        self.config.zid
    }

    fn get_auth_ids(&self) -> Vec<AuthId> {
        vec![]
    }

    fn get_whatami(&self) -> WhatAmI {
        self.config.whatami
    }

    #[cfg(feature = "shared-memory")]
    fn is_shm(&self) -> bool {
        self.config.shm.is_some()
    }

    fn is_qos(&self) -> bool {
        self.config.is_qos
    }

    fn get_callback(&self) -> Option<Arc<dyn TransportPeerEventHandler>> {
        zread!(self.callback).clone()
    }

    fn get_config(&self) -> &TransportConfigUnicast {
        &self.config
    }

    #[cfg(feature = "stats")]
    fn stats(&self) -> std::sync::Arc<crate::stats::TransportStats> {
        self.stats.clone()
    }

    /*************************************/
    /*                TX                 */
    /*************************************/
    fn schedule(&self, msg: NetworkMessage) -> ZResult<()> {
        self.internal_schedule(msg)
    }

    /*************************************/
    /*               LINK                */
    /*************************************/
    async fn add_link(
        &self,
        link: LinkUnicastWithOpenAck,
        other_initial_sn: TransportSn,
        other_lease: Duration,
    ) -> AddLinkResult {
        tracing::trace!("Adding link: {}", link);

        let _ = self.sync(other_initial_sn).await;

        let mut guard = zasyncwrite!(self.link);
        if guard.is_some() {
            return Err((
                zerror!("Lowlatency transport cannot support more than one link!").into(),
                link.fail(),
                close::reason::GENERIC,
            ));
        }
        let (link, ack) = link.unpack();
        *guard = Some(link);
        drop(guard);

        // create a callback to start the link
        let start_link = Box::new(move || {
            // start keepalive task
            let keep_alive =
                self.manager.config.unicast.lease / self.manager.config.unicast.keep_alive as u32;
            self.start_keepalive(keep_alive);

            // start RX task
            self.internal_start_rx(other_lease);
        });

        Ok((start_link, ack))
    }

    /*************************************/
    /*           TERMINATION             */
    /*************************************/
    async fn close(&self, reason: u8) -> ZResult<()> {
        tracing::trace!("Closing transport with peer: {}", self.config.zid);
        self.finalize(reason).await
    }
}<|MERGE_RESOLUTION|>--- conflicted
+++ resolved
@@ -11,9 +11,7 @@
 // Contributors:
 //   ZettaScale Zenoh Team, <zenoh@zettascale.tech>
 //
-<<<<<<< HEAD
 use super::super::authentication::AuthId;
-=======
 use std::{
     sync::{Arc, RwLock as SyncRwLock},
     time::Duration,
@@ -31,7 +29,6 @@
 };
 use zenoh_result::{zerror, ZResult};
 
->>>>>>> 61743569
 #[cfg(feature = "stats")]
 use crate::stats::TransportStats;
 use crate::{
