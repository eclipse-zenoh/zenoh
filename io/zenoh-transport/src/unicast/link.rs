//
// Copyright (c) 2023 ZettaScale Technology
//
// This program and the accompanying materials are made available under the
// terms of the Eclipse Public License 2.0 which is available at
// http://www.eclipse.org/legal/epl-2.0, or the Apache License, Version 2.0
// which is available at https://www.apache.org/licenses/LICENSE-2.0.
//
// SPDX-License-Identifier: EPL-2.0 OR Apache-2.0
//
// Contributors:
//   ZettaScale Zenoh Team, <zenoh@zettascale.tech>
//
use crate::common::batch::{BatchConfig, Decode, Encode, Finalize, RBatch, WBatch};
use std::fmt;
use std::sync::Arc;
use zenoh_buffers::{BBuf, ZSlice, ZSliceBuffer};
use zenoh_core::zcondfeat;
use zenoh_link::{Link, LinkUnicast};
use zenoh_protocol::transport::{BatchSize, Close, OpenAck, TransportMessage};
use zenoh_result::{zerror, ZResult};

#[derive(Clone, Copy, PartialEq, Eq, Debug)]
pub(crate) enum TransportLinkUnicastDirection {
    Inbound,
    Outbound,
}

#[derive(Clone, Copy, PartialEq, Eq, Debug)]
pub(crate) struct TransportLinkUnicastConfig {
    // Inbound / outbound
    pub(crate) direction: TransportLinkUnicastDirection,
    pub(crate) batch: BatchConfig,
}

#[derive(PartialEq, Eq)]
pub(crate) struct TransportLinkUnicast {
    pub(crate) link: LinkUnicast,
    pub(crate) config: TransportLinkUnicastConfig,
}

impl TransportLinkUnicast {
<<<<<<< HEAD
    pub(crate) fn new(link: LinkUnicast, config: TransportLinkUnicastConfig) -> Self {
        Self::init(link, config)
    }

    pub(crate) fn reconfigure(self, new_config: TransportLinkUnicastConfig) -> Self {
        Self::init(self.link, new_config)
    }

    fn init(link: LinkUnicast, mut config: TransportLinkUnicastConfig) -> Self {
        config.mtu = link.get_mtu().min(config.mtu);
        Self { link, config }
    }

    const fn batch_config(&self) -> BatchConfig {
        BatchConfig {
            mtu: self.config.mtu,
            #[cfg(feature = "transport_compression")]
            is_compression: self.config.is_compression,
        }
    }

    pub(crate) fn link(&self) -> Link {
        (&self.link).into()
    }

    pub(crate) fn tx(&self) -> TransportLinkUnicastTx {
        TransportLinkUnicastTx {
            inner: Self {
                link: self.link.clone(),
                config: self.config,
            },
            #[cfg(feature = "transport_compression")]
            buffer: self.config.is_compression.then_some(BBuf::with_capacity(
                lz4_flex::block::get_maximum_output_size(self.config.mtu as usize),
            )),
=======
    pub(crate) fn new(link: LinkUnicast, mut config: TransportLinkUnicastConfig) -> Self {
        config.batch.mtu = link.get_mtu().min(config.batch.mtu);
        Self { link, config }
    }

    pub(crate) fn tx(&self) -> TransportLinkUnicastTx {
        TransportLinkUnicastTx {
            inner: self.clone(),
            buffer: zcondfeat!(
                "transport_compression",
                self.config
                    .batch
                    .is_compression
                    .then_some(BBuf::with_capacity(
                        lz4_flex::block::get_maximum_output_size(self.config.batch.mtu as usize),
                    )),
                None
            ),
>>>>>>> 0fd53fe3
        }
    }

    pub(crate) fn rx(&self) -> TransportLinkUnicastRx {
        TransportLinkUnicastRx {
            inner: Self {
                link: self.link.clone(),
                config: self.config,
            },
        }
    }

    pub(crate) async fn send(&self, msg: &TransportMessage) -> ZResult<usize> {
        let mut link = self.tx();
        link.send(msg).await
    }

    pub(crate) async fn recv(&self) -> ZResult<TransportMessage> {
        let mut link = self.rx();
        link.recv().await
    }

    pub(crate) async fn close(&self, reason: Option<u8>) -> ZResult<()> {
        if let Some(reason) = reason {
            // Build the close message
            let message: TransportMessage = Close {
                reason,
                session: false,
            }
            .into();
            // Send the close message on the link
            let _ = self.send(&message).await;
        }
        self.link.close().await
    }
}

impl fmt::Display for TransportLinkUnicast {
    fn fmt(&self, f: &mut fmt::Formatter<'_>) -> fmt::Result {
        write!(f, "{}", self.link)
    }
}

impl fmt::Debug for TransportLinkUnicast {
    fn fmt(&self, f: &mut fmt::Formatter<'_>) -> fmt::Result {
        f.debug_struct("TransportLinkUnicast")
            .field("link", &self.link)
            .field("config", &self.config)
            .finish()
    }
}

impl From<&TransportLinkUnicast> for Link {
    fn from(link: &TransportLinkUnicast) -> Self {
        Link::from(&link.link)
    }
}

impl From<TransportLinkUnicast> for Link {
    fn from(link: TransportLinkUnicast) -> Self {
        Link::from(&link.link)
    }
}

impl PartialEq<Link> for TransportLinkUnicast {
    fn eq(&self, other: &Link) -> bool {
        &other.src == self.link.get_src() && &other.dst == self.link.get_dst()
    }
}

pub(crate) struct TransportLinkUnicastTx {
    pub(crate) inner: TransportLinkUnicast,
    pub(crate) buffer: Option<BBuf>,
}

impl TransportLinkUnicastTx {
    pub(crate) async fn send_batch(&mut self, batch: &mut WBatch) -> ZResult<()> {
        const ERR: &str = "Write error on link: ";

        // log::trace!("WBatch: {:?}", batch);

        let res = batch
            .finalize(self.buffer.as_mut())
            .map_err(|_| zerror!("{ERR}{self}"))?;

        let bytes = match res {
            Finalize::Batch => batch.as_slice(),
            Finalize::Buffer => self
                .buffer
                .as_ref()
                .ok_or_else(|| zerror!("Invalid buffer finalization"))?
                .as_slice(),
        };

        // log::trace!("WBytes: {:02x?}", bytes);

        // Send the message on the link
        self.inner.link.write_all(bytes).await?;

        Ok(())
    }

    pub(crate) async fn send(&mut self, msg: &TransportMessage) -> ZResult<usize> {
        const ERR: &str = "Write error on link: ";

        // Create the batch for serializing the message
        let mut batch = WBatch::new(self.inner.config.batch);
        batch.encode(msg).map_err(|_| zerror!("{ERR}{self}"))?;
        let len = batch.len() as usize;
        self.send_batch(&mut batch).await?;
        Ok(len)
    }
}

impl fmt::Display for TransportLinkUnicastTx {
    fn fmt(&self, f: &mut fmt::Formatter<'_>) -> fmt::Result {
        write!(f, "{}", self.inner)
    }
}

impl fmt::Debug for TransportLinkUnicastTx {
    fn fmt(&self, f: &mut fmt::Formatter<'_>) -> fmt::Result {
        f.debug_struct("TransportLinkUnicastRx")
            .field("link", &self.inner.link)
            .field("config", &self.inner.config)
            .field("buffer", &self.buffer.as_ref().map(|b| b.capacity()))
            .finish()
    }
}

pub(crate) struct TransportLinkUnicastRx {
    pub(crate) inner: TransportLinkUnicast,
}

impl TransportLinkUnicastRx {
    pub async fn recv_batch<C, T>(&mut self, buff: C) -> ZResult<RBatch>
    where
        C: Fn() -> T + Copy,
        T: ZSliceBuffer + 'static,
    {
        const ERR: &str = "Read error from link: ";

        let mut into = (buff)();
        let end = if self.inner.link.is_streamed() {
            // Read and decode the message length
            let mut len = BatchSize::MIN.to_le_bytes();
            self.inner.link.read_exact(&mut len).await?;
            let l = BatchSize::from_le_bytes(len) as usize;

            // Read the bytes
            let slice = into
                .as_mut_slice()
                .get_mut(len.len()..len.len() + l)
                .ok_or_else(|| zerror!("{ERR}{self}. Invalid batch length or buffer size."))?;
            self.inner.link.read_exact(slice).await?;
            len.len() + l
        } else {
            // Read the bytes
            self.inner.link.read(into.as_mut_slice()).await?
        };

        // log::trace!("RBytes: {:02x?}", &into.as_slice()[0..end]);

        let buffer = ZSlice::make(Arc::new(into), 0, end)
            .map_err(|_| zerror!("{ERR}{self}. ZSlice index(es) out of bounds"))?;
        let mut batch = RBatch::new(self.inner.config.batch, buffer);
        batch
            .initialize(buff)
            .map_err(|e| zerror!("{ERR}{self}. {e}."))?;

        // log::trace!("RBatch: {:?}", batch);

        Ok(batch)
    }

    pub async fn recv(&mut self) -> ZResult<TransportMessage> {
        let mtu = self.inner.config.batch.mtu as usize;
        let mut batch = self
            .recv_batch(|| zenoh_buffers::vec::uninit(mtu).into_boxed_slice())
            .await?;
        let msg = batch
            .decode()
            .map_err(|_| zerror!("Decode error on link: {}", self))?;
        Ok(msg)
    }
}

impl fmt::Display for TransportLinkUnicastRx {
    fn fmt(&self, f: &mut fmt::Formatter<'_>) -> fmt::Result {
        write!(f, "{}", self.inner)
    }
}

impl fmt::Debug for TransportLinkUnicastRx {
    fn fmt(&self, f: &mut fmt::Formatter<'_>) -> fmt::Result {
        f.debug_struct("TransportLinkUnicastRx")
            .field("link", &self.inner.link)
            .field("config", &self.inner.config)
            .finish()
    }
}

pub(crate) struct MaybeOpenAck {
    link: TransportLinkUnicastTx,
    open_ack: Option<OpenAck>,
}

impl MaybeOpenAck {
    pub(crate) fn new(link: &TransportLinkUnicast, open_ack: Option<OpenAck>) -> Self {
        Self {
            link: link.tx(),
            open_ack,
        }
    }

    pub(crate) async fn send_open_ack(mut self) -> ZResult<()> {
        if let Some(msg) = self.open_ack {
            return self.link.send(&msg.into()).await.map(|_| {});
        }
        Ok(())
    }

    pub(crate) fn link(&self) -> Link {
        self.link.inner.link()
    }
}

#[derive(PartialEq, Eq)]
pub(crate) struct LinkUnicastWithOpenAck {
    link: TransportLinkUnicast,
    ack: Option<OpenAck>,
}

impl LinkUnicastWithOpenAck {
    pub(crate) fn new(link: TransportLinkUnicast, ack: Option<OpenAck>) -> Self {
        Self { link, ack }
    }

    pub(crate) fn inner_config(&self) -> &TransportLinkUnicastConfig {
        &self.link.config
    }

    pub(crate) fn unpack(self) -> (TransportLinkUnicast, MaybeOpenAck) {
        let ack = MaybeOpenAck::new(&self.link, self.ack);
        (self.link, ack)
    }

    pub(crate) fn fail(self) -> TransportLinkUnicast {
        self.link
    }
}

impl fmt::Display for LinkUnicastWithOpenAck {
    fn fmt(&self, f: &mut fmt::Formatter<'_>) -> fmt::Result {
        match self.ack.as_ref() {
            Some(ack) => write!(f, "{}({:?})", self.link, ack),
            None => write!(f, "{}", self.link),
        }
    }
}<|MERGE_RESOLUTION|>--- conflicted
+++ resolved
@@ -33,50 +33,13 @@
     pub(crate) batch: BatchConfig,
 }
 
-#[derive(PartialEq, Eq)]
+#[derive(Clone, PartialEq, Eq)]
 pub(crate) struct TransportLinkUnicast {
     pub(crate) link: LinkUnicast,
     pub(crate) config: TransportLinkUnicastConfig,
 }
 
-impl TransportLinkUnicast {
-<<<<<<< HEAD
-    pub(crate) fn new(link: LinkUnicast, config: TransportLinkUnicastConfig) -> Self {
-        Self::init(link, config)
-    }
-
-    pub(crate) fn reconfigure(self, new_config: TransportLinkUnicastConfig) -> Self {
-        Self::init(self.link, new_config)
-    }
-
-    fn init(link: LinkUnicast, mut config: TransportLinkUnicastConfig) -> Self {
-        config.mtu = link.get_mtu().min(config.mtu);
-        Self { link, config }
-    }
-
-    const fn batch_config(&self) -> BatchConfig {
-        BatchConfig {
-            mtu: self.config.mtu,
-            #[cfg(feature = "transport_compression")]
-            is_compression: self.config.is_compression,
-        }
-    }
-
-    pub(crate) fn link(&self) -> Link {
-        (&self.link).into()
-    }
-
-    pub(crate) fn tx(&self) -> TransportLinkUnicastTx {
-        TransportLinkUnicastTx {
-            inner: Self {
-                link: self.link.clone(),
-                config: self.config,
-            },
-            #[cfg(feature = "transport_compression")]
-            buffer: self.config.is_compression.then_some(BBuf::with_capacity(
-                lz4_flex::block::get_maximum_output_size(self.config.mtu as usize),
-            )),
-=======
+/*
     pub(crate) fn new(link: LinkUnicast, mut config: TransportLinkUnicastConfig) -> Self {
         config.batch.mtu = link.get_mtu().min(config.batch.mtu);
         Self { link, config }
@@ -95,7 +58,39 @@
                     )),
                 None
             ),
->>>>>>> 0fd53fe3
+*/
+
+impl TransportLinkUnicast {
+    pub(crate) fn new(link: LinkUnicast, config: TransportLinkUnicastConfig) -> Self {
+        Self::init(link, config)
+    }
+
+    pub(crate) fn reconfigure(self, new_config: TransportLinkUnicastConfig) -> Self {
+        Self::init(self.link, new_config)
+    }
+
+    fn init(link: LinkUnicast, mut config: TransportLinkUnicastConfig) -> Self {
+        config.batch.mtu = link.get_mtu().min(config.batch.mtu);
+        Self { link, config }
+    }
+
+    pub(crate) fn link(&self) -> Link {
+        (&self.link).into()
+    }
+
+    pub(crate) fn tx(&self) -> TransportLinkUnicastTx {
+        TransportLinkUnicastTx {
+            inner: self.clone(),
+            buffer: zcondfeat!(
+                "transport_compression",
+                self.config
+                    .batch
+                    .is_compression
+                    .then_some(BBuf::with_capacity(
+                        lz4_flex::block::get_maximum_output_size(self.config.batch.mtu as usize),
+                    )),
+                None
+            ),
         }
     }
 
