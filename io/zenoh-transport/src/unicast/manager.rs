--- conflicted
+++ resolved
@@ -30,11 +30,7 @@
 use zenoh_crypto::PseudoRng;
 use zenoh_link::*;
 use zenoh_protocol::{
-<<<<<<< HEAD
-    core::{parameters, ZenohId},
-=======
-    core::{Parameters, ZenohIdProto},
->>>>>>> c8537bc0
+    core::{parameters, ZenohIdProto},
     transport::{close, TransportSn},
 };
 use zenoh_result::{bail, zerror, ZResult};
