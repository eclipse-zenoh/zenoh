//
// Copyright (c) 2022 ZettaScale Technology
//
// This program and the accompanying materials are made available under the
// terms of the Eclipse Public License 2.0 which is available at
// http://www.eclipse.org/legal/epl-2.0, or the Apache License, Version 2.0
// which is available at https://www.apache.org/licenses/LICENSE-2.0.
//
// SPDX-License-Identifier: EPL-2.0 OR Apache-2.0
//
// Contributors:
//   ZettaScale Zenoh Team, <zenoh@zettascale.tech>
//
use alloc::{boxed::Box, string::String, sync::Arc, vec::Vec};
<<<<<<< HEAD
=======
use async_std::net::SocketAddr;
>>>>>>> 77ab6764
use async_trait::async_trait;
use core::{
    fmt,
    hash::{Hash, Hasher},
    ops::Deref,
};
use zenoh_protocol::core::{EndPoint, Locator};
use zenoh_result::ZResult;

pub type LinkManagerUnicast = Arc<dyn LinkManagerUnicastTrait>;
#[async_trait]
pub trait LinkManagerUnicastTrait: Send + Sync {
    async fn new_link(&self, endpoint: EndPoint) -> ZResult<LinkUnicast>;
    async fn new_listener(&self, endpoint: EndPoint) -> ZResult<Locator>;
    async fn del_listener(&self, endpoint: &EndPoint) -> ZResult<()>;
    fn get_listeners(&self) -> Vec<EndPoint>;
    fn get_locators(&self) -> Vec<Locator>;
}
pub type NewLinkChannelSender = flume::Sender<LinkUnicast>;
pub trait ConstructibleLinkManagerUnicast<T>: Sized {
    fn new(new_link_sender: NewLinkChannelSender, config: T) -> ZResult<Self>;
}

#[derive(Clone)]
pub struct LinkUnicast(pub Arc<dyn LinkUnicastTrait>);

#[async_trait]
pub trait LinkUnicastTrait: Send + Sync {
    fn get_mtu(&self) -> u16;
    fn get_src(&self) -> &Locator;
    fn get_dst(&self) -> &Locator;
    fn is_reliable(&self) -> bool;
    fn is_streamed(&self) -> bool;
    fn get_interface_names(&self) -> Vec<String>;
    async fn write(&self, buffer: &[u8]) -> ZResult<usize>;
    async fn write_all(&self, buffer: &[u8]) -> ZResult<()>;
    async fn read(&self, buffer: &mut [u8]) -> ZResult<usize>;
    async fn read_exact(&self, buffer: &mut [u8]) -> ZResult<()>;
    async fn close(&self) -> ZResult<()>;
}

impl Deref for LinkUnicast {
    type Target = Arc<dyn LinkUnicastTrait>;

    #[inline]
    fn deref(&self) -> &Self::Target {
        &self.0
    }
}

impl Eq for LinkUnicast {}

impl PartialEq for LinkUnicast {
    fn eq(&self, other: &Self) -> bool {
        self.get_src() == other.get_src() && self.get_dst() == other.get_dst()
    }
}

impl Hash for LinkUnicast {
    fn hash<H: Hasher>(&self, state: &mut H) {
        self.get_src().hash(state);
        self.get_dst().hash(state);
    }
}

impl fmt::Display for LinkUnicast {
    fn fmt(&self, f: &mut fmt::Formatter<'_>) -> fmt::Result {
        write!(f, "{} => {}", self.get_src(), self.get_dst())
    }
}

impl fmt::Debug for LinkUnicast {
    fn fmt(&self, f: &mut fmt::Formatter<'_>) -> fmt::Result {
        f.debug_struct("Link")
            .field("src", &self.get_src())
            .field("dst", &self.get_dst())
            .field("mtu", &self.get_mtu())
            .field("is_reliable", &self.is_reliable())
            .field("is_streamed", &self.is_streamed())
            .finish()
    }
}

impl From<Arc<dyn LinkUnicastTrait>> for LinkUnicast {
    fn from(link: Arc<dyn LinkUnicastTrait>) -> LinkUnicast {
        LinkUnicast(link)
    }
}

pub fn get_ip_interface_names(addr: &SocketAddr) -> Vec<String> {
    match zenoh_util::net::get_interface_names_by_addr(addr.ip()) {
        Ok(interfaces) => {
            log::trace!("get_interface_names for {:?}: {:?}", addr.ip(), interfaces);
            interfaces
        }
        Err(e) => {
            log::debug!("get_interface_names for {:?} failed: {:?}", addr.ip(), e);
            vec![]
        }
    }
}<|MERGE_RESOLUTION|>--- conflicted
+++ resolved
@@ -12,10 +12,7 @@
 //   ZettaScale Zenoh Team, <zenoh@zettascale.tech>
 //
 use alloc::{boxed::Box, string::String, sync::Arc, vec::Vec};
-<<<<<<< HEAD
-=======
 use async_std::net::SocketAddr;
->>>>>>> 77ab6764
 use async_trait::async_trait;
 use core::{
     fmt,
