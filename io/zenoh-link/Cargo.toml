--- conflicted
+++ resolved
@@ -38,21 +38,6 @@
 async-std = { workspace = true }
 async-trait = { workspace = true }
 rcgen = { workspace = true, optional = true }
-<<<<<<< HEAD
-zenoh-cfg-properties = { path = "../../commons/zenoh-cfg-properties/" }
-zenoh-config = { path = "../../commons/zenoh-config/" }
-zenoh-link-commons = { path = "../zenoh-link-commons/" }
-zenoh-link-quic = { path = "../zenoh-links/zenoh-link-quic/", optional = true }
-zenoh-link-serial = { path = "../zenoh-links/zenoh-link-serial/", optional = true }
-zenoh-link-tcp = { path = "../zenoh-links/zenoh-link-tcp/", optional = true }
-zenoh-link-tls = { path = "../zenoh-links/zenoh-link-tls/", optional = true }
-zenoh-link-udp = { path = "../zenoh-links/zenoh-link-udp/", optional = true }
-zenoh-link-unixsock_stream = { path = "../zenoh-links/zenoh-link-unixsock_stream/", optional = true }
-zenoh-link-ws = { path = "../zenoh-links/zenoh-link-ws/", optional = true }
-zenoh-link-shm = { path = "../zenoh-links/zenoh-link-shm/", optional = true }
-zenoh-protocol = { path = "../../commons/zenoh-protocol/" }
-zenoh-result = { path = "../../commons/zenoh-result/" }
-=======
 zenoh-cfg-properties = { workspace = true }
 zenoh-config = { workspace = true }
 zenoh-link-commons = { workspace = true }
@@ -64,5 +49,4 @@
 zenoh-link-unixsock_stream = { workspace = true, optional = true }
 zenoh-link-ws = { workspace = true, optional = true }
 zenoh-protocol = { workspace = true }
-zenoh-result = { workspace = true }
->>>>>>> 421a01d6
+zenoh-result = { workspace = true }