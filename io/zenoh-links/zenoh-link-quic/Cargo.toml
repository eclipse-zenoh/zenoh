--- conflicted
+++ resolved
@@ -29,12 +29,8 @@
 base64 = { workspace = true }
 futures = { workspace = true }
 quinn = { workspace = true }
-<<<<<<< HEAD
 rustls = { workspace = true }
 rustls-pemfile = { workspace = true }
-=======
-rustls-native-certs = { workspace = true }
->>>>>>> 86490c17
 rustls-pki-types = { workspace = true }
 rustls-webpki = { workspace = true }
 secrecy = { workspace = true }
@@ -47,9 +43,10 @@
 ] }
 tokio-rustls = { workspace = true }
 tokio-util = { workspace = true, features = ["rt"] }
-zenoh-collections = { workspace = true }
 tracing = { workspace = true }
 webpki-roots = { workspace = true }
+x509-parser = { workspace = true }
+zenoh-collections = { workspace = true }
 zenoh-config = { workspace = true }
 zenoh-core = { workspace = true }
 zenoh-link-commons = { workspace = true }
@@ -57,13 +54,4 @@
 zenoh-result = { workspace = true }
 zenoh-runtime = { workspace = true }
 zenoh-sync = { workspace = true }
-<<<<<<< HEAD
-zenoh-util = { workspace = true }
-=======
-zenoh-util = { workspace = true }
-# Lock due to quinn not supporting rustls 0.22 yet
-rustls = { version = "0.21", features = ["dangerous_configuration", "quic"] }
-rustls-pemfile = { version = "1" }
-tokio-rustls = "0.24.1"
-x509-parser = { workspace = true }
->>>>>>> 86490c17
+zenoh-util = { workspace = true }