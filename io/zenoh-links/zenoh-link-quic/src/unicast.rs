//
// Copyright (c) 2023 ZettaScale Technology
//
// This program and the accompanying materials are made available under the
// terms of the Eclipse Public License 2.0 which is available at
// http://www.eclipse.org/legal/epl-2.0, or the Apache License, Version 2.0
// which is available at https://www.apache.org/licenses/LICENSE-2.0.
//
// SPDX-License-Identifier: EPL-2.0 OR Apache-2.0
//
// Contributors:
//   ZettaScale Zenoh Team, <zenoh@zettascale.tech>
//

use std::{
    fmt,
    net::{IpAddr, Ipv4Addr, Ipv6Addr, SocketAddr},
    sync::Arc,
    time::Duration,
};

use async_trait::async_trait;
use quinn::crypto::rustls::{QuicClientConfig, QuicServerConfig};
use tokio::sync::Mutex as AsyncMutex;
use tokio_util::sync::CancellationToken;
use x509_parser::prelude::*;
use zenoh_core::zasynclock;
use zenoh_link_commons::{
    get_ip_interface_names, LinkAuthId, LinkAuthType, LinkManagerUnicastTrait, LinkUnicast,
    LinkUnicastTrait, ListenersUnicastIP, NewLinkChannelSender,
};
use zenoh_protocol::{
    core::{EndPoint, Locator},
    transport::BatchSize,
};
use zenoh_result::{bail, zerror, ZResult};

use crate::{
    utils::{get_quic_addr, TlsClientConfig, TlsServerConfig},
    ALPN_QUIC_HTTP, QUIC_ACCEPT_THROTTLE_TIME, QUIC_DEFAULT_MTU, QUIC_LOCATOR_PREFIX,
};

pub struct LinkUnicastQuic {
    connection: quinn::Connection,
    src_addr: SocketAddr,
    src_locator: Locator,
    dst_locator: Locator,
    send: AsyncMutex<quinn::SendStream>,
    recv: AsyncMutex<quinn::RecvStream>,
    auth_identifier: LinkAuthId,
}

impl LinkUnicastQuic {
    fn new(
        connection: quinn::Connection,
        src_addr: SocketAddr,
        dst_locator: Locator,
        send: quinn::SendStream,
        recv: quinn::RecvStream,
        auth_identifier: LinkAuthId,
    ) -> LinkUnicastQuic {
        // Build the Quic object
        LinkUnicastQuic {
            connection,
            src_addr,
            src_locator: Locator::new(QUIC_LOCATOR_PREFIX, src_addr.to_string(), "").unwrap(),
            dst_locator,
            send: AsyncMutex::new(send),
            recv: AsyncMutex::new(recv),
            auth_identifier,
        }
    }
}

#[async_trait]
impl LinkUnicastTrait for LinkUnicastQuic {
    async fn close(&self) -> ZResult<()> {
        tracing::trace!("Closing QUIC link: {}", self);
        // Flush the QUIC stream
        let mut guard = zasynclock!(self.send);
        if let Err(e) = guard.finish() {
            tracing::trace!("Error closing QUIC stream {}: {}", self, e);
        }
        self.connection.close(quinn::VarInt::from_u32(0), &[0]);
        Ok(())
    }

    async fn write(&self, buffer: &[u8]) -> ZResult<usize> {
        let mut guard = zasynclock!(self.send);
        guard.write(buffer).await.map_err(|e| {
            tracing::trace!("Write error on QUIC link {}: {}", self, e);
            zerror!(e).into()
        })
    }

    async fn write_all(&self, buffer: &[u8]) -> ZResult<()> {
        let mut guard = zasynclock!(self.send);
        guard.write_all(buffer).await.map_err(|e| {
            tracing::trace!("Write error on QUIC link {}: {}", self, e);
            zerror!(e).into()
        })
    }

    async fn read(&self, buffer: &mut [u8]) -> ZResult<usize> {
        let mut guard = zasynclock!(self.recv);
        guard
            .read(buffer)
            .await
            .map_err(|e| {
                let e = zerror!("Read error on QUIC link {}: {}", self, e);
                tracing::trace!("{}", &e);
                e
            })?
            .ok_or_else(|| {
                let e = zerror!(
                    "Read error on QUIC link {}: stream {} has been closed",
                    self,
                    guard.id()
                );
                tracing::trace!("{}", &e);
                e.into()
            })
    }

    async fn read_exact(&self, buffer: &mut [u8]) -> ZResult<()> {
        let mut guard = zasynclock!(self.recv);
        guard.read_exact(buffer).await.map_err(|e| {
            let e = zerror!("Read error on QUIC link {}: {}", self, e);
            tracing::trace!("{}", &e);
            e.into()
        })
    }

    #[inline(always)]
    fn get_src(&self) -> &Locator {
        &self.src_locator
    }

    #[inline(always)]
    fn get_dst(&self) -> &Locator {
        &self.dst_locator
    }

    #[inline(always)]
    fn get_mtu(&self) -> BatchSize {
        *QUIC_DEFAULT_MTU
    }

    #[inline(always)]
    fn get_interface_names(&self) -> Vec<String> {
        get_ip_interface_names(&self.src_addr)
    }

    #[inline(always)]
    fn is_reliable(&self) -> bool {
        true
    }

    #[inline(always)]
    fn is_streamed(&self) -> bool {
        true
    }

    #[inline(always)]
    fn get_auth_id(&self) -> &LinkAuthId {
        &self.auth_identifier
    }
}

impl Drop for LinkUnicastQuic {
    fn drop(&mut self) {
        self.connection.close(quinn::VarInt::from_u32(0), &[0]);
    }
}

impl fmt::Display for LinkUnicastQuic {
    fn fmt(&self, f: &mut fmt::Formatter<'_>) -> fmt::Result {
        write!(
            f,
            "{} => {}",
            self.src_addr,
            self.connection.remote_address()
        )?;
        Ok(())
    }
}

impl fmt::Debug for LinkUnicastQuic {
    fn fmt(&self, f: &mut fmt::Formatter<'_>) -> fmt::Result {
        f.debug_struct("Quic")
            .field("src", &self.src_addr)
            .field("dst", &self.connection.remote_address())
            .finish()
    }
}

pub struct LinkManagerUnicastQuic {
    manager: NewLinkChannelSender,
    listeners: ListenersUnicastIP,
}

impl LinkManagerUnicastQuic {
    pub fn new(manager: NewLinkChannelSender) -> Self {
        Self {
            manager,
            listeners: ListenersUnicastIP::new(),
        }
    }
}

#[async_trait]
impl LinkManagerUnicastTrait for LinkManagerUnicastQuic {
    async fn new_link(&self, endpoint: EndPoint) -> ZResult<LinkUnicast> {
        let epaddr = endpoint.address();
        let host = epaddr
            .as_str()
            .split(':')
            .next()
            .ok_or("Endpoints must be of the form quic/<address>:<port>")?;
        let epconf = endpoint.config();

        let addr = get_quic_addr(&epaddr).await?;

        // Initialize the QUIC connection
        let mut client_crypto = TlsClientConfig::new(&epconf)
            .await
            .map_err(|e| zerror!("Cannot create a new QUIC client on {addr}: {e}"))?;

        client_crypto.client_config.alpn_protocols =
            ALPN_QUIC_HTTP.iter().map(|&x| x.into()).collect();

        let ip_addr: IpAddr = if addr.is_ipv4() {
            Ipv4Addr::UNSPECIFIED.into()
        } else {
            Ipv6Addr::UNSPECIFIED.into()
        };
        let mut quic_endpoint = quinn::Endpoint::client(SocketAddr::new(ip_addr, 0))
            .map_err(|e| zerror!("Can not create a new QUIC link bound to {}: {}", host, e))?;

        let quic_config: QuicClientConfig = client_crypto
            .client_config
            .try_into()
            .map_err(|e| zerror!("Can not create a new QUIC link bound to {host}: {e}"))?;
        quic_endpoint.set_default_client_config(quinn::ClientConfig::new(Arc::new(quic_config)));

        let src_addr = quic_endpoint
            .local_addr()
            .map_err(|e| zerror!("Can not create a new QUIC link bound to {}: {}", host, e))?;

        let quic_conn = quic_endpoint
            .connect(addr, host)
            .map_err(|e| zerror!("Can not create a new QUIC link bound to {}: {}", host, e))?
            .await
            .map_err(|e| zerror!("Can not create a new QUIC link bound to {}: {}", host, e))?;

        let (send, recv) = quic_conn
            .open_bi()
            .await
            .map_err(|e| zerror!("Can not create a new QUIC link bound to {}: {}", host, e))?;

        let auth_id = get_cert_common_name(&quic_conn)?;

        let link = Arc::new(LinkUnicastQuic::new(
            quic_conn,
            src_addr,
            endpoint.into(),
            send,
            recv,
            auth_id.into(),
        ));

        Ok(LinkUnicast(link))
    }

    async fn new_listener(&self, mut endpoint: EndPoint) -> ZResult<Locator> {
        let epaddr = endpoint.address();
        let epconf = endpoint.config();

        if epconf.is_empty() {
            bail!("No QUIC configuration provided");
        };

        let addr = get_quic_addr(&epaddr).await?;

        // Server config
        let mut server_crypto = TlsServerConfig::new(&epconf)
            .await
            .map_err(|e| zerror!("Cannot create a new QUIC listener on {addr}: {e}"))?;
        server_crypto.server_config.alpn_protocols =
            ALPN_QUIC_HTTP.iter().map(|&x| x.into()).collect();

        // Install ring based rustls CryptoProvider.
        rustls::crypto::ring::default_provider()
            // This can be called successfully at most once in any process execution.
            // Call this early in your process to configure which provider is used for the provider.
            // The configuration should happen before any use of ClientConfig::builder() or ServerConfig::builder().
            .install_default()
            // Ignore the error here, because `rustls::crypto::ring::default_provider().install_default()` will inevitably be executed multiple times
            // when there are multiple quic links, and all but the first execution will fail.
            .ok();

        let quic_config: QuicServerConfig = server_crypto
            .server_config
            .try_into()
            .map_err(|e| zerror!("Can not create a new QUIC listener on {addr}: {e}"))?;
        let mut server_config = quinn::ServerConfig::with_crypto(Arc::new(quic_config));

        // We do not accept unidireactional streams.
        Arc::get_mut(&mut server_config.transport)
            .unwrap()
            .max_concurrent_uni_streams(0_u8.into());
        // For the time being we only allow one bidirectional stream
        Arc::get_mut(&mut server_config.transport)
            .unwrap()
            .max_concurrent_bidi_streams(1_u8.into());

        // Initialize the Endpoint
        let quic_endpoint = quinn::Endpoint::server(server_config, addr)
            .map_err(|e| zerror!("Can not create a new QUIC listener on {}: {}", addr, e))?;

        let local_addr = quic_endpoint
            .local_addr()
            .map_err(|e| zerror!("Can not create a new QUIC listener on {}: {}", addr, e))?;

        // Update the endpoint locator address
        endpoint = EndPoint::new(
            endpoint.protocol(),
            local_addr.to_string(),
            endpoint.metadata(),
            endpoint.config(),
        )?;

        // Spawn the accept loop for the listener
        let token = self.listeners.token.child_token();
        let c_token = token.clone();

        let c_manager = self.manager.clone();

        let task = async move { accept_task(quic_endpoint, c_token, c_manager).await };

        // Initialize the QuicAcceptor
        let locator = endpoint.to_locator();

        self.listeners
            .add_listener(endpoint, local_addr, task, token)
            .await?;

        Ok(locator)
    }

    async fn del_listener(&self, endpoint: &EndPoint) -> ZResult<()> {
        let epaddr = endpoint.address();
        let addr = get_quic_addr(&epaddr).await?;
        self.listeners.del_listener(addr).await
    }

    async fn get_listeners(&self) -> Vec<EndPoint> {
        self.listeners.get_endpoints()
    }

    async fn get_locators(&self) -> Vec<Locator> {
        self.listeners.get_locators()
    }
}

async fn accept_task(
    endpoint: quinn::Endpoint,
    token: CancellationToken,
    manager: NewLinkChannelSender,
) -> ZResult<()> {
    async fn accept(acceptor: quinn::Accept<'_>) -> ZResult<quinn::Connection> {
        let qc = acceptor
            .await
            .ok_or_else(|| zerror!("Can not accept QUIC connections: acceptor closed"))?;

        let conn = qc.await.map_err(|e| {
            let e = zerror!("QUIC acceptor failed: {:?}", e);
            tracing::warn!("{}", e);
            e
        })?;

        Ok(conn)
    }

    let src_addr = endpoint
        .local_addr()
        .map_err(|e| zerror!("Can not accept QUIC connections: {}", e))?;

    // The accept future
    tracing::trace!("Ready to accept QUIC connections on: {:?}", src_addr);

    loop {
        tokio::select! {
            _ = token.cancelled() => break,

            res = accept(endpoint.accept()) => {
                match res {
                    Ok(quic_conn) => {
                        // Get the bideractional streams. Note that we don't allow unidirectional streams.
                        let (send, recv) = match quic_conn.accept_bi().await {
                            Ok(stream) => stream,
                            Err(e) => {
                                tracing::warn!("QUIC connection has no streams: {:?}", e);
                                continue;
                            }
                        };

<<<<<<< HEAD
                        // Get the right source address in case an unsepecified IP (i.e. 0.0.0.0 or [::]) is used
                        let src_addr =  match quic_conn.local_ip()  {
                            Some(ip) => SocketAddr::new(ip, src_addr.port()),
                            None => {
                                tracing::debug!("Can not accept QUIC connection: empty local IP");
                                continue;
                            }
                        };
                        let dst_addr = quic_conn.remote_address();
=======
                        // Get Quic auth identifier
                        let dst_addr = quic_conn.remote_address();
                        let auth_id = get_cert_common_name(&quic_conn)?;
>>>>>>> 86490c17

                        tracing::debug!("Accepted QUIC connection on {:?}: {:?}", src_addr, dst_addr);
                        // Create the new link object
                        let link = Arc::new(LinkUnicastQuic::new(
                            quic_conn,
                            src_addr,
                            Locator::new(QUIC_LOCATOR_PREFIX, dst_addr.to_string(), "")?,
                            send,
                            recv,
                            auth_id.into()
                        ));

                        // Communicate the new link to the initial transport manager
                        if let Err(e) = manager.send_async(LinkUnicast(link)).await {
                            tracing::error!("{}-{}: {}", file!(), line!(), e)
                        }

                    }
                    Err(e) => {
                        tracing::warn!("{} Hint: increase the system open file limit.", e);
                        // Throttle the accept loop upon an error
                        // NOTE: This might be due to various factors. However, the most common case is that
                        //       the process has reached the maximum number of open files in the system. On
                        //       Linux systems this limit can be changed by using the "ulimit" command line
                        //       tool. In case of systemd-based systems, this can be changed by using the
                        //       "sysctl" command line tool.
                        tokio::time::sleep(Duration::from_micros(*QUIC_ACCEPT_THROTTLE_TIME)).await;
                    }
                }
            }
        }
    }
    Ok(())
}

fn get_cert_common_name(conn: &quinn::Connection) -> ZResult<QuicAuthId> {
    let mut auth_id = QuicAuthId { auth_value: None };
    if let Some(pi) = conn.peer_identity() {
        let serv_certs = pi.downcast::<Vec<rustls::Certificate>>().unwrap();
        if let Some(item) = serv_certs.iter().next() {
            let (_, cert) = X509Certificate::from_der(item.as_ref()).unwrap();
            let subject_name = cert
                .subject
                .iter_common_name()
                .next()
                .and_then(|cn| cn.as_str().ok())
                .unwrap();
            auth_id = QuicAuthId {
                auth_value: Some(subject_name.to_string()),
            };
        }
    }
    Ok(auth_id)
}

#[derive(Debug, Clone)]
struct QuicAuthId {
    auth_value: Option<String>,
}

impl From<QuicAuthId> for LinkAuthId {
    fn from(value: QuicAuthId) -> Self {
        LinkAuthId::builder()
            .auth_type(LinkAuthType::Quic)
            .auth_value(value.auth_value.clone())
            .build()
    }
}<|MERGE_RESOLUTION|>--- conflicted
+++ resolved
@@ -405,7 +405,6 @@
                             }
                         };
 
-<<<<<<< HEAD
                         // Get the right source address in case an unsepecified IP (i.e. 0.0.0.0 or [::]) is used
                         let src_addr =  match quic_conn.local_ip()  {
                             Some(ip) => SocketAddr::new(ip, src_addr.port()),
@@ -415,11 +414,8 @@
                             }
                         };
                         let dst_addr = quic_conn.remote_address();
-=======
                         // Get Quic auth identifier
-                        let dst_addr = quic_conn.remote_address();
                         let auth_id = get_cert_common_name(&quic_conn)?;
->>>>>>> 86490c17
 
                         tracing::debug!("Accepted QUIC connection on {:?}: {:?}", src_addr, dst_addr);
                         // Create the new link object
@@ -458,7 +454,9 @@
 fn get_cert_common_name(conn: &quinn::Connection) -> ZResult<QuicAuthId> {
     let mut auth_id = QuicAuthId { auth_value: None };
     if let Some(pi) = conn.peer_identity() {
-        let serv_certs = pi.downcast::<Vec<rustls::Certificate>>().unwrap();
+        let serv_certs = pi
+            .downcast::<Vec<rustls_pki_types::CertificateDer>>()
+            .unwrap();
         if let Some(item) = serv_certs.iter().next() {
             let (_, cert) = X509Certificate::from_der(item.as_ref()).unwrap();
             let subject_name = cert
