--- conflicted
+++ resolved
@@ -12,29 +12,15 @@
 //   ZettaScale Zenoh Team, <zenoh@zettascale.tech>
 //
 
-<<<<<<< HEAD
 use std::{
     fmt,
     net::{IpAddr, Ipv4Addr, Ipv6Addr, SocketAddr},
     sync::Arc,
     time::Duration,
-=======
-use crate::{
-    utils::{get_quic_addr, TlsClientConfig, TlsServerConfig},
-    ALPN_QUIC_HTTP, QUIC_ACCEPT_THROTTLE_TIME, QUIC_DEFAULT_MTU, QUIC_LOCATOR_PREFIX,
->>>>>>> 93f93d2d
 };
 
 use async_trait::async_trait;
-<<<<<<< HEAD
-=======
 use quinn::crypto::rustls::{QuicClientConfig, QuicServerConfig};
-use std::fmt;
-use std::net::IpAddr;
-use std::net::{Ipv4Addr, Ipv6Addr, SocketAddr};
-use std::sync::Arc;
-use std::time::Duration;
->>>>>>> 93f93d2d
 use tokio::sync::Mutex as AsyncMutex;
 use tokio_util::sync::CancellationToken;
 use zenoh_core::zasynclock;
@@ -49,7 +35,6 @@
 use zenoh_result::{bail, zerror, ZResult};
 
 use crate::{
-    config::*,
     utils::{get_quic_addr, TlsClientConfig, TlsServerConfig},
     ALPN_QUIC_HTTP, QUIC_ACCEPT_THROTTLE_TIME, QUIC_DEFAULT_MTU, QUIC_LOCATOR_PREFIX,
 };
