--- conflicted
+++ resolved
@@ -208,28 +208,7 @@
 
     #[inline(always)]
     fn get_interface_names(&self) -> Vec<String> {
-<<<<<<< HEAD
-        match zenoh_util::net::get_interface_names_by_addr(self.src_addr.ip()) {
-            Ok(interfaces) => {
-                log::trace!(
-                    "get_interface_names for {:?}: {:?}",
-                    self.src_addr.ip(),
-                    interfaces
-                );
-                interfaces
-            }
-            Err(e) => {
-                log::debug!(
-                    "get_interface_names for {:?} failed: {:?}",
-                    self.src_addr.ip(),
-                    e
-                );
-                vec![]
-            }
-        }
-=======
         get_ip_interface_names(&self.src_addr)
->>>>>>> 77ab6764
     }
 
     #[inline(always)]
