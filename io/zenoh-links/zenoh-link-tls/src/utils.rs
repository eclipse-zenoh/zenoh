//
// Copyright (c) 2024 ZettaScale Technology
//
// This program and the accompanying materials are made available under the
// terms of the Eclipse Public License 2.0 which is available at
// http://www.eclipse.org/legal/epl-2.0, or the Apache License, Version 2.0
// which is available at https://www.apache.org/licenses/LICENSE-2.0.
//
// SPDX-License-Identifier: EPL-2.0 OR Apache-2.0
//
// Contributors:
//   ZettaScale Zenoh Team, <zenoh@zettascale.tech>
//
use std::{
    convert::TryFrom,
    fs::File,
    io::{self, BufReader, Cursor},
    net::SocketAddr,
    str::FromStr,
    sync::Arc,
    time::Duration,
};

use rustls::{
    pki_types::{CertificateDer, PrivateKeyDer, TrustAnchor},
    server::WebPkiClientVerifier,
    version::TLS13,
    ClientConfig, RootCertStore, ServerConfig,
};
use rustls_pki_types::ServerName;
use secrecy::ExposeSecret;
use webpki::anchor_from_trusted_cert;
use zenoh_config::Config as ZenohConfig;
use zenoh_link_commons::{
<<<<<<< HEAD
    tcp::TcpSocketConfig, tls::WebPkiVerifierAnyServerName, ConfigurationInspector, TCP_SO_RCV_BUF,
    TCP_SO_SND_BUF,
=======
    tcp::TcpSocketConfig, tls::WebPkiVerifierAnyServerName, ConfigurationInspector, BIND_INTERFACE,
    TCP_RX_BUFFER_SIZE, TCP_TX_BUFFER_SIZE,
>>>>>>> 74c7732e
};
use zenoh_protocol::core::{
    endpoint::{Address, Config},
    parameters,
};
use zenoh_result::{bail, zerror, ZError, ZResult};

use crate::config::{self, *};

#[derive(Default, Clone, Copy, Debug)]
pub struct TlsConfigurator;

impl ConfigurationInspector<ZenohConfig> for TlsConfigurator {
    fn inspect_config(&self, config: &ZenohConfig) -> ZResult<String> {
        let mut ps: Vec<(&str, &str)> = vec![];

        let c = config.transport().link().tls();

        match (c.root_ca_certificate(), c.root_ca_certificate_base64()) {
            (Some(_), Some(_)) => {
                bail!("Only one between 'root_ca_certificate' and 'root_ca_certificate_base64' can be present!")
            }
            (Some(ca_certificate), None) => {
                ps.push((TLS_ROOT_CA_CERTIFICATE_FILE, ca_certificate));
            }
            (None, Some(ca_certificate)) => {
                ps.push((
                    TLS_ROOT_CA_CERTIFICATE_BASE64,
                    ca_certificate.expose_secret(),
                ));
            }
            _ => {}
        }

        match (c.listen_private_key(), c.listen_private_key_base64()) {
            (Some(_), Some(_)) => {
                bail!("Only one between 'listen_private_key' and 'listen_private_key' can be present!")
            }
            (Some(server_private_key), None) => {
                ps.push((TLS_LISTEN_PRIVATE_KEY_FILE, server_private_key));
            }
            (None, Some(server_private_key)) => {
                ps.push((
                    TLS_LISTEN_PRIVATE_KEY_BASE_64,
                    server_private_key.expose_secret(),
                ));
            }
            _ => {}
        }

        match (c.listen_certificate(), c.listen_certificate_base64()) {
            (Some(_), Some(_)) => {
                bail!("Only one between 'listen_certificate' and 'listen_certificate_base64' can be present!")
            }
            (Some(server_certificate), None) => {
                ps.push((TLS_LISTEN_CERTIFICATE_FILE, server_certificate));
            }
            (None, Some(server_certificate)) => {
                ps.push((
                    TLS_LISTEN_CERTIFICATE_BASE64,
                    server_certificate.expose_secret(),
                ));
            }
            _ => {}
        }

        match c.enable_mtls().unwrap_or(TLS_ENABLE_MTLS_DEFAULT) {
            true => ps.push((TLS_ENABLE_MTLS, "true")),
            false => ps.push((TLS_ENABLE_MTLS, "false")),
        }

        match (c.connect_private_key(), c.connect_private_key_base64()) {
            (Some(_), Some(_)) => {
                bail!("Only one between 'connect_private_key' and 'connect_private_key_base64' can be present!")
            }
            (Some(client_private_key), None) => {
                ps.push((TLS_CONNECT_PRIVATE_KEY_FILE, client_private_key));
            }
            (None, Some(client_private_key)) => {
                ps.push((
                    TLS_CONNECT_PRIVATE_KEY_BASE64,
                    client_private_key.expose_secret(),
                ));
            }
            _ => {}
        }

        match (c.connect_certificate(), c.connect_certificate_base64()) {
            (Some(_), Some(_)) => {
                bail!("Only one between 'connect_certificate' and 'connect_certificate_base64' can be present!")
            }
            (Some(client_certificate), None) => {
                ps.push((TLS_CONNECT_CERTIFICATE_FILE, client_certificate));
            }
            (None, Some(client_certificate)) => {
                ps.push((
                    TLS_CONNECT_CERTIFICATE_BASE64,
                    client_certificate.expose_secret(),
                ));
            }
            _ => {}
        }

        match c
            .verify_name_on_connect()
            .unwrap_or(TLS_VERIFY_NAME_ON_CONNECT_DEFAULT)
        {
            true => ps.push((TLS_VERIFY_NAME_ON_CONNECT, "true")),
            false => ps.push((TLS_VERIFY_NAME_ON_CONNECT, "false")),
        };

        match c
            .close_link_on_expiration()
            .unwrap_or(TLS_CLOSE_LINK_ON_EXPIRATION_DEFAULT)
        {
            true => ps.push((TLS_CLOSE_LINK_ON_EXPIRATION, "true")),
            false => ps.push((TLS_CLOSE_LINK_ON_EXPIRATION, "false")),
        }

        let rx_buffer_size;
        if let Some(size) = c.so_rcvbuf() {
            rx_buffer_size = size.to_string();
            ps.push((TCP_SO_RCV_BUF, &rx_buffer_size));
        }

        let tx_buffer_size;
        if let Some(size) = c.so_sndbuf() {
            tx_buffer_size = size.to_string();
            ps.push((TCP_SO_SND_BUF, &tx_buffer_size));
        }

        Ok(parameters::from_iter(ps.drain(..)))
    }
}

pub(crate) struct TlsServerConfig<'a> {
    pub(crate) server_config: ServerConfig,
    pub(crate) tls_handshake_timeout: Duration,
    pub(crate) tls_close_link_on_expiration: bool,
    pub(crate) tcp_socket_config: TcpSocketConfig<'a>,
}

impl<'a> TlsServerConfig<'a> {
    pub async fn new(config: &'a Config<'_>) -> ZResult<Self> {
        let tls_server_client_auth: bool = match config.get(TLS_ENABLE_MTLS) {
            Some(s) => s
                .parse()
                .map_err(|_| zerror!("Unknown enable mTLS argument: {}", s))?,
            None => TLS_ENABLE_MTLS_DEFAULT,
        };
        let tls_close_link_on_expiration: bool = match config.get(TLS_CLOSE_LINK_ON_EXPIRATION) {
            Some(s) => s
                .parse()
                .map_err(|_| zerror!("Unknown close on expiration argument: {}", s))?,
            None => TLS_CLOSE_LINK_ON_EXPIRATION_DEFAULT,
        };
        let tls_server_private_key = TlsServerConfig::load_tls_private_key(config).await?;
        let tls_server_certificate = TlsServerConfig::load_tls_certificate(config).await?;

        let certs: Vec<CertificateDer> =
            rustls_pemfile::certs(&mut Cursor::new(&tls_server_certificate))
                .collect::<Result<_, _>>()
                .map_err(|err| zerror!("Error processing server certificate: {err}."))?;

        let mut keys: Vec<PrivateKeyDer> =
            rustls_pemfile::rsa_private_keys(&mut Cursor::new(&tls_server_private_key))
                .map(|x| x.map(PrivateKeyDer::from))
                .collect::<Result<_, _>>()
                .map_err(|err| zerror!("Error processing server key: {err}."))?;

        if keys.is_empty() {
            keys = rustls_pemfile::pkcs8_private_keys(&mut Cursor::new(&tls_server_private_key))
                .map(|x| x.map(PrivateKeyDer::from))
                .collect::<Result<_, _>>()
                .map_err(|err| zerror!("Error processing server key: {err}."))?;
        }

        if keys.is_empty() {
            keys = rustls_pemfile::ec_private_keys(&mut Cursor::new(&tls_server_private_key))
                .map(|x| x.map(PrivateKeyDer::from))
                .collect::<Result<_, _>>()
                .map_err(|err| zerror!("Error processing server key: {err}."))?;
        }

        if keys.is_empty() {
            bail!("No private key found for TLS server.");
        }

        // Install ring based rustls CryptoProvider.
        rustls::crypto::ring::default_provider()
            // This can be called successfully at most once in any process execution.
            // Call this early in your process to configure which provider is used for the provider.
            // The configuration should happen before any use of ClientConfig::builder() or ServerConfig::builder().
            .install_default()
            // Ignore the error here, because `rustls::crypto::ring::default_provider().install_default()` will inevitably be executed multiple times
            // when there are multiple quic links, and all but the first execution will fail.
            .ok();

        let sc = if tls_server_client_auth {
            let root_cert_store = load_trust_anchors(config)?.map_or_else(
                || Err(zerror!("Missing root certificates while mTLS is enabled.")),
                Ok,
            )?;
            let client_auth = WebPkiClientVerifier::builder(root_cert_store.into()).build()?;
            ServerConfig::builder_with_protocol_versions(&[&TLS13])
                .with_client_cert_verifier(client_auth)
                .with_single_cert(certs, keys.remove(0))
                .map_err(|e| zerror!(e))?
        } else {
            ServerConfig::builder()
                .with_no_client_auth()
                .with_single_cert(certs, keys.remove(0))
                .map_err(|e| zerror!(e))?
        };

        let tls_handshake_timeout = Duration::from_millis(
            config
                .get(config::TLS_HANDSHAKE_TIMEOUT_MS)
                .map(u64::from_str)
                .transpose()?
                .unwrap_or(config::TLS_HANDSHAKE_TIMEOUT_MS_DEFAULT),
        );

        let mut tcp_rx_buffer_size = None;
        if let Some(size) = config.get(TCP_SO_RCV_BUF) {
            tcp_rx_buffer_size = Some(
                size.parse()
                    .map_err(|_| zerror!("Unknown TCP read buffer size argument: {}", size))?,
            );
        };
        let mut tcp_tx_buffer_size = None;
        if let Some(size) = config.get(TCP_SO_SND_BUF) {
            tcp_tx_buffer_size = Some(
                size.parse()
                    .map_err(|_| zerror!("Unknown TCP write buffer size argument: {}", size))?,
            );
        };

        Ok(TlsServerConfig {
            server_config: sc,
            tls_handshake_timeout,
            tls_close_link_on_expiration,
            tcp_socket_config: TcpSocketConfig::new(
                tcp_tx_buffer_size,
                tcp_rx_buffer_size,
                config.get(BIND_INTERFACE),
            ),
        })
    }

    async fn load_tls_private_key(config: &Config<'_>) -> ZResult<Vec<u8>> {
        load_tls_key(
            config,
            TLS_LISTEN_PRIVATE_KEY_RAW,
            TLS_LISTEN_PRIVATE_KEY_FILE,
            TLS_LISTEN_PRIVATE_KEY_BASE_64,
        )
        .await
    }

    async fn load_tls_certificate(config: &Config<'_>) -> ZResult<Vec<u8>> {
        load_tls_certificate(
            config,
            TLS_LISTEN_CERTIFICATE_RAW,
            TLS_LISTEN_CERTIFICATE_FILE,
            TLS_LISTEN_CERTIFICATE_BASE64,
        )
        .await
    }
}

pub(crate) struct TlsClientConfig<'a> {
    pub(crate) client_config: ClientConfig,
    pub(crate) tls_close_link_on_expiration: bool,
    pub(crate) tcp_socket_config: TcpSocketConfig<'a>,
}

impl<'a> TlsClientConfig<'a> {
    pub async fn new(config: &'a Config<'_>) -> ZResult<Self> {
        let tls_client_server_auth: bool = match config.get(TLS_ENABLE_MTLS) {
            Some(s) => s
                .parse()
                .map_err(|_| zerror!("Unknown enable mTLS auth argument: {}", s))?,
            None => TLS_ENABLE_MTLS_DEFAULT,
        };

        let tls_server_name_verification: bool = match config.get(TLS_VERIFY_NAME_ON_CONNECT) {
            Some(s) => s
                .parse()
                .map_err(|_| zerror!("Unknown server name verification argument: {}", s))?,
            None => TLS_VERIFY_NAME_ON_CONNECT_DEFAULT,
        };
        if !tls_server_name_verification {
            tracing::warn!("Skipping name verification of TLS server");
        }

        let tls_close_link_on_expiration: bool = match config.get(TLS_CLOSE_LINK_ON_EXPIRATION) {
            Some(s) => s
                .parse()
                .map_err(|_| zerror!("Unknown close on expiration argument: {}", s))?,
            None => TLS_CLOSE_LINK_ON_EXPIRATION_DEFAULT,
        };

        // Allows mixed user-generated CA and webPKI CA
        tracing::debug!("Loading default Web PKI certificates.");
        let mut root_cert_store = RootCertStore {
            roots: webpki_roots::TLS_SERVER_ROOTS.to_vec(),
        };

        if let Some(custom_root_cert) = load_trust_anchors(config)? {
            tracing::debug!("Loading user-generated certificates.");
            root_cert_store.extend(custom_root_cert.roots);
        }

        // Install ring based rustls CryptoProvider.
        rustls::crypto::ring::default_provider()
            // This can be called successfully at most once in any process execution.
            // Call this early in your process to configure which provider is used for the provider.
            // The configuration should happen before any use of ClientConfig::builder() or ServerConfig::builder().
            .install_default()
            // Ignore the error here, because `rustls::crypto::ring::default_provider().install_default()` will inevitably be executed multiple times
            // when there are multiple quic links, and all but the first execution will fail.
            .ok();

        let cc = if tls_client_server_auth {
            tracing::debug!("Loading client authentication key and certificate...");
            let tls_client_private_key = TlsClientConfig::load_tls_private_key(config).await?;
            let tls_client_certificate = TlsClientConfig::load_tls_certificate(config).await?;

            let certs: Vec<CertificateDer> =
                rustls_pemfile::certs(&mut Cursor::new(&tls_client_certificate))
                    .collect::<Result<_, _>>()
                    .map_err(|err| zerror!("Error processing client certificate: {err}."))?;

            let mut keys: Vec<PrivateKeyDer> =
                rustls_pemfile::rsa_private_keys(&mut Cursor::new(&tls_client_private_key))
                    .map(|x| x.map(PrivateKeyDer::from))
                    .collect::<Result<_, _>>()
                    .map_err(|err| zerror!("Error processing client key: {err}."))?;

            if keys.is_empty() {
                keys =
                    rustls_pemfile::pkcs8_private_keys(&mut Cursor::new(&tls_client_private_key))
                        .map(|x| x.map(PrivateKeyDer::from))
                        .collect::<Result<_, _>>()
                        .map_err(|err| zerror!("Error processing client key: {err}."))?;
            }

            if keys.is_empty() {
                keys = rustls_pemfile::ec_private_keys(&mut Cursor::new(&tls_client_private_key))
                    .map(|x| x.map(PrivateKeyDer::from))
                    .collect::<Result<_, _>>()
                    .map_err(|err| zerror!("Error processing client key: {err}."))?;
            }

            if keys.is_empty() {
                bail!("No private key found for TLS client.");
            }

            let builder = ClientConfig::builder_with_protocol_versions(&[&TLS13]);

            if tls_server_name_verification {
                builder
                    .with_root_certificates(root_cert_store)
                    .with_client_auth_cert(certs, keys.remove(0))
            } else {
                builder
                    .dangerous()
                    .with_custom_certificate_verifier(Arc::new(WebPkiVerifierAnyServerName::new(
                        root_cert_store,
                    )))
                    .with_client_auth_cert(certs, keys.remove(0))
            }
            .map_err(|e| zerror!("Bad certificate/key: {}", e))?
        } else {
            let builder = ClientConfig::builder();
            if tls_server_name_verification {
                builder
                    .with_root_certificates(root_cert_store)
                    .with_no_client_auth()
            } else {
                builder
                    .dangerous()
                    .with_custom_certificate_verifier(Arc::new(WebPkiVerifierAnyServerName::new(
                        root_cert_store,
                    )))
                    .with_no_client_auth()
            }
        };

        let mut tcp_rx_buffer_size = None;
        if let Some(size) = config.get(TCP_SO_RCV_BUF) {
            tcp_rx_buffer_size = Some(
                size.parse()
                    .map_err(|_| zerror!("Unknown TCP read buffer size argument: {}", size))?,
            );
        };
        let mut tcp_tx_buffer_size = None;
        if let Some(size) = config.get(TCP_SO_SND_BUF) {
            tcp_tx_buffer_size = Some(
                size.parse()
                    .map_err(|_| zerror!("Unknown TCP write buffer size argument: {}", size))?,
            );
        };

        Ok(TlsClientConfig {
            client_config: cc,
            tls_close_link_on_expiration,
            tcp_socket_config: TcpSocketConfig::new(
                tcp_tx_buffer_size,
                tcp_rx_buffer_size,
                config.get(BIND_INTERFACE),
            ),
        })
    }

    async fn load_tls_private_key(config: &Config<'_>) -> ZResult<Vec<u8>> {
        load_tls_key(
            config,
            TLS_CONNECT_PRIVATE_KEY_RAW,
            TLS_CONNECT_PRIVATE_KEY_FILE,
            TLS_CONNECT_PRIVATE_KEY_BASE64,
        )
        .await
    }

    async fn load_tls_certificate(config: &Config<'_>) -> ZResult<Vec<u8>> {
        load_tls_certificate(
            config,
            TLS_CONNECT_CERTIFICATE_RAW,
            TLS_CONNECT_CERTIFICATE_FILE,
            TLS_CONNECT_CERTIFICATE_BASE64,
        )
        .await
    }
}

fn process_pem(pem: &mut dyn io::BufRead) -> ZResult<Vec<TrustAnchor<'static>>> {
    let certs: Vec<CertificateDer> = rustls_pemfile::certs(pem)
        .map(|result| result.map_err(|err| zerror!("Error processing PEM certificates: {err}.")))
        .collect::<Result<Vec<CertificateDer>, ZError>>()?;

    let trust_anchors: Vec<TrustAnchor> = certs
        .into_iter()
        .map(|cert| {
            anchor_from_trusted_cert(&cert)
                .map_err(|err| zerror!("Error processing trust anchor: {err}."))
                .map(|trust_anchor| trust_anchor.to_owned())
        })
        .collect::<Result<Vec<TrustAnchor>, ZError>>()?;

    Ok(trust_anchors)
}

async fn load_tls_key(
    config: &Config<'_>,
    tls_private_key_raw_config_key: &str,
    tls_private_key_file_config_key: &str,
    tls_private_key_base64_config_key: &str,
) -> ZResult<Vec<u8>> {
    if let Some(value) = config.get(tls_private_key_raw_config_key) {
        return Ok(value.as_bytes().to_vec());
    }

    if let Some(b64_key) = config.get(tls_private_key_base64_config_key) {
        return base64_decode(b64_key);
    }

    if let Some(value) = config.get(tls_private_key_file_config_key) {
        return Ok(tokio::fs::read(value)
            .await
            .map_err(|e| zerror!("Invalid TLS private key file: {}", e))?)
        .and_then(|result| {
            if result.is_empty() {
                Err(zerror!("Empty TLS key.").into())
            } else {
                Ok(result)
            }
        });
    }
    Err(zerror!("Missing TLS private key.").into())
}

async fn load_tls_certificate(
    config: &Config<'_>,
    tls_certificate_raw_config_key: &str,
    tls_certificate_file_config_key: &str,
    tls_certificate_base64_config_key: &str,
) -> ZResult<Vec<u8>> {
    if let Some(value) = config.get(tls_certificate_raw_config_key) {
        return Ok(value.as_bytes().to_vec());
    }

    if let Some(b64_certificate) = config.get(tls_certificate_base64_config_key) {
        return base64_decode(b64_certificate);
    }

    if let Some(value) = config.get(tls_certificate_file_config_key) {
        return Ok(tokio::fs::read(value)
            .await
            .map_err(|e| zerror!("Invalid TLS certificate file: {}", e))?);
    }
    Err(zerror!("Missing tls certificates.").into())
}

fn load_trust_anchors(config: &Config<'_>) -> ZResult<Option<RootCertStore>> {
    let mut root_cert_store = RootCertStore::empty();
    if let Some(value) = config.get(TLS_ROOT_CA_CERTIFICATE_RAW) {
        let mut pem = BufReader::new(value.as_bytes());
        let trust_anchors = process_pem(&mut pem)?;
        root_cert_store.extend(trust_anchors);
        return Ok(Some(root_cert_store));
    }

    if let Some(b64_certificate) = config.get(TLS_ROOT_CA_CERTIFICATE_BASE64) {
        let certificate_pem = base64_decode(b64_certificate)?;
        let mut pem = BufReader::new(certificate_pem.as_slice());
        let trust_anchors = process_pem(&mut pem)?;
        root_cert_store.extend(trust_anchors);
        return Ok(Some(root_cert_store));
    }

    if let Some(filename) = config.get(TLS_ROOT_CA_CERTIFICATE_FILE) {
        let mut pem = BufReader::new(File::open(filename)?);
        let trust_anchors = process_pem(&mut pem)?;
        root_cert_store.extend(trust_anchors);
        return Ok(Some(root_cert_store));
    }
    Ok(None)
}

pub fn base64_decode(data: &str) -> ZResult<Vec<u8>> {
    use base64::{engine::general_purpose, Engine};
    Ok(general_purpose::STANDARD
        .decode(data)
        .map_err(|e| zerror!("Unable to perform base64 decoding: {e:?}"))?)
}

pub async fn get_tls_addr(address: &Address<'_>) -> ZResult<SocketAddr> {
    match tokio::net::lookup_host(address.as_str()).await?.next() {
        Some(addr) => Ok(addr),
        None => bail!("Couldn't resolve TLS locator address: {}", address),
    }
}

pub fn get_tls_host<'a>(address: &'a Address<'a>) -> ZResult<&'a str> {
    address
        .as_str()
        .split(':')
        .next()
        .ok_or_else(|| zerror!("Invalid TLS address").into())
}

pub fn get_tls_server_name<'a>(address: &'a Address<'a>) -> ZResult<ServerName<'a>> {
    Ok(ServerName::try_from(get_tls_host(address)?).map_err(|e| zerror!(e))?)
}<|MERGE_RESOLUTION|>--- conflicted
+++ resolved
@@ -32,13 +32,8 @@
 use webpki::anchor_from_trusted_cert;
 use zenoh_config::Config as ZenohConfig;
 use zenoh_link_commons::{
-<<<<<<< HEAD
-    tcp::TcpSocketConfig, tls::WebPkiVerifierAnyServerName, ConfigurationInspector, TCP_SO_RCV_BUF,
-    TCP_SO_SND_BUF,
-=======
     tcp::TcpSocketConfig, tls::WebPkiVerifierAnyServerName, ConfigurationInspector, BIND_INTERFACE,
-    TCP_RX_BUFFER_SIZE, TCP_TX_BUFFER_SIZE,
->>>>>>> 74c7732e
+    TCP_SO_RCV_BUF, TCP_SO_SND_BUF,
 };
 use zenoh_protocol::core::{
     endpoint::{Address, Config},
