//
// Copyright (c) 2023 ZettaScale Technology
//
// This program and the accompanying materials are made available under the
// terms of the Eclipse Public License 2.0 which is available at
// http://www.eclipse.org/legal/epl-2.0, or the Apache License, Version 2.0
// which is available at https://www.apache.org/licenses/LICENSE-2.0.
//
// SPDX-License-Identifier: EPL-2.0 OR Apache-2.0
//
// Contributors:
//   ZettaScale Zenoh Team, <zenoh@zettascale.tech>
//
use std::{
    cell::UnsafeCell,
    convert::TryInto,
    fmt::{self, Debug},
    net::SocketAddr,
    sync::Arc,
    time::Duration,
};

use async_trait::async_trait;
use time::OffsetDateTime;
use tokio::{
    io::{AsyncReadExt, AsyncWriteExt},
    net::{TcpListener, TcpStream},
    sync::Mutex as AsyncMutex,
};
use tokio_rustls::{TlsAcceptor, TlsConnector, TlsStream};
use tokio_util::sync::CancellationToken;
use x509_parser::prelude::{FromDer, X509Certificate};
use zenoh_core::{bail, zasynclock};
use zenoh_link_commons::{
    get_ip_interface_names,
    tls::expiration::{LinkCertExpirationManager, LinkWithCertExpiration},
<<<<<<< HEAD
    LinkAuthId, LinkAuthType, LinkManagerUnicastTrait, LinkUnicast, LinkUnicastTrait,
    ListenersUnicastIP, NewLinkChannelSender, BIND_INTERFACE, BIND_SOCKET,
=======
    LinkAuthId, LinkManagerUnicastTrait, LinkUnicast, LinkUnicastTrait, ListenersUnicastIP,
    NewLinkChannelSender,
>>>>>>> 0e0c5d9b
};
use zenoh_protocol::{
    core::{EndPoint, Locator},
    transport::BatchSize,
};
use zenoh_result::{zerror, ZResult};

use crate::{
    utils::{get_tls_addr, get_tls_host, get_tls_server_name, TlsClientConfig, TlsServerConfig},
    TLS_ACCEPT_THROTTLE_TIME, TLS_DEFAULT_MTU, TLS_LINGER_TIMEOUT, TLS_LOCATOR_PREFIX,
};

#[derive(Default, Debug, PartialEq, Eq, Hash)]
pub struct TlsCommonName(String);

pub struct LinkUnicastTls {
    // The underlying socket as returned from the async-rustls library
    // NOTE: TlsStream requires &mut for read and write operations. This means
    //       that concurrent reads and writes are not possible. To achieve that,
    //       we use an UnsafeCell for interior mutability. Using an UnsafeCell
    //       is safe in our case since the transmission and reception logic
    //       already ensures that no concurrent reads or writes can happen on
    //       the same stream: there is only one task at the time that writes on
    //       the stream and only one task at the time that reads from the stream.
    inner: UnsafeCell<TlsStream<TcpStream>>,
    // The source socket address of this link (address used on the local host)
    src_addr: SocketAddr,
    src_locator: Locator,
    // The destination socket address of this link (address used on the local host)
    dst_addr: SocketAddr,
    dst_locator: Locator,
    // Make sure there are no concurrent read or writes
    write_mtx: AsyncMutex<()>,
    read_mtx: AsyncMutex<()>,
    auth_identifier: LinkAuthId,
    mtu: BatchSize,
    expiration_manager: Option<LinkCertExpirationManager>,
}

unsafe impl Send for LinkUnicastTls {}
unsafe impl Sync for LinkUnicastTls {}

impl LinkUnicastTls {
    fn new(
        socket: TlsStream<TcpStream>,
        src_addr: SocketAddr,
        dst_addr: SocketAddr,
        auth_identifier: LinkAuthId,
        expiration_manager: Option<LinkCertExpirationManager>,
    ) -> LinkUnicastTls {
        let (tcp_stream, _) = socket.get_ref();
        // Set the TLS nodelay option
        if let Err(err) = tcp_stream.set_nodelay(true) {
            tracing::warn!(
                "Unable to set NODEALY option on TLS link {} => {}: {}",
                src_addr,
                dst_addr,
                err
            );
        }

        // Set the TLS linger option
        if let Err(err) = tcp_stream.set_linger(Some(Duration::from_secs(
            (*TLS_LINGER_TIMEOUT).try_into().unwrap(),
        ))) {
            tracing::warn!(
                "Unable to set LINGER option on TLS link {} => {}: {}",
                src_addr,
                dst_addr,
                err
            );
        }

        // Compute the MTU
        // See IETF RFC6691: https://datatracker.ietf.org/doc/rfc6691/
        let header = match src_addr.ip() {
            std::net::IpAddr::V4(_) => 40,
            std::net::IpAddr::V6(_) => 60,
        };
        #[allow(unused_mut)] // mut is not needed when target_family != unix
        let mut mtu = *TLS_DEFAULT_MTU - header;

        // target limitation of socket2: https://docs.rs/socket2/latest/src/socket2/sys/unix.rs.html#1544
        #[cfg(target_family = "unix")]
        {
            let socket = socket2::SockRef::from(&tcp_stream);
            // Get the MSS and divide it by 2 to ensure we can at least fill half the MSS
            let mss = socket.mss().unwrap_or(mtu as u32) / 2;
            // Compute largest multiple of TCP MSS that is smaller of default MTU
            let mut tgt = mss;
            while (tgt + mss) < mtu as u32 {
                tgt += mss;
            }
            mtu = (mtu as u32).min(tgt) as BatchSize;
        }

        // Build the Tls object
        LinkUnicastTls {
            inner: UnsafeCell::new(socket),
            src_addr,
            src_locator: Locator::new(TLS_LOCATOR_PREFIX, src_addr.to_string(), "").unwrap(),
            dst_addr,
            dst_locator: Locator::new(TLS_LOCATOR_PREFIX, dst_addr.to_string(), "").unwrap(),
            write_mtx: AsyncMutex::new(()),
            read_mtx: AsyncMutex::new(()),
            auth_identifier,
            mtu,
            expiration_manager,
        }
    }

    // NOTE: It is safe to suppress Clippy warning since no concurrent reads
    //       or concurrent writes will ever happen. The read_mtx and write_mtx
    //       are respectively acquired in any read and write operation.
    #[allow(clippy::mut_from_ref)]
    fn get_mut_socket(&self) -> &mut TlsStream<TcpStream> {
        unsafe { &mut *self.inner.get() }
    }

    async fn close(&self) -> ZResult<()> {
        tracing::trace!("Closing TLS link: {}", self);
        // Flush the TLS stream
        let _guard = zasynclock!(self.write_mtx);
        let tls_stream = self.get_mut_socket();
        let res = tls_stream.flush().await;
        tracing::trace!("TLS link flush {}: {:?}", self, res);
        // Close the underlying TCP stream
        let (tcp_stream, _) = tls_stream.get_mut();
        let res = tcp_stream.shutdown().await;
        tracing::trace!("TLS link shutdown {}: {:?}", self, res);
        res.map_err(|e| zerror!(e).into())
    }
}

#[async_trait]
impl LinkUnicastTrait for LinkUnicastTls {
    async fn close(&self) -> ZResult<()> {
        if let Some(expiration_manager) = &self.expiration_manager {
            if !expiration_manager.set_closing() {
                // expiration_task is closing link, return its returned ZResult to Transport
                return expiration_manager.wait_for_expiration_task().await;
            }
            // cancel the expiration task and close link
            expiration_manager.cancel_expiration_task();
            let res = self.close().await;
            let _ = expiration_manager.wait_for_expiration_task().await;
            return res;
        }
        self.close().await
    }

    async fn write(&self, buffer: &[u8]) -> ZResult<usize> {
        let _guard = zasynclock!(self.write_mtx);
        self.get_mut_socket().write(buffer).await.map_err(|e| {
            tracing::trace!("Write error on TLS link {}: {}", self, e);
            zerror!(e).into()
        })
    }

    async fn write_all(&self, buffer: &[u8]) -> ZResult<()> {
        let _guard = zasynclock!(self.write_mtx);
        self.get_mut_socket().write_all(buffer).await.map_err(|e| {
            tracing::trace!("Write error on TLS link {}: {}", self, e);
            zerror!(e).into()
        })
    }

    async fn read(&self, buffer: &mut [u8]) -> ZResult<usize> {
        let _guard = zasynclock!(self.read_mtx);
        self.get_mut_socket().read(buffer).await.map_err(|e| {
            tracing::trace!("Read error on TLS link {}: {}", self, e);
            zerror!(e).into()
        })
    }

    async fn read_exact(&self, buffer: &mut [u8]) -> ZResult<()> {
        let _guard = zasynclock!(self.read_mtx);
        let _ = self
            .get_mut_socket()
            .read_exact(buffer)
            .await
            .map_err(|e| {
                tracing::trace!("Read error on TLS link {}: {}", self, e);
                zerror!(e)
            })?;
        Ok(())
    }

    #[inline(always)]
    fn get_src(&self) -> &Locator {
        &self.src_locator
    }

    #[inline(always)]
    fn get_dst(&self) -> &Locator {
        &self.dst_locator
    }

    #[inline(always)]
    fn get_mtu(&self) -> BatchSize {
        self.mtu
    }

    #[inline(always)]
    fn get_interface_names(&self) -> Vec<String> {
        get_ip_interface_names(&self.src_addr)
    }

    #[inline(always)]
    fn is_reliable(&self) -> bool {
        super::IS_RELIABLE
    }

    #[inline(always)]
    fn is_streamed(&self) -> bool {
        true
    }

    #[inline(always)]
    fn get_auth_id(&self) -> &LinkAuthId {
        &self.auth_identifier
    }
}

#[async_trait]
impl LinkWithCertExpiration for LinkUnicastTls {
    async fn expire(&self) -> ZResult<()> {
        let expiration_manager = self
            .expiration_manager
            .as_ref()
            .expect("expiration_manager should be set");
        if expiration_manager.set_closing() {
            return self.close().await;
        }
        // Transport is already closing the link
        Ok(())
    }
}

impl Drop for LinkUnicastTls {
    fn drop(&mut self) {
        // Close the underlying TCP stream
        let (tcp_stream, _) = self.get_mut_socket().get_mut();
        let _ = zenoh_runtime::ZRuntime::Acceptor
            .block_in_place(async move { tcp_stream.shutdown().await });
    }
}

impl fmt::Display for LinkUnicastTls {
    fn fmt(&self, f: &mut fmt::Formatter<'_>) -> fmt::Result {
        write!(f, "{} => {}", self.src_addr, self.dst_addr)?;
        Ok(())
    }
}

impl fmt::Debug for LinkUnicastTls {
    fn fmt(&self, f: &mut fmt::Formatter<'_>) -> fmt::Result {
        f.debug_struct("Tls")
            .field("src", &self.src_addr)
            .field("dst", &self.dst_addr)
            .finish()
    }
}

pub struct LinkManagerUnicastTls {
    manager: NewLinkChannelSender,
    listeners: ListenersUnicastIP,
}

impl LinkManagerUnicastTls {
    pub fn new(manager: NewLinkChannelSender) -> Self {
        Self {
            manager,
            listeners: ListenersUnicastIP::new(),
        }
    }
}

#[async_trait]
impl LinkManagerUnicastTrait for LinkManagerUnicastTls {
    async fn new_link(&self, endpoint: EndPoint) -> ZResult<LinkUnicast> {
        let epaddr = endpoint.address();
        let epconf = endpoint.config();

        let server_name = get_tls_server_name(&epaddr)?;
        let addr = get_tls_addr(&epaddr).await?;

        // if both `iface`, and `bind` are present, return error
        if let (Some(_), Some(_)) = (epconf.get(BIND_INTERFACE), epconf.get(BIND_SOCKET)) {
            bail!(
                "Using Config options `iface` and `bind` in conjunction is unsupported at this time {} {:?}",
                BIND_INTERFACE,
                BIND_SOCKET
            )
        }

        // Initialize the TLS Config
        let client_config = TlsClientConfig::new(&epconf)
            .await
            .map_err(|e| zerror!("Cannot create a new TLS listener to {endpoint}: {e}"))?;
        let config = Arc::new(client_config.client_config);
        let connector = TlsConnector::from(config);

        // Initialize the TcpStream
        let (tcp_stream, src_addr, dst_addr) = client_config
            .tcp_socket_config
            .new_link(&addr)
            .await
            .map_err(|e| {
                zerror!(
                    "Can not create a new TLS link bound to {:?}: {}",
                    server_name,
                    e
                )
            })?;

        // Initialize the TlsStream
        let tls_stream = connector
            .connect(server_name.to_owned(), tcp_stream)
            .await
            .map_err(|e| {
                zerror!(
                    "Can not create a new TLS link bound to {:?}: {}",
                    server_name,
                    e
                )
            })?;

        let (_, tls_conn) = tls_stream.get_ref();
        let auth_identifier = get_server_cert_common_name(tls_conn)?;
        let certchain_expiration_time = get_cert_chain_expiration(&tls_conn.peer_certificates())?
            .expect("server should have certificate chain");

        let tls_stream = TlsStream::Client(tls_stream);

        let link = Arc::<LinkUnicastTls>::new_cyclic(|weak_link| {
            let mut expiration_manager = None;
            if client_config.tls_close_link_on_expiration {
                // setup expiration manager
                expiration_manager = Some(LinkCertExpirationManager::new(
                    weak_link.clone(),
                    src_addr,
                    dst_addr,
                    TLS_LOCATOR_PREFIX,
                    certchain_expiration_time,
                ))
            }
            LinkUnicastTls::new(
                tls_stream,
                dst_addr,
                src_addr,
                auth_identifier.into(),
                expiration_manager,
            )
        });

        Ok(LinkUnicast(link))
    }

    async fn new_listener(&self, endpoint: EndPoint) -> ZResult<Locator> {
        let epaddr = endpoint.address();
        let epconf = endpoint.config();

        let addr = get_tls_addr(&epaddr).await?;
        let host = get_tls_host(&epaddr)?;

        // Initialize TlsConfig
        let tls_server_config = TlsServerConfig::new(&epconf)
            .await
            .map_err(|e| zerror!("Cannot create a new TLS listener on {addr}. {e}"))?;

        // Initialize the TcpListener
        let (socket, local_addr) = tls_server_config
            .tcp_socket_config
            .new_listener(&addr)
            .map_err(|e| zerror!("Can not create a new TLS listener on {}: {}", addr, e))?;

        let local_port = local_addr.port();

        // Initialize the TlsAcceptor
        let token = self.listeners.token.child_token();

        let task = {
            let acceptor = TlsAcceptor::from(Arc::new(tls_server_config.server_config));
            let token = token.clone();
            let manager = self.manager.clone();

            async move {
                accept_task(
                    socket,
                    acceptor,
                    token,
                    manager,
                    tls_server_config.tls_handshake_timeout,
                    tls_server_config.tls_close_link_on_expiration,
                )
                .await
            }
        };

        // Update the endpoint locator address
        let locator = Locator::new(
            endpoint.protocol(),
            format!("{host}:{local_port}"),
            endpoint.metadata(),
        )?;
        let endpoint = EndPoint::new(
            locator.protocol(),
            locator.address(),
            locator.metadata(),
            endpoint.config(),
        )?;
        self.listeners
            .add_listener(endpoint, local_addr, task, token)
            .await?;

        Ok(locator)
    }

    async fn del_listener(&self, endpoint: &EndPoint) -> ZResult<()> {
        let epaddr = endpoint.address();
        let addr = get_tls_addr(&epaddr).await?;
        self.listeners.del_listener(addr).await
    }

    async fn get_listeners(&self) -> Vec<EndPoint> {
        self.listeners.get_endpoints()
    }

    async fn get_locators(&self) -> Vec<Locator> {
        self.listeners.get_locators()
    }
}

async fn accept_task(
    socket: TcpListener,
    acceptor: TlsAcceptor,
    token: CancellationToken,
    manager: NewLinkChannelSender,
    tls_handshake_timeout: Duration,
    tls_close_link_on_expiration: bool,
) -> ZResult<()> {
    let src_addr = socket.local_addr().map_err(|e| {
        let e = zerror!("Can not accept TLS connections: {}", e);
        tracing::warn!("{}", e);
        e
    })?;

    let mut listener = tls_listener::builder(acceptor)
        .handshake_timeout(tls_handshake_timeout)
        .listen(socket);

    tracing::trace!("Ready to accept TLS connections on: {:?}", src_addr);
    loop {
        tokio::select! {
            _ = token.cancelled() => break,

            res = listener.accept() => {
                match res {
                    Ok((tls_stream, dst_addr)) => {
                        let (tcp_stream, tls_conn) = tls_stream.get_ref();
                        let src_addr =  match tcp_stream.local_addr()  {
                            Ok(sa) => sa,
                            Err(e) => {
                                tracing::debug!("Can not accept TLS connection: {}", e);
                                continue;
                            }
                        };
                        let auth_identifier = get_client_cert_common_name(tls_conn)?;

                        // Get certificate chain expiration
                        let mut maybe_expiration_time = None;
                        if tls_close_link_on_expiration {
                            match get_cert_chain_expiration(&tls_conn.peer_certificates())? {
                                exp @ Some(_) => maybe_expiration_time = exp,
                                None => tracing::warn!(
                                    "Cannot monitor expiration for TLS link {:?} => {:?}: client does not have certificates",
                                    src_addr,
                                    dst_addr,
                                ),
                            }
                        }

                        tracing::debug!("Accepted TLS connection on {:?}: {:?}. {:?}.", src_addr, dst_addr, auth_identifier);
                        // Create the new link object
                        let link = Arc::<LinkUnicastTls>::new_cyclic(|weak_link| {
                            let mut expiration_manager = None;
                            if let Some(certchain_expiration_time) = maybe_expiration_time {
                                // setup expiration manager
                                expiration_manager = Some(LinkCertExpirationManager::new(
                                    weak_link.clone(),
                                    src_addr,
                                    dst_addr,
                                    TLS_LOCATOR_PREFIX,
                                    certchain_expiration_time,
                                ));
                            }
                            LinkUnicastTls::new(
                                tokio_rustls::TlsStream::Server(tls_stream),
                                dst_addr,
                                src_addr,
                                auth_identifier.into(),
                                expiration_manager,
                            )
                        });

                        // Communicate the new link to the initial transport manager
                        if let Err(e) = manager.send_async(LinkUnicast(link)).await {
                            tracing::error!("{}-{}: {}", file!(), line!(), e)
                        }
                    }
                    Err(e) => {
                        tracing::warn!("{}. Hint: increase the system open file limit.", e);
                        // Throttle the accept loop upon an error
                        // NOTE: This might be due to various factors. However, the most common case is that
                        //       the process has reached the maximum number of open files in the system. On
                        //       Linux systems this limit can be changed by using the "ulimit" command line
                        //       tool. In case of systemd-based systems, this can be changed by using the
                        //       "sysctl" command line tool.
                        tokio::time::sleep(Duration::from_micros(*TLS_ACCEPT_THROTTLE_TIME)).await;
                    }
                }
            }
        }
    }

    Ok(())
}

fn get_client_cert_common_name(tls_conn: &rustls::CommonState) -> ZResult<TlsAuthId> {
    if let Some(serv_certs) = tls_conn.peer_certificates() {
        let (_, cert) = X509Certificate::from_der(serv_certs[0].as_ref())?;
        let subject_name = &cert
            .subject
            .iter_common_name()
            .next()
            .and_then(|cn| cn.as_str().ok())
            .unwrap();

        Ok(TlsAuthId {
            auth_value: Some(subject_name.to_string()),
        })
    } else {
        Ok(TlsAuthId { auth_value: None })
    }
}

fn get_server_cert_common_name(tls_conn: &rustls::ClientConnection) -> ZResult<TlsAuthId> {
    let serv_certs = tls_conn.peer_certificates().unwrap();
    let mut auth_id = TlsAuthId { auth_value: None };

    // Need the first certificate in the chain so no need for looping
    if let Some(item) = serv_certs.iter().next() {
        let (_, cert) = X509Certificate::from_der(item.as_ref())?;
        let subject_name = &cert
            .subject
            .iter_common_name()
            .next()
            .and_then(|cn| cn.as_str().ok())
            .unwrap();

        auth_id = TlsAuthId {
            auth_value: Some(subject_name.to_string()),
        };
        return Ok(auth_id);
    }
    Ok(auth_id)
}

/// Returns the minimum value of the `not_after` field in the given certificate chain.
/// Returns `None` if the input certificate chain is empty or `None`
fn get_cert_chain_expiration(
    cert_chain: &Option<&[rustls_pki_types::CertificateDer]>,
) -> ZResult<Option<OffsetDateTime>> {
    let mut link_expiration: Option<OffsetDateTime> = None;
    if let Some(remote_certs) = cert_chain {
        for cert in *remote_certs {
            let (_, cert) = X509Certificate::from_der(cert.as_ref())?;
            let cert_expiration = cert.validity().not_after.to_datetime();
            link_expiration = link_expiration
                .map(|current_min| current_min.min(cert_expiration))
                .or(Some(cert_expiration));
        }
    }
    Ok(link_expiration)
}

struct TlsAuthId {
    auth_value: Option<String>,
}

impl Debug for TlsAuthId {
    fn fmt(&self, f: &mut fmt::Formatter<'_>) -> fmt::Result {
        write!(
            f,
            "Common Name: {}",
            self.auth_value.as_deref().unwrap_or("None")
        )
    }
}

impl From<TlsAuthId> for LinkAuthId {
    fn from(value: TlsAuthId) -> Self {
        LinkAuthId::Tls(value.auth_value.clone())
    }
}<|MERGE_RESOLUTION|>--- conflicted
+++ resolved
@@ -34,13 +34,8 @@
 use zenoh_link_commons::{
     get_ip_interface_names,
     tls::expiration::{LinkCertExpirationManager, LinkWithCertExpiration},
-<<<<<<< HEAD
-    LinkAuthId, LinkAuthType, LinkManagerUnicastTrait, LinkUnicast, LinkUnicastTrait,
-    ListenersUnicastIP, NewLinkChannelSender, BIND_INTERFACE, BIND_SOCKET,
-=======
     LinkAuthId, LinkManagerUnicastTrait, LinkUnicast, LinkUnicastTrait, ListenersUnicastIP,
-    NewLinkChannelSender,
->>>>>>> 0e0c5d9b
+    NewLinkChannelSender, BIND_INTERFACE, BIND_SOCKET,
 };
 use zenoh_protocol::{
     core::{EndPoint, Locator},
