--- conflicted
+++ resolved
@@ -28,12 +28,12 @@
 async-trait = { workspace = true }
 base64 = { workspace = true }
 futures = { workspace = true }
-tracing = {workspace = true}
+tracing = { workspace = true }
 rustls = { workspace = true }
 rustls-pemfile = { workspace = true }
 rustls-pki-types = { workspace = true }
 rustls-webpki = { workspace = true }
-secrecy = {workspace = true }
+secrecy = { workspace = true }
 tokio = { workspace = true, features = ["io-util", "net", "fs", "sync"] }
 tokio-rustls = { workspace = true }
 tokio-util = { workspace = true, features = ["rt"] }
@@ -45,11 +45,6 @@
 zenoh-result = { workspace = true }
 zenoh-runtime = { workspace = true }
 zenoh-sync = { workspace = true }
-<<<<<<< HEAD
 zenoh-util = { workspace = true }
-base64 = { workspace = true }
-secrecy = { workspace = true }
-x509-parser = "0.16.0"
-=======
-zenoh-util = { workspace = true }
->>>>>>> 29760c00
+
+x509-parser = "0.16.0"