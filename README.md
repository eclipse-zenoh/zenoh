--- conflicted
+++ resolved
@@ -79,11 +79,7 @@
     - get the storages of the local router (the memory storage configured at startup on '/demo/example/**' should be present):  
      `curl 'http://localhost:8000/@/router/local/**/storages/*'`
     - add another memory storage on `/demo/mystore/**`:  
-<<<<<<< HEAD
-      `curl -X PUT -H 'content-type:application/json' -d '{"key_expr":"demo/mystore/**","volume"="memory"}' http://localhost:8000/@/router/local/config/plugins/storage_manager/storages/mystore`
-=======
-      `curl -X PUT -H 'content-type:application/json' -d '{"key_expr":"/demo/mystore/**","volume":"memory"}' http://localhost:8000/@/router/local/config/plugins/storage_manager/storages/mystore`
->>>>>>> d67c9dc7
+      `curl -X PUT -H 'content-type:application/json' -d '{"key_expr":"demo/mystore/**","volume":"memory"}' http://localhost:8000/@/router/local/config/plugins/storage_manager/storages/mystore`
     - check it has been created:  
       `curl 'http://localhost:8000/@/router/local/**/storages/*'`
 
