//
// Copyright (c) 2017, 2020 ADLINK Technology Inc.
//
// This program and the accompanying materials are made available under the
// terms of the Eclipse Public License 2.0 which is available at
// http://www.eclipse.org/legal/epl-2.0, or the Apache License, Version 2.0
// which is available at https://www.apache.org/licenses/LICENSE-2.0.
//
// SPDX-License-Identifier: EPL-2.0 OR Apache-2.0
//
// Contributors:
//   ADLINK zenoh team, <zenoh@adlink-labs.tech>
//
#![recursion_limit="256"]

use libc::{c_char, c_uchar, c_ulong, c_uint, c_int};
use std::ffi::CStr;
use std::convert::TryFrom;
use std::slice;
use futures::prelude::*;
use futures::select;
use async_std::sync::{Arc, channel, Sender};
use async_std::task;
use zenoh::net::*;
use zenoh::net::Config;
use zenoh_protocol::core::ZInt;
use zenoh_util::to_zint;

#[no_mangle]
pub static BROKER_MODE : c_int = whatami::BROKER as c_int;
#[no_mangle]
pub static ROUTER_MODE : c_int = whatami::ROUTER as c_int;
#[no_mangle]
pub static PEER_MODE : c_int = whatami::PEER as c_int;
#[no_mangle]
pub static CLIENT_MODE : c_int = whatami::CLIENT as c_int;

// Properties returned by zn_info()
#[no_mangle]
pub static ZN_INFO_PID_KEY: c_uint        = 0x00 as c_uint;
#[no_mangle]
pub static ZN_INFO_PEER_PID_KEY: c_uint   = 0x01 as c_uint;
#[no_mangle]
pub static ZN_INFO_ROUTER_PID_KEY: c_uint = 0x02 as c_uint;

pub struct ZNSession(zenoh::net::Session);

pub struct ZNProperties(zenoh::net::Properties);

pub struct ZNSubscriber(Option<Arc<Sender<bool>>>);

pub struct ZNQueryTarget(zenoh::net::QueryTarget);

pub struct ZNQueryConsolidation(zenoh::net::QueryConsolidation);



#[repr(C)]
pub struct zn_string {
    val: *const c_char,
    len: c_uint
}

#[repr(C)]
pub struct zn_bytes {
    val: *const c_uchar,
    len: c_uint
}

#[repr(C)]
pub struct zn_sample {
    key: zn_string,
    value: zn_bytes
}

#[repr(C)]
pub struct zn_source_info {
    kind: c_uint,
    id: zn_bytes, 
}

#[no_mangle]
pub extern "C" fn zn_query_target_default() -> *mut ZNQueryTarget {
    Box::into_raw(Box::new(ZNQueryTarget(QueryTarget::default())))
}

#[no_mangle]
pub extern "C" fn zn_query_consolidation_default() -> *mut ZNQueryConsolidation {
    Box::into_raw(Box::new(ZNQueryConsolidation(QueryConsolidation::default())))
}

#[no_mangle]
pub extern "C" fn zn_query_consolidation_none() -> *mut ZNQueryConsolidation {
    Box::into_raw(Box::new(ZNQueryConsolidation(QueryConsolidation::None)))
}

#[no_mangle]
pub extern "C" fn zn_query_consolidation_incremental() -> *mut ZNQueryConsolidation {
    Box::into_raw(Box::new(ZNQueryConsolidation(QueryConsolidation::Incremental)))
}

#[no_mangle]
pub extern "C" fn zn_query_consolidation_last_hop() -> *mut ZNQueryConsolidation {
    Box::into_raw(Box::new(ZNQueryConsolidation(QueryConsolidation::LastHop)))
}

#[no_mangle]
<<<<<<< HEAD
pub extern "C" fn zn_properties_make() -> *mut ZProperties {
    Box::into_raw(Box::new(ZProperties(zenoh::net::Properties::new())))
=======
pub extern "C" fn zn_properties_make() -> *mut ZNProperties {
  Box::into_raw(Box::new(ZNProperties(zenoh::net::Properties::new())))
}

/// Get the properties length
/// 
/// # Safety
/// The main reason for this function to be unsafe is that it does casting of a pointer into a box.
/// 
#[no_mangle]
pub unsafe extern "C" fn zn_properties_len(ps: *mut ZNProperties) -> c_uint {
  Box::from_raw(ps).0.len() as c_uint
}

/// Get the properties n-th property ID
/// 
/// # Safety
/// The main reason for this function to be unsafe is that it does casting of a pointer into a box.
/// 
#[no_mangle]
pub unsafe extern "C" fn zn_property_id(ps: *mut ZNProperties, n: c_uint) -> c_uint {
  let bps = Box::from_raw(ps);    
  let r = bps.0[n as usize].0 as c_uint;
  Box::into_raw(bps);
  r

}

/// Get the properties n-th property value
/// 
/// # Safety
/// The main reason for this function to be unsafe is that it does casting of a pointer into a box.
/// 
#[no_mangle]
pub unsafe extern "C" fn zn_property_value(ps: *mut ZNProperties, n: c_uint) ->  *const zn_bytes {
  let bps = Box::from_raw(ps);  
  let ptr = bps.0[n as usize].1.as_ptr();
  let value = Box::new(zn_bytes { val: ptr as *const c_uchar, len: bps.0[n as usize].1.len() as c_uint});
  Box::into_raw(bps);
  Box::into_raw(value)
>>>>>>> 7e3e4a36
}


/// Add a property
/// 
/// # Safety
/// The main reason for this function to be unsafe is that it does casting of a pointer into a box.
/// 
#[no_mangle]
<<<<<<< HEAD
pub unsafe extern "C" fn zn_properties_add(rps: *mut ZProperties, id: c_ulong, value: *const c_char) -> *mut ZProperties {
    let mut ps = Box::from_raw(rps);
    let bs = CStr::from_ptr(value).to_bytes();
    ps.0.push((to_zint!(id), Vec::from(bs)));
    rps
=======
pub unsafe extern "C" fn zn_properties_add(rps: *mut ZNProperties, id: c_ulong, value: *const c_char) -> *mut ZNProperties {
  let mut ps = Box::from_raw(rps);  
  let bs = CStr::from_ptr(value).to_bytes();
  ps.0.push((id as zenoh::net::ZInt, Vec::from(bs)));
  Box::into_raw(ps);
  rps
>>>>>>> 7e3e4a36
}

/// Add a property
/// 
/// # Safety
/// The main reason for this function to be unsafe is that it does casting of a pointer into a box.
/// 
#[no_mangle]
<<<<<<< HEAD
pub unsafe extern "C" fn zn_properties_free(rps: *mut ZProperties ) {
    let ps = Box::from_raw(rps);
    drop(ps);
=======
pub unsafe extern "C" fn zn_properties_free(rps: *mut ZNProperties ) {
  let ps = Box::from_raw(rps);  
  drop(ps);
>>>>>>> 7e3e4a36
}

/// Open a zenoh session
/// 
/// # Safety
/// The main reason for this function to be unsafe is that it does casting of a pointer into a box.
/// 
#[no_mangle]
<<<<<<< HEAD
pub unsafe extern "C" fn zn_open(mode: c_int, locator: *const c_char, _ps: *const ZProperties) -> *mut ZNSession {    

    let s = task::block_on(async move {
        let c : Config = Default::default();
        let config = if !locator.is_null() { 
            c.mode(to_zint!(mode))
                .add_peer(CStr::from_ptr(locator).to_str().unwrap()) 
        } else { 
            c.mode(to_zint!(mode)) 
        };

        open(config, None).await
    }).unwrap();
    Box::into_raw(Box::new(ZNSession(s)))
=======
pub unsafe extern "C" fn zn_open(mode: c_int, locator: *const c_char, _ps: *const ZNProperties) -> *mut ZNSession {  

  let s = task::block_on(async move {
    let c : Config = Default::default();    
    let config = if !locator.is_null() { 
      c
        .mode(mode as u64)
        .add_peer(CStr::from_ptr(locator).to_str().unwrap()) 
      } else { c.mode(mode as u64) };

    open(config, None).await
  }).unwrap();
  Box::into_raw(Box::new(ZNSession(s)))
>>>>>>> 7e3e4a36
}

/// Return information on currently open session along with the the kind of entity for which the 
/// session has been established.
/// 
/// # Safety
/// The main reason for this function to be unsafe is that it does casting of a pointer into a box.
/// 
#[no_mangle]
pub unsafe extern "C" fn zn_info(session: *mut ZNSession)-> *mut ZNProperties {  
  let s = Box::from_raw(session);
  let ps = task::block_on(s.0.info());
  let bps = Box::new(ZNProperties(ps));
  Box::into_raw(s);
  Box::into_raw(bps)
}
/// Close a zenoh session
/// 
/// # Safety
/// The main reason for this function to be unsafe is that it does casting of a pointer into a box.
/// 
#[no_mangle]
pub unsafe extern "C" fn zn_close(session: *mut ZNSession) {
    let s = Box::from_raw(session);
    task::block_on(s.0.close()).unwrap();
    let _ = Box::into_raw(s);
}

/// Declare a zenoh resource
/// 
/// # Safety
/// The main reason for this function to be unsafe is that it does casting of a pointer into a box.
/// 
#[no_mangle]
pub unsafe extern "C" fn zn_declare_resource(session: *mut ZNSession, r_name: *const c_char) -> c_ulong {
    if r_name.is_null() { return 0 };
    let s = Box::from_raw(session);
    let name = CStr::from_ptr(r_name).to_str().unwrap();
    let r = task::block_on(s.0.declare_resource(&ResKey::RName(name.to_string()))).unwrap() as c_ulong;
    Box::into_raw(s);
    r
}

/// Declare a zenoh resource with a suffix
/// 
/// # Safety
/// The main reason for this function to be unsafe is that it does casting of a pointer into a box.
/// 
#[no_mangle]
pub unsafe extern "C" fn zn_declare_resource_ws(session: *mut ZNSession, rid: c_ulong, suffix: *const c_char) -> c_ulong {
<<<<<<< HEAD
    if suffix.is_null() { return 0 };
    let s = Box::from_raw(session);
    let sfx = CStr::from_ptr(suffix).to_str().unwrap();
    let r = task::block_on(s.0.declare_resource(&ResKey::RIdWithSuffix(rid as ResourceId, sfx.to_string()))).unwrap() as c_ulong;
    let _ = Box::into_raw(s);
    r
=======
  if suffix.is_null()  { return 0 };
  let s = Box::from_raw(session);
  let sfx = CStr::from_ptr(suffix).to_str().unwrap();
  let r = task::block_on(s.0.declare_resource(&ResKey::RIdWithSuffix(rid as ResourceId, sfx.to_string()))).unwrap() as c_ulong;
  let _ = Box::into_raw(s);  
  r
>>>>>>> 7e3e4a36
}


/// Writes a named resource. 
/// 
/// # Safety
/// The main reason for this function to be unsafe is that it does casting of a pointer into a box.
/// 
#[no_mangle]
pub unsafe extern "C" fn zn_write(session: *mut ZNSession, r_name: *const c_char, payload: *const c_char, len: c_uint) -> c_int {
    if r_name.is_null() { return -1 };
    let s = Box::from_raw(session);
    let name = CStr::from_ptr(r_name).to_str().unwrap();
    let r = ResKey::RName(name.to_string());
    let r = match task::block_on(s.0.write(&r, slice::from_raw_parts(payload as *const u8, len as usize).into())) {
        Ok(()) => 0,
        _ => 1
    };
    let _ = Box::into_raw(s);
    r
    
}

/// Writes a named resource using a resource id. This is the most wire efficient way of writing in zenoh. 
/// 
/// # Safety
/// The main reason for this function to be unsafe is that it does casting of a pointer into a box.
/// 
#[no_mangle]
pub unsafe extern "C" fn zn_write_wrid(session: *mut ZNSession, r_id: c_ulong, payload: *const c_char, len: c_uint) -> c_int {
    let s = Box::from_raw(session);
    let r = {
        #[cfg(unix)] { ResKey::RId(to_zint!(r_id)) }
        #[cfg(windows)] { ResKey::RId(to_zint!(r_id)) }
    }; 
    let r = match smol::block_on(s.0.write(&r, slice::from_raw_parts(payload as *const u8, len as usize).into())) {
        Ok(()) => 0,
        _ => 1
    };
    let _ = Box::into_raw(s);
    r

}

/// Declares a zenoh subscriber
/// 
/// # Safety
/// The main reason for this function to be unsafe is that it does casting of a pointer into a box.
/// 
#[no_mangle]
pub unsafe extern "C" 
fn zn_declare_subscriber(session: *mut ZNSession, r_name: *const c_char, 
    callback: extern fn(*const zn_sample)) -> *mut ZNSubscriber { 

    if session.is_null() || r_name.is_null() { 
        return Box::into_raw(Box::new(ZNSubscriber(None))) 
    }

    let si: SubInfo = Default::default();
    let s = Box::from_raw(session);
    let name = CStr::from_ptr(r_name).to_str().unwrap();
    
    let (tx, rx) = channel::<bool>(1);
    let r = ZNSubscriber(Some(Arc::new(tx)));
    
    let mut sub : Subscriber = task::block_on(s.0.declare_subscriber(&ResKey::RName(name.to_string()), &si)).unwrap();
    // Note: This is done to ensure that even if the call-back into C
    // does any blocking call we do not incour the risk of blocking
    // any of the task resolving futures.
    task::spawn_blocking(move || (task::block_on(async move {
        let key = zn_string { val: std::ptr::null(), len: 0};
        let value = zn_bytes { val: std::ptr::null(), len: 0};
        let mut sample = zn_sample {key, value};

        loop {
            select!(
                s = sub.next().fuse() => {
                    // This is a bit brutal but avoids an allocation and
                    // a copy that would be otherwise required to add the 
                    // C string terminator. See the test_sub.c to find out how to deal
                    // with non null terminated strings.
                    let us = s.unwrap();
                    let data = us.payload.to_vec();
                    sample.key.val = us.res_name.as_ptr() as *const c_char;
                    sample.key.len = us.res_name.len() as c_uint;
                    sample.value.val = data.as_ptr() as *const c_uchar;
                    sample.value.len = data.len() as c_uint;
                    callback(&sample)
                },
                _ = rx.recv().fuse() => {
                        print!("Notification thread undeclaring sub!\n");
                        let _ = s.0.undeclare_subscriber(sub).await;
                        return ()
                }
            )
    } } )));
    Box::into_raw(Box::new(r)) 
    }


// Un-declares a zenoh subscriber
/// 
/// # Safety
/// The main reason for this function to be unsafe is that it does casting of a pointer into a box.
/// 
#[no_mangle]
pub unsafe extern "C" fn zn_undeclare_subscriber(sub: *mut ZNSubscriber) {
    match *Box::from_raw(sub) {
        ZNSubscriber(Some(tx)) => smol::block_on(tx.send(true)),
        ZNSubscriber(None) => ()
    }
}

// Issues a zenoh query
/// 
/// # Safety
/// The main reason for this function to be unsafe is that it does casting of a pointer into a box.
/// 
#[no_mangle]
pub unsafe extern "C" fn zn_query(session: *mut ZNSession, key_expr: *const c_char, predicate: *const c_char, 
    target: *mut ZNQueryTarget, consolidation: *mut ZNQueryConsolidation,
    callback: extern fn(*const zn_source_info, *const zn_sample)) {
    
    let s = Box::from_raw(session);
    let ke = CStr::from_ptr(key_expr).to_str().unwrap();
    let p = CStr::from_ptr(predicate).to_str().unwrap();
    let qt = Box::from_raw(target);
    let qc = Box::from_raw(consolidation);
    
    task::spawn_blocking(move || task::block_on(async move {
        let mut q = s.0.query(&ke.into(), p, qt.0, qc.0).await.unwrap();
        let key = zn_string { val: std::ptr::null(), len: 0};
        let value = zn_bytes { val: std::ptr::null(), len: 0};
        let mut sample = zn_sample {key, value};    
        let id = zn_bytes { val: std::ptr::null(), len: 0};
        let mut source_info = zn_source_info {kind: 0, id};
        
        while let Some(reply) = q.next().await {
            source_info.kind = reply.source_kind as c_uint;
            source_info.id.val = reply.replier_id.id.as_ptr() as *const c_uchar;
            source_info.id.len = reply.replier_id.id.len() as c_uint;
            sample.key.val = reply.data.res_name.as_ptr() as *const c_char;
            sample.key.len = reply.data.res_name.len() as c_uint;
            let data = reply.data.payload.to_vec();
            sample.value.val = data.as_ptr() as *const c_uchar;
            sample.value.len = data.len() as c_uint;
         
            callback(&source_info, &sample)
        }
    }));
}<|MERGE_RESOLUTION|>--- conflicted
+++ resolved
@@ -105,10 +105,6 @@
 }
 
 #[no_mangle]
-<<<<<<< HEAD
-pub extern "C" fn zn_properties_make() -> *mut ZProperties {
-    Box::into_raw(Box::new(ZProperties(zenoh::net::Properties::new())))
-=======
 pub extern "C" fn zn_properties_make() -> *mut ZNProperties {
   Box::into_raw(Box::new(ZNProperties(zenoh::net::Properties::new())))
 }
@@ -149,7 +145,6 @@
   let value = Box::new(zn_bytes { val: ptr as *const c_uchar, len: bps.0[n as usize].1.len() as c_uint});
   Box::into_raw(bps);
   Box::into_raw(value)
->>>>>>> 7e3e4a36
 }
 
 
@@ -159,20 +154,12 @@
 /// The main reason for this function to be unsafe is that it does casting of a pointer into a box.
 /// 
 #[no_mangle]
-<<<<<<< HEAD
-pub unsafe extern "C" fn zn_properties_add(rps: *mut ZProperties, id: c_ulong, value: *const c_char) -> *mut ZProperties {
-    let mut ps = Box::from_raw(rps);
+pub unsafe extern "C" fn zn_properties_add(rps: *mut ZNProperties, id: c_ulong, value: *const c_char) -> *mut ZNProperties {
+    let mut ps = Box::from_raw(rps);  
     let bs = CStr::from_ptr(value).to_bytes();
     ps.0.push((to_zint!(id), Vec::from(bs)));
+    Box::into_raw(ps);
     rps
-=======
-pub unsafe extern "C" fn zn_properties_add(rps: *mut ZNProperties, id: c_ulong, value: *const c_char) -> *mut ZNProperties {
-  let mut ps = Box::from_raw(rps);  
-  let bs = CStr::from_ptr(value).to_bytes();
-  ps.0.push((id as zenoh::net::ZInt, Vec::from(bs)));
-  Box::into_raw(ps);
-  rps
->>>>>>> 7e3e4a36
 }
 
 /// Add a property
@@ -181,15 +168,9 @@
 /// The main reason for this function to be unsafe is that it does casting of a pointer into a box.
 /// 
 #[no_mangle]
-<<<<<<< HEAD
-pub unsafe extern "C" fn zn_properties_free(rps: *mut ZProperties ) {
-    let ps = Box::from_raw(rps);
+pub unsafe extern "C" fn zn_properties_free(rps: *mut ZNProperties ) {
+    let ps = Box::from_raw(rps);  
     drop(ps);
-=======
-pub unsafe extern "C" fn zn_properties_free(rps: *mut ZNProperties ) {
-  let ps = Box::from_raw(rps);  
-  drop(ps);
->>>>>>> 7e3e4a36
 }
 
 /// Open a zenoh session
@@ -198,36 +179,19 @@
 /// The main reason for this function to be unsafe is that it does casting of a pointer into a box.
 /// 
 #[no_mangle]
-<<<<<<< HEAD
-pub unsafe extern "C" fn zn_open(mode: c_int, locator: *const c_char, _ps: *const ZProperties) -> *mut ZNSession {    
-
+pub unsafe extern "C" fn zn_open(mode: c_int, locator: *const c_char, _ps: *const ZNProperties) -> *mut ZNSession {  
     let s = task::block_on(async move {
-        let c : Config = Default::default();
+        let c : Config = Default::default();    
         let config = if !locator.is_null() { 
             c.mode(to_zint!(mode))
                 .add_peer(CStr::from_ptr(locator).to_str().unwrap()) 
         } else { 
-            c.mode(to_zint!(mode)) 
+            c.mode(to_zint!(mode))
         };
 
         open(config, None).await
     }).unwrap();
     Box::into_raw(Box::new(ZNSession(s)))
-=======
-pub unsafe extern "C" fn zn_open(mode: c_int, locator: *const c_char, _ps: *const ZNProperties) -> *mut ZNSession {  
-
-  let s = task::block_on(async move {
-    let c : Config = Default::default();    
-    let config = if !locator.is_null() { 
-      c
-        .mode(mode as u64)
-        .add_peer(CStr::from_ptr(locator).to_str().unwrap()) 
-      } else { c.mode(mode as u64) };
-
-    open(config, None).await
-  }).unwrap();
-  Box::into_raw(Box::new(ZNSession(s)))
->>>>>>> 7e3e4a36
 }
 
 /// Return information on currently open session along with the the kind of entity for which the 
@@ -238,11 +202,11 @@
 /// 
 #[no_mangle]
 pub unsafe extern "C" fn zn_info(session: *mut ZNSession)-> *mut ZNProperties {  
-  let s = Box::from_raw(session);
-  let ps = task::block_on(s.0.info());
-  let bps = Box::new(ZNProperties(ps));
-  Box::into_raw(s);
-  Box::into_raw(bps)
+    let s = Box::from_raw(session);
+    let ps = task::block_on(s.0.info());
+    let bps = Box::new(ZNProperties(ps));
+    Box::into_raw(s);
+    Box::into_raw(bps)
 }
 /// Close a zenoh session
 /// 
@@ -278,21 +242,12 @@
 /// 
 #[no_mangle]
 pub unsafe extern "C" fn zn_declare_resource_ws(session: *mut ZNSession, rid: c_ulong, suffix: *const c_char) -> c_ulong {
-<<<<<<< HEAD
-    if suffix.is_null() { return 0 };
+    if suffix.is_null()  { return 0 };
     let s = Box::from_raw(session);
     let sfx = CStr::from_ptr(suffix).to_str().unwrap();
-    let r = task::block_on(s.0.declare_resource(&ResKey::RIdWithSuffix(rid as ResourceId, sfx.to_string()))).unwrap() as c_ulong;
-    let _ = Box::into_raw(s);
+    let r = task::block_on(s.0.declare_resource(&ResKey::RIdWithSuffix(to_zint!(rid), sfx.to_string()))).unwrap() as c_ulong;
+    let _ = Box::into_raw(s);  
     r
-=======
-  if suffix.is_null()  { return 0 };
-  let s = Box::from_raw(session);
-  let sfx = CStr::from_ptr(suffix).to_str().unwrap();
-  let r = task::block_on(s.0.declare_resource(&ResKey::RIdWithSuffix(rid as ResourceId, sfx.to_string()))).unwrap() as c_ulong;
-  let _ = Box::into_raw(s);  
-  r
->>>>>>> 7e3e4a36
 }
 
 
