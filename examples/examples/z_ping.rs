--- conflicted
+++ resolved
@@ -76,9 +76,6 @@
     }
 
     for (i, rtt) in samples.iter().enumerate().take(n) {
-<<<<<<< HEAD
-        println!("{} bytes: seq={} time={:?}µs", size, i, rtt / 2);
-=======
         println!(
             "{} bytes: seq={} rtt={:?}µs lat={:?}µs",
             size,
@@ -86,7 +83,6 @@
             rtt,
             rtt / 2
         );
->>>>>>> 14bd59fa
     }
 }
 
