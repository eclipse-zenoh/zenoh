--- conflicted
+++ resolved
@@ -15,11 +15,6 @@
 
 use clap::Parser;
 use zenoh::{
-<<<<<<< HEAD
-    key_expr::KeyExpr,
-    prelude::*,
-=======
->>>>>>> 73961dd8
     query::QueryTarget,
     shm::{
         zshm, BlockOn, GarbageCollect, PosixShmProviderBackend, ShmProviderBuilder,
@@ -116,15 +111,9 @@
 struct Args {
     #[arg(short, long, default_value = "demo/example/**")]
     /// The selection of resources to query
-<<<<<<< HEAD
-    selector: KeyExpr<'static>,
-    /// The value to publish.
-    value: Option<String>,
-=======
     selector: Selector<'static>,
     /// The payload to publish.
     payload: Option<String>,
->>>>>>> 73961dd8
     #[arg(short, long, default_value = "BEST_MATCHING")]
     /// The target queryables of the query.
     target: Qt,
