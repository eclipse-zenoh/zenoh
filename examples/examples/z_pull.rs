--- conflicted
+++ resolved
@@ -38,23 +38,8 @@
     println!("Declaring Subscriber on '{key_expr}'...");
     let _subscriber = session
         .declare_subscriber(&key_expr)
-<<<<<<< HEAD
         .callback(move |sample| {
             arb_c.lock().unwrap().push_force(sample);
-=======
-        .pull_mode()
-        .callback(|sample| {
-            let payload = sample
-                .payload()
-                .deserialize::<String>()
-                .unwrap_or_else(|e| format!("{}", e));
-            println!(
-                ">> [Subscriber] Received {} ('{}': '{}')",
-                sample.kind(),
-                sample.key_expr().as_str(),
-                payload,
-            );
->>>>>>> 2e9db3f1
         })
         .res()
         .await
@@ -67,13 +52,13 @@
         match res.take() {
             Some(sample) => {
                 let payload = sample
-                    .payload
+                    .payload()
                     .deserialize::<String>()
                     .unwrap_or_else(|e| format!("{}", e));
                 println!(
                     "{} ('{}': '{}')",
-                    sample.kind,
-                    sample.key_expr.as_str(),
+                    sample.kind(),
+                    sample.key_expr().as_str(),
                     payload,
                 );
             }
