--- conflicted
+++ resolved
@@ -21,16 +21,12 @@
     // initiate logging
     env_logger::init();
 
-<<<<<<< HEAD
-    let mut config = parse_args();
+    let (mut config, express) = parse_args();
 
     // A probing procedure for shared memory is performed upon session opening. To enable `z_ping_shm` to operate
     // over shared memory (and to not fallback on network mode), shared memory needs to be enabled also on the
     // subscriber side. By doing so, the probing procedure will succeed and shared memory will operate as expected.
     config.transport.shared_memory.set_enabled(true).unwrap();
-=======
-    let (config, express) = parse_args();
->>>>>>> 66f46814
 
     let session = zenoh::open(config).res().unwrap().into_arc();
 
