//
// Copyright (c) 2017, 2020 ADLINK Technology Inc.
//
// This program and the accompanying materials are made available under the
// terms of the Eclipse Public License 2.0 which is available at
// http://www.eclipse.org/legal/epl-2.0, or the Apache License, Version 2.0
// which is available at https://www.apache.org/licenses/LICENSE-2.0.
//
// SPDX-License-Identifier: EPL-2.0 OR Apache-2.0
//
// Contributors:
//   ADLINK zenoh team, <zenoh@adlink-labs.tech>
//
use crate::routing::router::Router;
use crate::runtime::orchestrator::SessionOrchestrator;
use async_std::fs;
use async_std::sync::{Arc, RwLock, RwLockReadGuard, RwLockWriteGuard};
use config::*;
use std::collections::HashMap;
use std::io::Cursor;
use uhlc::HLC;
use zenoh_protocol::core::PeerId;
// #[cfg(feature = "transport_tls")]
use zenoh_protocol::link::tls::{internal::pemfile, ClientConfig, NoClientAuth, ServerConfig};
use zenoh_protocol::link::LocatorProperty;
use zenoh_protocol::session::authenticator::{PeerAuthenticator, UserPasswordAuthenticator};
use zenoh_protocol::session::{SessionManager, SessionManagerConfig, SessionManagerOptionalConfig};
use zenoh_util::collections::{IntKeyProperties, KeyTranscoder, Properties};
use zenoh_util::core::{ZError, ZErrorKind, ZResult};
use zenoh_util::{zerror, zerror2};

pub mod orchestrator;

mod adminspace;
pub use adminspace::AdminSpace;

pub struct RuntimeState {
    pub pid: PeerId,
    pub router: Arc<Router>,
    pub orchestrator: SessionOrchestrator,
}

async fn build_user_password_peer_authenticator(
    config: &RuntimeProperties,
) -> ZResult<Option<UserPasswordAuthenticator>> {
    if let Some(user) = config.get(&ZN_USER_KEY) {
        if let Some(password) = config.get(&ZN_PASSWORD_KEY) {
            // We have both user password parameter defined. Check if we
            // need to build the user-password lookup dictionary for incoming
            // connections, e.g. on the router.
            let mut lookup: HashMap<Vec<u8>, Vec<u8>> = HashMap::new();
            if let Some(dict) = config.get(&ZN_USER_PASSWORD_DICTIONARY_KEY) {
                let content = fs::read_to_string(dict).await.map_err(|e| {
                    zerror2!(ZErrorKind::Other {
                        descr: format!("Invalid user-password dictionary file: {}", e)
                    })
                })?;
                // Populate the user-password dictionary
                let mut ps = Properties::from(content);
                for (user, password) in ps.drain() {
                    lookup.insert(user.into(), password.into());
                }
            }
            // Create the UserPassword Authenticator based on provided info
            let upa = UserPasswordAuthenticator::new(
                lookup,
                (user.to_string().into(), password.to_string().into()),
            );
            log::debug!("User-password authentication is enabled");

            return Ok(Some(upa));
        }
    }
    Ok(None)
}

// #[cfg(feature = "transport_tls")]
async fn build_tls_locator_property(
    config: &RuntimeProperties,
) -> ZResult<Option<LocatorProperty>> {
    let mut client_config: Option<ClientConfig> = None;
    if let Some(tls_ca_certificate) = config.get(&ZN_TLS_ROOT_CA_CERTIFICATE_KEY) {
        let ca = fs::read(tls_ca_certificate).await.map_err(|e| {
            zerror2!(ZErrorKind::Other {
                descr: format!("Invalid TLS CA certificate file: {}", e)
            })
        })?;
        let mut cc = ClientConfig::new();
        let _ = cc
            .root_store
            .add_pem_file(&mut Cursor::new(ca))
            .map_err(|_| {
                zerror2!(ZErrorKind::Other {
                    descr: "Invalid TLS CA certificate file".to_string()
                })
            })?;
        client_config = Some(cc);
        log::debug!("TLS client is configured");
    }

    let mut server_config: Option<ServerConfig> = None;
    if let Some(tls_server_private_key) = config.get(&ZN_TLS_SERVER_PRIVATE_KEY_KEY) {
        if let Some(tls_server_certificate) = config.get(&ZN_TLS_SERVER_CERTIFICATE_KEY) {
            let pkey = fs::read(tls_server_private_key).await.map_err(|e| {
                zerror2!(ZErrorKind::Other {
                    descr: format!("Invalid TLS private key file: {}", e)
                })
            })?;
            let mut keys = pemfile::rsa_private_keys(&mut Cursor::new(pkey)).unwrap();

            let cert = fs::read(tls_server_certificate).await.map_err(|e| {
                zerror2!(ZErrorKind::Other {
                    descr: format!("Invalid TLS server certificate file: {}", e)
                })
            })?;
            let certs = pemfile::certs(&mut Cursor::new(cert)).unwrap();

            let mut sc = ServerConfig::new(NoClientAuth::new());
            sc.set_single_cert(certs, keys.remove(0)).unwrap();
            server_config = Some(sc);
            log::debug!("TLS server is configured");
        }
    }

    if client_config.is_none() && server_config.is_none() {
        Ok(None)
    } else {
        Ok(Some((client_config, server_config).into()))
    }
}

async fn build_opt_config_from_properties(
    config: &RuntimeProperties,
) -> ZResult<SessionManagerOptionalConfig> {
    let mut peer_authenticator: Vec<PeerAuthenticator> = vec![];
    let mut locator_property: Vec<LocatorProperty> = vec![];

    let mut upa = build_user_password_peer_authenticator(config).await?;
    if let Some(upa) = upa.take() {
        peer_authenticator.push(Arc::new(upa));
    }

    // #[cfg(feature = "transport_tls")]
    {
        let mut tls = build_tls_locator_property(config).await?;
        if let Some(tls) = tls.take() {
            locator_property.push(tls);
        }
    }

    let opt_config = SessionManagerOptionalConfig {
        lease: None,
        keep_alive: None,
        sn_resolution: None,
        batch_size: None,
        timeout: None,
        retries: None,
        max_sessions: None,
        max_links: None,
        peer_authenticator: if peer_authenticator.is_empty() {
            None
        } else {
            Some(peer_authenticator)
        },
        link_authenticator: None,
        locator_property: if locator_property.is_empty() {
            None
        } else {
            Some(locator_property)
        },
    };
    Ok(opt_config)
}

#[derive(Clone)]
pub struct Runtime {
    state: Arc<RwLock<RuntimeState>>,
}

impl Runtime {
    pub async fn new(version: u8, config: RuntimeProperties, id: Option<&str>) -> ZResult<Runtime> {
        let pid = if let Some(s) = id {
            // filter-out '-' characters (in case s has UUID format)
            let s = s.replace('-', "");
            let vec = hex::decode(&s).map_err(|e| {
                zerror2!(ZErrorKind::Other {
                    descr: format!("Invalid id: {} - {}", s, e)
                })
            })?;
            let size = vec.len();
            if size > PeerId::MAX_SIZE {
                return zerror!(ZErrorKind::Other {
                    descr: format!("Invalid id size: {} ({} bytes max)", size, PeerId::MAX_SIZE)
                });
            }
            let mut id = [0u8; PeerId::MAX_SIZE];
            id[..size].copy_from_slice(vec.as_slice());
            PeerId::new(size, id)
        } else {
            PeerId::from(uuid::Uuid::new_v4())
        };

        log::info!("Using PID: {}", pid);

        let whatami = parse_mode(config.get_or(&ZN_MODE_KEY, ZN_MODE_DEFAULT)).unwrap();
        let hlc = if config
            .get_or(&ZN_ADD_TIMESTAMP_KEY, ZN_ADD_TIMESTAMP_DEFAULT)
            .to_lowercase()
            == ZN_TRUE
        {
            Some(HLC::with_system_time(uhlc::ID::from(&pid)))
        } else {
            None
        };
        let mut router = Arc::new(Router::new(pid.clone(), whatami, hlc));

        let sm_config = SessionManagerConfig {
            version,
            whatami,
            id: pid.clone(),
            handler: router.clone(),
        };
        let sm_opt_config = build_opt_config_from_properties(&config).await?;

        let session_manager = SessionManager::new(sm_config, Some(sm_opt_config));
        let mut orchestrator = SessionOrchestrator::new(session_manager, whatami);
        let peers_autuconnect = config
            .get_or(&ZN_PEERS_AUTOCONNECT_KEY, ZN_PEERS_AUTOCONNECT_DEFAULT)
            .to_lowercase()
            == ZN_TRUE;
        if config
            .get_or(&ZN_LINK_STATE_KEY, ZN_LINK_STATE_DEFAULT)
            .to_lowercase()
            == ZN_TRUE
        {
            unsafe {
                Arc::get_mut_unchecked(&mut router)
                    .init_link_state(orchestrator.clone(), peers_autuconnect)
                    .await;
            }
        }
        match orchestrator.init(config, peers_autuconnect).await {
            Ok(()) => Ok(Runtime {
                state: Arc::new(RwLock::new(RuntimeState {
                    pid,
                    router,
                    orchestrator,
                })),
            }),
            Err(err) => Err(err),
        }
    }

    pub async fn read(&self) -> RwLockReadGuard<'_, RuntimeState> {
        self.state.read().await
    }

    pub async fn write(&self) -> RwLockWriteGuard<'_, RuntimeState> {
        self.state.write().await
    }

    pub async fn close(&self) -> ZResult<()> {
        self.write().await.orchestrator.close().await
    }

    pub async fn get_pid_str(&self) -> String {
        self.read().await.pid.to_string()
    }
}

pub mod config {
    use zenoh_protocol::core::whatami;

    /// `"true"`
    pub const ZN_TRUE: &str = "true";
    /// `"false"`
    pub const ZN_FALSE: &str = "false";

    /// The library mode.
    /// String key : `"mode"`.
    /// Accepted values : `"peer"`, `"client"`.
    /// Default value : `"peer"`.
    pub const ZN_MODE_KEY: u64 = 0x40;
    pub const ZN_MODE_STR: &str = "mode";
    pub const ZN_MODE_DEFAULT: &str = "peer";

    /// The locator of a peer to connect to.
    /// String key : `"peer"`.
    /// Accepted values : `<locator>` (ex: `"tcp/10.10.10.10:7447"`).
    /// Default value : None.
    /// Multiple values accepted.
    pub const ZN_PEER_KEY: u64 = 0x41;
    pub const ZN_PEER_STR: &str = "peer";

    /// A locator to listen on.
    /// String key : `"listener"`.
    /// Accepted values : `<locator>` (ex: `"tcp/10.10.10.10:7447"`).
    /// Default value : None.
    /// Multiple values accepted.
    pub const ZN_LISTENER_KEY: u64 = 0x42;
    pub const ZN_LISTENER_STR: &str = "listener";

    /// The user name to use for authentication.
    /// String key : `"user"`.
    /// Accepted values : `<string>`.
    /// Default value : None.
    pub const ZN_USER_KEY: u64 = 0x43;
    pub const ZN_USER_STR: &str = "user";

    /// The password to use for authentication.
    /// String key : `"password"`.
    /// Accepted values : `<string>`.
    /// Default value : None.
    pub const ZN_PASSWORD_KEY: u64 = 0x44;
    pub const ZN_PASSWORD_STR: &str = "password";

    /// Activates/Desactivates multicast scouting.
    /// String key : `"multicast_scouting"`.
    /// Accepted values : `"true"`, `"false"`.
    /// Default value : `"true"`.
    pub const ZN_MULTICAST_SCOUTING_KEY: u64 = 0x45;
    pub const ZN_MULTICAST_SCOUTING_STR: &str = "multicast_scouting";
    pub const ZN_MULTICAST_SCOUTING_DEFAULT: &str = "true";

    /// The network interface to use for multicast scouting.
    /// String key : `"multicast_interface"`.
    /// Accepted values : `"auto"`, `<ip address>`, `<interface name>`.
    /// Default value : `"auto"`.
    pub const ZN_MULTICAST_INTERFACE_KEY: u64 = 0x46;
    pub const ZN_MULTICAST_INTERFACE_STR: &str = "multicast_interface";
    pub const ZN_MULTICAST_INTERFACE_DEFAULT: &str = "auto";

    /// The multicast address and ports to use for multicast scouting.
    /// String key : `"multicast_address"`.
    /// Accepted values : `<ip address>:<port>`.
    /// Default value : `"224.0.0.224:7447"`.
    pub const ZN_MULTICAST_ADDRESS_KEY: u64 = 0x47;
    pub const ZN_MULTICAST_ADDRESS_STR: &str = "multicast_address";
    pub const ZN_MULTICAST_ADDRESS_DEFAULT: &str = "224.0.0.224:7447";

    /// In client mode, the period dedicated to scouting a router before failing.
    /// String key : `"scouting_timeout"`.
    /// Accepted values : `<float in seconds>`.
    /// Default value : `"3.0"`.
    pub const ZN_SCOUTING_TIMEOUT_KEY: u64 = 0x48;
    pub const ZN_SCOUTING_TIMEOUT_STR: &str = "scouting_timeout";
    pub const ZN_SCOUTING_TIMEOUT_DEFAULT: &str = "3.0";

    /// In peer mode, the period dedicated to scouting first remote peers before doing anything else.
    /// String key : `"scouting_delay"`.
    /// Accepted values : `<float in seconds>`.
    /// Default value : `"0.2"`.
    pub const ZN_SCOUTING_DELAY_KEY: u64 = 0x49;
    pub const ZN_SCOUTING_DELAY_STR: &str = "scouting_delay";
    pub const ZN_SCOUTING_DELAY_DEFAULT: &str = "0.2";

    /// Indicates if data messages should be timestamped.
    /// String key : `"add_timestamp"`.
    /// Accepted values : `"true"`, `"false"`.
    /// Default value : `"false"`.
    pub const ZN_ADD_TIMESTAMP_KEY: u64 = 0x4A;
    pub const ZN_ADD_TIMESTAMP_STR: &str = "add_timestamp";
    pub const ZN_ADD_TIMESTAMP_DEFAULT: &str = "false";

    /// Indicates if the link state protocol should run.
    /// String key : `"link_state"`.
    /// Accepted values : `"true"`, `"false"`.
    /// Default value : `"true"`.
    pub const ZN_LINK_STATE_KEY: u64 = 0x4B;
    pub const ZN_LINK_STATE_STR: &str = "link_state";
    pub const ZN_LINK_STATE_DEFAULT: &str = "true";

    /// The file path containing the user password dictionary.
    /// String key : `"user_password_dictionary"`.
    /// Accepted values : `<file path>`.
    /// Default value : None.
    pub const ZN_USER_PASSWORD_DICTIONARY_KEY: u64 = 0x4C;
    pub const ZN_USER_PASSWORD_DICTIONARY_STR: &str = "user_password_dictionary";

<<<<<<< HEAD
    /// The file path containing the TLS server private key.
    /// String key : `"tls_private_key"`.
    /// Accepted values : `<file path>`.
    /// Default value : None.
    pub const ZN_TLS_SERVER_PRIVATE_KEY_KEY: u64 = 0x4D;
    pub const ZN_TLS_SERVER_PRIVATE_KEY_STR: &str = "tls_server_private_key";

    /// The file path containing the TLS server certificate.
    /// String key : `"tls_private_key"`.
    /// Accepted values : `<file path>`.
    /// Default value : None.
    pub const ZN_TLS_SERVER_CERTIFICATE_KEY: u64 = 0x4E;
    pub const ZN_TLS_SERVER_CERTIFICATE_STR: &str = "tls_server_certificate";

    /// The file path containing the TLS root CA certificate.
    /// String key : `"tls_private_key"`.
    /// Accepted values : `<file path>`.
    /// Default value : None.
    pub const ZN_TLS_ROOT_CA_CERTIFICATE_KEY: u64 = 0x4F;
    pub const ZN_TLS_ROOT_CA_CERTIFICATE_STR: &str = "tls_root_ca_certificate";
=======
    /// Indicates if peers should connect to each other
    /// when they discover each other (through multicast
    /// or link_state protocol).
    /// String key : `"peers_autoconnect"`.
    /// Accepted values : `"true"`, `"false"`.
    /// Default value : `"true"`.
    pub const ZN_PEERS_AUTOCONNECT_KEY: u64 = 0x4D;
    pub const ZN_PEERS_AUTOCONNECT_STR: &str = "peers_autoconnect";
    pub const ZN_PEERS_AUTOCONNECT_DEFAULT: &str = "true";
>>>>>>> 9084fb88

    pub(crate) fn parse_mode(m: &str) -> Result<whatami::Type, ()> {
        match m {
            "peer" => Ok(whatami::PEER),
            "client" => Ok(whatami::CLIENT),
            "router" => Ok(whatami::ROUTER),
            _ => Err(()),
        }
    }
}

pub struct RuntimeTranscoder();
impl KeyTranscoder for RuntimeTranscoder {
    fn encode(key: &str) -> Option<u64> {
        match &key.to_lowercase()[..] {
            ZN_MODE_STR => Some(ZN_MODE_KEY),
            ZN_PEER_STR => Some(ZN_PEER_KEY),
            ZN_LISTENER_STR => Some(ZN_LISTENER_KEY),
            ZN_USER_STR => Some(ZN_USER_KEY),
            ZN_PASSWORD_STR => Some(ZN_PASSWORD_KEY),
            ZN_MULTICAST_SCOUTING_STR => Some(ZN_MULTICAST_SCOUTING_KEY),
            ZN_MULTICAST_INTERFACE_STR => Some(ZN_MULTICAST_INTERFACE_KEY),
            ZN_MULTICAST_ADDRESS_STR => Some(ZN_MULTICAST_ADDRESS_KEY),
            ZN_SCOUTING_TIMEOUT_STR => Some(ZN_SCOUTING_TIMEOUT_KEY),
            ZN_SCOUTING_DELAY_STR => Some(ZN_SCOUTING_DELAY_KEY),
            ZN_ADD_TIMESTAMP_STR => Some(ZN_ADD_TIMESTAMP_KEY),
            ZN_LINK_STATE_STR => Some(ZN_LINK_STATE_KEY),
            ZN_USER_PASSWORD_DICTIONARY_STR => Some(ZN_USER_PASSWORD_DICTIONARY_KEY),
<<<<<<< HEAD
            ZN_TLS_SERVER_PRIVATE_KEY_STR => Some(ZN_TLS_SERVER_PRIVATE_KEY_KEY),
            ZN_TLS_SERVER_CERTIFICATE_STR => Some(ZN_TLS_SERVER_CERTIFICATE_KEY),
            ZN_TLS_ROOT_CA_CERTIFICATE_STR => Some(ZN_TLS_ROOT_CA_CERTIFICATE_KEY),
=======
            ZN_PEERS_AUTOCONNECT_STR => Some(ZN_PEERS_AUTOCONNECT_KEY),
>>>>>>> 9084fb88
            _ => None,
        }
    }

    fn decode(key: u64) -> Option<String> {
        match key {
            ZN_MODE_KEY => Some(ZN_MODE_STR.to_string()),
            ZN_PEER_KEY => Some(ZN_PEER_STR.to_string()),
            ZN_LISTENER_KEY => Some(ZN_LISTENER_STR.to_string()),
            ZN_USER_KEY => Some(ZN_USER_STR.to_string()),
            ZN_PASSWORD_KEY => Some(ZN_PASSWORD_STR.to_string()),
            ZN_MULTICAST_SCOUTING_KEY => Some(ZN_MULTICAST_SCOUTING_STR.to_string()),
            ZN_MULTICAST_INTERFACE_KEY => Some(ZN_MULTICAST_INTERFACE_STR.to_string()),
            ZN_MULTICAST_ADDRESS_KEY => Some(ZN_MULTICAST_ADDRESS_STR.to_string()),
            ZN_SCOUTING_TIMEOUT_KEY => Some(ZN_SCOUTING_TIMEOUT_STR.to_string()),
            ZN_SCOUTING_DELAY_KEY => Some(ZN_SCOUTING_DELAY_STR.to_string()),
            ZN_ADD_TIMESTAMP_KEY => Some(ZN_ADD_TIMESTAMP_STR.to_string()),
            ZN_LINK_STATE_KEY => Some(ZN_LINK_STATE_STR.to_string()),
            ZN_USER_PASSWORD_DICTIONARY_KEY => Some(ZN_USER_PASSWORD_DICTIONARY_STR.to_string()),
<<<<<<< HEAD
            ZN_TLS_SERVER_PRIVATE_KEY_KEY => Some(ZN_TLS_SERVER_PRIVATE_KEY_STR.to_string()),
            ZN_TLS_SERVER_CERTIFICATE_KEY => Some(ZN_TLS_SERVER_CERTIFICATE_STR.to_string()),
            ZN_TLS_ROOT_CA_CERTIFICATE_KEY => Some(ZN_TLS_ROOT_CA_CERTIFICATE_STR.to_string()),
=======
            ZN_PEERS_AUTOCONNECT_KEY => Some(ZN_PEERS_AUTOCONNECT_STR.to_string()),
>>>>>>> 9084fb88
            _ => None,
        }
    }
}

pub type RuntimeProperties = IntKeyProperties<RuntimeTranscoder>;<|MERGE_RESOLUTION|>--- conflicted
+++ resolved
@@ -15,18 +15,18 @@
 use crate::runtime::orchestrator::SessionOrchestrator;
 use async_std::fs;
 use async_std::sync::{Arc, RwLock, RwLockReadGuard, RwLockWriteGuard};
-use config::*;
 use std::collections::HashMap;
 use std::io::Cursor;
 use uhlc::HLC;
-use zenoh_protocol::core::PeerId;
+use zenoh_protocol::core::{whatami, PeerId};
+use zenoh_util::properties::runtime::*;
 // #[cfg(feature = "transport_tls")]
 use zenoh_protocol::link::tls::{internal::pemfile, ClientConfig, NoClientAuth, ServerConfig};
 use zenoh_protocol::link::LocatorProperty;
 use zenoh_protocol::session::authenticator::{PeerAuthenticator, UserPasswordAuthenticator};
 use zenoh_protocol::session::{SessionManager, SessionManagerConfig, SessionManagerOptionalConfig};
-use zenoh_util::collections::{IntKeyProperties, KeyTranscoder, Properties};
 use zenoh_util::core::{ZError, ZErrorKind, ZResult};
+use zenoh_util::properties::Properties;
 use zenoh_util::{zerror, zerror2};
 
 pub mod orchestrator;
@@ -172,6 +172,15 @@
     Ok(opt_config)
 }
 
+pub(crate) fn parse_mode(m: &str) -> Result<whatami::Type, ()> {
+    match m {
+        "peer" => Ok(whatami::PEER),
+        "client" => Ok(whatami::CLIENT),
+        "router" => Ok(whatami::ROUTER),
+        _ => Err(()),
+    }
+}
+
 #[derive(Clone)]
 pub struct Runtime {
     state: Arc<RwLock<RuntimeState>>,
@@ -266,213 +275,4 @@
     pub async fn get_pid_str(&self) -> String {
         self.read().await.pid.to_string()
     }
-}
-
-pub mod config {
-    use zenoh_protocol::core::whatami;
-
-    /// `"true"`
-    pub const ZN_TRUE: &str = "true";
-    /// `"false"`
-    pub const ZN_FALSE: &str = "false";
-
-    /// The library mode.
-    /// String key : `"mode"`.
-    /// Accepted values : `"peer"`, `"client"`.
-    /// Default value : `"peer"`.
-    pub const ZN_MODE_KEY: u64 = 0x40;
-    pub const ZN_MODE_STR: &str = "mode";
-    pub const ZN_MODE_DEFAULT: &str = "peer";
-
-    /// The locator of a peer to connect to.
-    /// String key : `"peer"`.
-    /// Accepted values : `<locator>` (ex: `"tcp/10.10.10.10:7447"`).
-    /// Default value : None.
-    /// Multiple values accepted.
-    pub const ZN_PEER_KEY: u64 = 0x41;
-    pub const ZN_PEER_STR: &str = "peer";
-
-    /// A locator to listen on.
-    /// String key : `"listener"`.
-    /// Accepted values : `<locator>` (ex: `"tcp/10.10.10.10:7447"`).
-    /// Default value : None.
-    /// Multiple values accepted.
-    pub const ZN_LISTENER_KEY: u64 = 0x42;
-    pub const ZN_LISTENER_STR: &str = "listener";
-
-    /// The user name to use for authentication.
-    /// String key : `"user"`.
-    /// Accepted values : `<string>`.
-    /// Default value : None.
-    pub const ZN_USER_KEY: u64 = 0x43;
-    pub const ZN_USER_STR: &str = "user";
-
-    /// The password to use for authentication.
-    /// String key : `"password"`.
-    /// Accepted values : `<string>`.
-    /// Default value : None.
-    pub const ZN_PASSWORD_KEY: u64 = 0x44;
-    pub const ZN_PASSWORD_STR: &str = "password";
-
-    /// Activates/Desactivates multicast scouting.
-    /// String key : `"multicast_scouting"`.
-    /// Accepted values : `"true"`, `"false"`.
-    /// Default value : `"true"`.
-    pub const ZN_MULTICAST_SCOUTING_KEY: u64 = 0x45;
-    pub const ZN_MULTICAST_SCOUTING_STR: &str = "multicast_scouting";
-    pub const ZN_MULTICAST_SCOUTING_DEFAULT: &str = "true";
-
-    /// The network interface to use for multicast scouting.
-    /// String key : `"multicast_interface"`.
-    /// Accepted values : `"auto"`, `<ip address>`, `<interface name>`.
-    /// Default value : `"auto"`.
-    pub const ZN_MULTICAST_INTERFACE_KEY: u64 = 0x46;
-    pub const ZN_MULTICAST_INTERFACE_STR: &str = "multicast_interface";
-    pub const ZN_MULTICAST_INTERFACE_DEFAULT: &str = "auto";
-
-    /// The multicast address and ports to use for multicast scouting.
-    /// String key : `"multicast_address"`.
-    /// Accepted values : `<ip address>:<port>`.
-    /// Default value : `"224.0.0.224:7447"`.
-    pub const ZN_MULTICAST_ADDRESS_KEY: u64 = 0x47;
-    pub const ZN_MULTICAST_ADDRESS_STR: &str = "multicast_address";
-    pub const ZN_MULTICAST_ADDRESS_DEFAULT: &str = "224.0.0.224:7447";
-
-    /// In client mode, the period dedicated to scouting a router before failing.
-    /// String key : `"scouting_timeout"`.
-    /// Accepted values : `<float in seconds>`.
-    /// Default value : `"3.0"`.
-    pub const ZN_SCOUTING_TIMEOUT_KEY: u64 = 0x48;
-    pub const ZN_SCOUTING_TIMEOUT_STR: &str = "scouting_timeout";
-    pub const ZN_SCOUTING_TIMEOUT_DEFAULT: &str = "3.0";
-
-    /// In peer mode, the period dedicated to scouting first remote peers before doing anything else.
-    /// String key : `"scouting_delay"`.
-    /// Accepted values : `<float in seconds>`.
-    /// Default value : `"0.2"`.
-    pub const ZN_SCOUTING_DELAY_KEY: u64 = 0x49;
-    pub const ZN_SCOUTING_DELAY_STR: &str = "scouting_delay";
-    pub const ZN_SCOUTING_DELAY_DEFAULT: &str = "0.2";
-
-    /// Indicates if data messages should be timestamped.
-    /// String key : `"add_timestamp"`.
-    /// Accepted values : `"true"`, `"false"`.
-    /// Default value : `"false"`.
-    pub const ZN_ADD_TIMESTAMP_KEY: u64 = 0x4A;
-    pub const ZN_ADD_TIMESTAMP_STR: &str = "add_timestamp";
-    pub const ZN_ADD_TIMESTAMP_DEFAULT: &str = "false";
-
-    /// Indicates if the link state protocol should run.
-    /// String key : `"link_state"`.
-    /// Accepted values : `"true"`, `"false"`.
-    /// Default value : `"true"`.
-    pub const ZN_LINK_STATE_KEY: u64 = 0x4B;
-    pub const ZN_LINK_STATE_STR: &str = "link_state";
-    pub const ZN_LINK_STATE_DEFAULT: &str = "true";
-
-    /// The file path containing the user password dictionary.
-    /// String key : `"user_password_dictionary"`.
-    /// Accepted values : `<file path>`.
-    /// Default value : None.
-    pub const ZN_USER_PASSWORD_DICTIONARY_KEY: u64 = 0x4C;
-    pub const ZN_USER_PASSWORD_DICTIONARY_STR: &str = "user_password_dictionary";
-
-<<<<<<< HEAD
-    /// The file path containing the TLS server private key.
-    /// String key : `"tls_private_key"`.
-    /// Accepted values : `<file path>`.
-    /// Default value : None.
-    pub const ZN_TLS_SERVER_PRIVATE_KEY_KEY: u64 = 0x4D;
-    pub const ZN_TLS_SERVER_PRIVATE_KEY_STR: &str = "tls_server_private_key";
-
-    /// The file path containing the TLS server certificate.
-    /// String key : `"tls_private_key"`.
-    /// Accepted values : `<file path>`.
-    /// Default value : None.
-    pub const ZN_TLS_SERVER_CERTIFICATE_KEY: u64 = 0x4E;
-    pub const ZN_TLS_SERVER_CERTIFICATE_STR: &str = "tls_server_certificate";
-
-    /// The file path containing the TLS root CA certificate.
-    /// String key : `"tls_private_key"`.
-    /// Accepted values : `<file path>`.
-    /// Default value : None.
-    pub const ZN_TLS_ROOT_CA_CERTIFICATE_KEY: u64 = 0x4F;
-    pub const ZN_TLS_ROOT_CA_CERTIFICATE_STR: &str = "tls_root_ca_certificate";
-=======
-    /// Indicates if peers should connect to each other
-    /// when they discover each other (through multicast
-    /// or link_state protocol).
-    /// String key : `"peers_autoconnect"`.
-    /// Accepted values : `"true"`, `"false"`.
-    /// Default value : `"true"`.
-    pub const ZN_PEERS_AUTOCONNECT_KEY: u64 = 0x4D;
-    pub const ZN_PEERS_AUTOCONNECT_STR: &str = "peers_autoconnect";
-    pub const ZN_PEERS_AUTOCONNECT_DEFAULT: &str = "true";
->>>>>>> 9084fb88
-
-    pub(crate) fn parse_mode(m: &str) -> Result<whatami::Type, ()> {
-        match m {
-            "peer" => Ok(whatami::PEER),
-            "client" => Ok(whatami::CLIENT),
-            "router" => Ok(whatami::ROUTER),
-            _ => Err(()),
-        }
-    }
-}
-
-pub struct RuntimeTranscoder();
-impl KeyTranscoder for RuntimeTranscoder {
-    fn encode(key: &str) -> Option<u64> {
-        match &key.to_lowercase()[..] {
-            ZN_MODE_STR => Some(ZN_MODE_KEY),
-            ZN_PEER_STR => Some(ZN_PEER_KEY),
-            ZN_LISTENER_STR => Some(ZN_LISTENER_KEY),
-            ZN_USER_STR => Some(ZN_USER_KEY),
-            ZN_PASSWORD_STR => Some(ZN_PASSWORD_KEY),
-            ZN_MULTICAST_SCOUTING_STR => Some(ZN_MULTICAST_SCOUTING_KEY),
-            ZN_MULTICAST_INTERFACE_STR => Some(ZN_MULTICAST_INTERFACE_KEY),
-            ZN_MULTICAST_ADDRESS_STR => Some(ZN_MULTICAST_ADDRESS_KEY),
-            ZN_SCOUTING_TIMEOUT_STR => Some(ZN_SCOUTING_TIMEOUT_KEY),
-            ZN_SCOUTING_DELAY_STR => Some(ZN_SCOUTING_DELAY_KEY),
-            ZN_ADD_TIMESTAMP_STR => Some(ZN_ADD_TIMESTAMP_KEY),
-            ZN_LINK_STATE_STR => Some(ZN_LINK_STATE_KEY),
-            ZN_USER_PASSWORD_DICTIONARY_STR => Some(ZN_USER_PASSWORD_DICTIONARY_KEY),
-<<<<<<< HEAD
-            ZN_TLS_SERVER_PRIVATE_KEY_STR => Some(ZN_TLS_SERVER_PRIVATE_KEY_KEY),
-            ZN_TLS_SERVER_CERTIFICATE_STR => Some(ZN_TLS_SERVER_CERTIFICATE_KEY),
-            ZN_TLS_ROOT_CA_CERTIFICATE_STR => Some(ZN_TLS_ROOT_CA_CERTIFICATE_KEY),
-=======
-            ZN_PEERS_AUTOCONNECT_STR => Some(ZN_PEERS_AUTOCONNECT_KEY),
->>>>>>> 9084fb88
-            _ => None,
-        }
-    }
-
-    fn decode(key: u64) -> Option<String> {
-        match key {
-            ZN_MODE_KEY => Some(ZN_MODE_STR.to_string()),
-            ZN_PEER_KEY => Some(ZN_PEER_STR.to_string()),
-            ZN_LISTENER_KEY => Some(ZN_LISTENER_STR.to_string()),
-            ZN_USER_KEY => Some(ZN_USER_STR.to_string()),
-            ZN_PASSWORD_KEY => Some(ZN_PASSWORD_STR.to_string()),
-            ZN_MULTICAST_SCOUTING_KEY => Some(ZN_MULTICAST_SCOUTING_STR.to_string()),
-            ZN_MULTICAST_INTERFACE_KEY => Some(ZN_MULTICAST_INTERFACE_STR.to_string()),
-            ZN_MULTICAST_ADDRESS_KEY => Some(ZN_MULTICAST_ADDRESS_STR.to_string()),
-            ZN_SCOUTING_TIMEOUT_KEY => Some(ZN_SCOUTING_TIMEOUT_STR.to_string()),
-            ZN_SCOUTING_DELAY_KEY => Some(ZN_SCOUTING_DELAY_STR.to_string()),
-            ZN_ADD_TIMESTAMP_KEY => Some(ZN_ADD_TIMESTAMP_STR.to_string()),
-            ZN_LINK_STATE_KEY => Some(ZN_LINK_STATE_STR.to_string()),
-            ZN_USER_PASSWORD_DICTIONARY_KEY => Some(ZN_USER_PASSWORD_DICTIONARY_STR.to_string()),
-<<<<<<< HEAD
-            ZN_TLS_SERVER_PRIVATE_KEY_KEY => Some(ZN_TLS_SERVER_PRIVATE_KEY_STR.to_string()),
-            ZN_TLS_SERVER_CERTIFICATE_KEY => Some(ZN_TLS_SERVER_CERTIFICATE_STR.to_string()),
-            ZN_TLS_ROOT_CA_CERTIFICATE_KEY => Some(ZN_TLS_ROOT_CA_CERTIFICATE_STR.to_string()),
-=======
-            ZN_PEERS_AUTOCONNECT_KEY => Some(ZN_PEERS_AUTOCONNECT_STR.to_string()),
->>>>>>> 9084fb88
-            _ => None,
-        }
-    }
-}
-
-pub type RuntimeProperties = IntKeyProperties<RuntimeTranscoder>;+}