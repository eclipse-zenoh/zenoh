//
// Copyright (c) 2017, 2020 ADLINK Technology Inc.
//
// This program and the accompanying materials are made available under the
// terms of the Eclipse Public License 2.0 which is available at
// http://www.eclipse.org/legal/epl-2.0, or the Apache License, Version 2.0
// which is available at https://www.apache.org/licenses/LICENSE-2.0.
//
// SPDX-License-Identifier: EPL-2.0 OR Apache-2.0
//
// Contributors:
//   ADLINK zenoh team, <zenoh@adlink-labs.tech>
//
use async_std::sync::{Arc, RwLock};
use async_trait::async_trait;
use std::collections::HashMap;

use crate::routing::broker::*;
use zenoh_protocol::core::{
    PeerId, QueryConsolidation, QueryTarget, Reliability, ResKey, SubInfo, WhatAmI, ZInt,
};
use zenoh_protocol::io::RBuf;
use zenoh_protocol::proto::{DataInfo, Primitives};

pub struct FaceState {
    pub(super) id: usize,
    pub(super) whatami: WhatAmI,
    pub(super) primitives: Arc<dyn Primitives + Send + Sync>,
    pub(super) local_mappings: HashMap<ZInt, Arc<Resource>>,
    pub(super) remote_mappings: HashMap<ZInt, Arc<Resource>>,
    pub(super) subs: Vec<Arc<Resource>>,
    pub(super) qabl: Vec<Arc<Resource>>,
    pub(super) next_qid: ZInt,
    pub(super) pending_queries: HashMap<ZInt, Arc<Query>>,
}

impl FaceState {
    pub(super) fn new(
        id: usize,
        whatami: WhatAmI,
        primitives: Arc<dyn Primitives + Send + Sync>,
    ) -> Arc<FaceState> {
        Arc::new(FaceState {
            id,
            whatami,
            primitives,
            local_mappings: HashMap::new(),
            remote_mappings: HashMap::new(),
            subs: Vec::new(),
            qabl: Vec::new(),
            next_qid: 0,
            pending_queries: HashMap::new(),
        })
    }

    #[allow(clippy::trivially_copy_pass_by_ref)]
    pub(super) fn get_mapping(&self, prefixid: &ZInt) -> Option<&std::sync::Arc<Resource>> {
        match self.remote_mappings.get(prefixid) {
            Some(prefix) => Some(prefix),
            None => match self.local_mappings.get(prefixid) {
                Some(prefix) => Some(prefix),
                None => None,
            },
        }
    }

    pub(super) fn get_next_local_id(&self) -> ZInt {
        let mut id = 1;
        while self.local_mappings.get(&id).is_some() || self.remote_mappings.get(&id).is_some() {
            id += 1;
        }
        id
    }
}

pub struct Face {
    pub(super) tables: Arc<RwLock<Tables>>,
    pub(super) state: Arc<FaceState>,
}

#[async_trait]
impl Primitives for Face {
    async fn resource(&self, rid: ZInt, reskey: &ResKey) {
        let (prefixid, suffix) = reskey.into();
        let mut tables = self.tables.write().await;
        declare_resource(&mut tables, &mut self.state.clone(), rid, prefixid, suffix).await;
    }

    async fn forget_resource(&self, rid: ZInt) {
        let mut tables = self.tables.write().await;
        undeclare_resource(&mut tables, &mut self.state.clone(), rid).await;
    }

    async fn subscriber(&self, reskey: &ResKey, sub_info: &SubInfo) {
        let (prefixid, suffix) = reskey.into();
        let mut tables = self.tables.write().await;
        declare_subscription(
            &mut tables,
            &mut self.state.clone(),
            prefixid,
            suffix,
            sub_info,
        )
        .await;
    }

    async fn forget_subscriber(&self, reskey: &ResKey) {
        let (prefixid, suffix) = reskey.into();
        let mut tables = self.tables.write().await;
        undeclare_subscription(&mut tables, &mut self.state.clone(), prefixid, suffix).await;
    }

    async fn publisher(&self, _reskey: &ResKey) {}

    async fn forget_publisher(&self, _reskey: &ResKey) {}

    async fn queryable(&self, reskey: &ResKey) {
        let (prefixid, suffix) = reskey.into();
        let mut tables = self.tables.write().await;
        declare_queryable(&mut tables, &mut self.state.clone(), prefixid, suffix).await;
    }

    async fn forget_queryable(&self, reskey: &ResKey) {
        let (prefixid, suffix) = reskey.into();
        let mut tables = self.tables.write().await;
        undeclare_queryable(&mut tables, &mut self.state.clone(), prefixid, suffix).await;
    }

<<<<<<< HEAD
    async fn data(
        &self,
        reskey: &ResKey,
        reliability: Reliability,
        info: &Option<DataInfo>,
        payload: RBuf,
    ) {
=======
    async fn data(&self, reskey: &ResKey, reliable: bool, info: Option<DataInfo>, payload: RBuf) {
>>>>>>> 80dbdd2a
        let (prefixid, suffix) = reskey.into();
        let mut tables = self.tables.write().await;
        route_data(
            &mut tables,
            &self.state,
            prefixid,
            suffix,
            reliability,
            info,
            payload,
        )
        .await;
    }

    async fn query(
        &self,
        reskey: &ResKey,
        predicate: &str,
        qid: ZInt,
        target: QueryTarget,
        consolidation: QueryConsolidation,
    ) {
        let (prefixid, suffix) = reskey.into();
        let mut tables = self.tables.write().await;
        route_query(
            &mut tables,
            &self.state,
            prefixid,
            suffix,
            predicate,
            qid,
            target,
            consolidation,
        )
        .await;
    }

    async fn reply_data(
        &self,
        qid: ZInt,
        source_kind: ZInt,
        replier_id: PeerId,
        reskey: ResKey,
        info: Option<DataInfo>,
        payload: RBuf,
    ) {
        let mut tables = self.tables.write().await;
        route_reply_data(
            &mut tables,
            &mut self.state.clone(),
            qid,
            source_kind,
            replier_id,
            reskey,
            info,
            payload,
        )
        .await;
    }

    async fn reply_final(&self, qid: ZInt) {
        let mut tables = self.tables.write().await;
        route_reply_final(&mut tables, &mut self.state.clone(), qid).await;
    }

    async fn pull(
        &self,
        is_final: bool,
        reskey: &ResKey,
        pull_id: ZInt,
        max_samples: &Option<ZInt>,
    ) {
        let (prefixid, suffix) = reskey.into();
        let mut tables = self.tables.write().await;
        pull_data(
            &mut tables,
            &self.state.clone(),
            is_final,
            prefixid,
            suffix,
            pull_id,
            max_samples,
        )
        .await;
    }

    async fn close(&self) {
        Tables::close_face(&self.tables, &Arc::downgrade(&self.state)).await;
    }
}<|MERGE_RESOLUTION|>--- conflicted
+++ resolved
@@ -126,17 +126,13 @@
         undeclare_queryable(&mut tables, &mut self.state.clone(), prefixid, suffix).await;
     }
 
-<<<<<<< HEAD
     async fn data(
         &self,
         reskey: &ResKey,
         reliability: Reliability,
-        info: &Option<DataInfo>,
+        info: Option<DataInfo>,
         payload: RBuf,
     ) {
-=======
-    async fn data(&self, reskey: &ResKey, reliable: bool, info: Option<DataInfo>, payload: RBuf) {
->>>>>>> 80dbdd2a
         let (prefixid, suffix) = reskey.into();
         let mut tables = self.tables.write().await;
         route_data(
